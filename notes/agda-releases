--- conflicted
+++ resolved
@@ -55,7 +55,6 @@
 
     cabal configure && cabal haddock
 
-<<<<<<< HEAD
 * Disable sharing by default. Note that this change induces some
   changes in the test suite.
 
@@ -67,13 +66,6 @@
   ** Change the message "(default: ON)" to "(default: OFF)" in the
      above module.
 
-* Test compilation using cpp instead of cpphs:
-
-    make install-bin CABAL_OPTS='-f -cpphs'
-    make clean
-
-=======
->>>>>>> 740b230b
 * Ensure that the Emacs mode can be compiled without errors or
   warnings (except for the "cl package required at runtime" warning):
 
