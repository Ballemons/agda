--- conflicted
+++ resolved
@@ -68,7 +68,6 @@
 CABAL_INSTALL=$(QUICK_CABAL_INSTALL) --enable-tests
 
 CABAL_INSTALL_BIN_OPTS = --disable-library-profiling \
-                         --program-suffix=-$(VERSION) \
                          $(CABAL_OPTS)
 
 .PHONY : quick-install-bin
@@ -77,12 +76,7 @@
 
 .PHONY : install-bin
 install-bin :
-<<<<<<< HEAD
-	$(CABAL_INSTALL) --disable-library-profiling \
-          $(CABAL_OPTS)
-=======
 	$(CABAL_INSTALL) $(CABAL_INSTALL_BIN_OPTS)
->>>>>>> dbbb2d12
 
 .PHONY : install-prof-bin
 install-prof-bin :
