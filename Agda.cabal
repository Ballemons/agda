--- conflicted
+++ resolved
@@ -75,15 +75,9 @@
     ghc-options: -pgmP cpphs -optP --cpp
 
   if flag(uhc)
-<<<<<<< HEAD
-    build-depends:    uhc-light >= 1.1.8.7 && < 1.2
-                    , uhc-util >= 0.1.5.0
-                    , uulib >= 0.9.16
-=======
     build-depends:    uhc-light >= 1.1.9.0 && < 1.2
                     , uhc-util >= 0.1.5.5
                     , uulib >= 0.9.20
->>>>>>> 8a024a76
     cpp-options:    -DUHC_BACKEND
 
   if os(windows)
