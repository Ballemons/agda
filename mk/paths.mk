
MACRO_DIR		= $(TOP)/macros

SRC_DIR			= $(TOP)/src
MAIN_SRC_DIR	= $(SRC_DIR)/main
FULL_SRC_DIR	= $(SRC_DIR)/full
CORE_SRC_DIR	= $(SRC_DIR)/core
TRANSL_SRC_DIR	= $(SRC_DIR)/transl
COMPAT_SRC_DIR	= $(SRC_DIR)/compat

<<<<<<< HEAD
BUILD_DIR       = dist-$(VERSION)
=======
BUILD_DIR       = $(TOP)/dist-$(VERSION)
>>>>>>> f3dc8994

OUT_DIR			= $(TOP)/out
FULL_OUT_DIR	= $(OUT_DIR)/full
CORE_OUT_DIR	= $(OUT_DIR)/core
TRANSL_OUT_DIR	= $(OUT_DIR)/transl

DOC_DIR			= $(TOP)/doc
HADDOCK_DIR		= $(DOC_DIR)/haddock

<<<<<<< HEAD
AGDA_BIN		?= $(TOP)/$(BUILD_DIR)/build/agda/agda
=======
AGDA_BIN		?= $(BUILD_DIR)/build/agda/agda
>>>>>>> f3dc8994
AGDA_BIN		:= $(abspath $(AGDA_BIN))<|MERGE_RESOLUTION|>--- conflicted
+++ resolved
@@ -1,3 +1,4 @@
+include $(TOP)/mk/version.mk
 
 MACRO_DIR		= $(TOP)/macros
 
@@ -8,11 +9,7 @@
 TRANSL_SRC_DIR	= $(SRC_DIR)/transl
 COMPAT_SRC_DIR	= $(SRC_DIR)/compat
 
-<<<<<<< HEAD
-BUILD_DIR       = dist-$(VERSION)
-=======
 BUILD_DIR       = $(TOP)/dist-$(VERSION)
->>>>>>> f3dc8994
 
 OUT_DIR			= $(TOP)/out
 FULL_OUT_DIR	= $(OUT_DIR)/full
@@ -22,9 +19,5 @@
 DOC_DIR			= $(TOP)/doc
 HADDOCK_DIR		= $(DOC_DIR)/haddock
 
-<<<<<<< HEAD
-AGDA_BIN		?= $(TOP)/$(BUILD_DIR)/build/agda/agda
-=======
 AGDA_BIN		?= $(BUILD_DIR)/build/agda/agda
->>>>>>> f3dc8994
 AGDA_BIN		:= $(abspath $(AGDA_BIN))