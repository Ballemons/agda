--- conflicted
+++ resolved
@@ -12,25 +12,7 @@
 	@(time $(agda) --compile -i. -i../../std-lib -i../../std-lib/src --ghc-flag=-i../../std-lib/ffi \
 			Main.agda +RTS -H1G -M1.5G && \
 		  ./Main)
-<<<<<<< HEAD
-
-compiled-export :
-	$(agda) --compile --no-main -i. -i.. \
-                --compile-dir=ExportTestMAlonzo ExportTestAgda.agda \
-                --ghc-flag=-i.. --ghc-flag=-i../../std-lib/ffi
-	runghc -iExportTestMAlonzo -i../ -i../../std-lib/ffi ExportTest.hs | grep -q "It works!"
-	rm -rf ExportTestMAlonzo MAlonzo
-
-Issue1252 :
-	$(agda) --compile --no-main Issue1252.agda
-	rm -rf MAlonzo
-
-ExportAndUse :
-	$(agda) --compile --no-main ExportAndUse.agda
-	rm -rf MAlonzo
 
 Issue223 :
 	$(agda) --compile --no-main Issue223.agda
-	rm -rf MAlonzo
-=======
->>>>>>> 8f0dbac1
+	rm -rf MAlonzo