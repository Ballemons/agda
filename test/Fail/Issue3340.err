--- conflicted
+++ resolved
@@ -1,10 +1,6 @@
 Failed to solve the following constraints:
-<<<<<<< HEAD
-  f x = _47 : _f.P_46 x
-=======
-  f x = f x : _f.P_46 x
->>>>>>> fbf6b5f2
-  _f.P_46 y =< _f.P_46 x
+  f x = f x : _f.P_45 x
+  _f.P_45 y =< _f.P_45 x
 Unsolved metas at the following locations:
   Issue3340.agda:12,22-25
   Issue3340.agda:12,16-17
