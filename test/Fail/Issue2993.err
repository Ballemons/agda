--- conflicted
+++ resolved
@@ -1,18 +1,10 @@
 Failed to solve the following constraints:
   Resolve instance argument
-<<<<<<< HEAD
     _AF_161
       : {n = n₂ : Nat} {F = F₁ : Set → Set} {A : Set} {B = B₁ : Set}
         ⦃ AF = AF₁ : Applicative F₁ ⦄ (f₁ : A → F₁ B₁) {n = n₃ : Nat}
         (x₁ : A) (v₁ : Vec A n₃) →
-        Applicative (λ v₂ → _F_168 v₂)
-=======
-    _AF_153
-      : {n = n₂ : Nat} {n = n₃ : Nat} {F = F₁ : Set → Set}
-        {A : Set} {B = B₁ : Set} ⦃ AF = AF₁ : Applicative F₁ ⦄
-        (f₁ : A → F₁ B₁) (x₁ : A) (v₁ : Vec A n₂) →
-        Applicative (λ v₂ → _F_158 v₂)
->>>>>>> fbf6b5f2
+        Applicative (λ v₂ → _F_166 v₂)
   Candidates
     AF : Applicative F
     applicativeComp :
@@ -20,34 +12,20 @@
       ⦃ _ : Applicative G ⦄ →
       Applicative (F₁ o G)
   Resolve instance argument
-<<<<<<< HEAD
-    _AF_173
+    _AF_171
       : {n = n₁ : Nat} {F = F₁ : Set → Set} {A : Set} {B = B₁ : Set}
         ⦃ AF = AF₁ : Applicative F₁ ⦄ →
-        Applicative (λ v → _F_174 v)
-=======
-    _AF_163
-      : {n = n₁ : Nat} {F = F₁ : Set → Set} {A : Set} {B = B₁ : Set}
-        ⦃ AF = AF₁ : Applicative F₁ ⦄ →
-        Applicative (λ v → _F_164 v)
->>>>>>> fbf6b5f2
+        Applicative (λ v → _F_172 v)
   Candidates
     AF : Applicative F
     applicativeComp :
       {F = F₁ : Set → Set} {G : Set → Set} ⦃ _ : Applicative F₁ ⦄
       ⦃ _ : Applicative G ⦄ →
       Applicative (F₁ o G)
-<<<<<<< HEAD
-  F B =< _F_174 _B_172
-  _F_174 (Vec _B_172 n) =< F (Vec B n)
-  F B =< _F_168 _B_160
-  _F_168 (Vec _B_160 n₁) =< F (Vec B n₁)
-=======
-  F B =< _F_164 _B_162
-  _F_164 (Vec _B_162 n) =< F (Vec B n)
-  F B =< _F_158 _B_152
-  _F_158 (Vec _B_152 n₁) =< F (Vec B n₁)
->>>>>>> fbf6b5f2
+  F B =< _F_172 _B_170
+  _F_172 (Vec _B_170 n) =< F (Vec B n)
+  F B =< _F_166 _B_160
+  _F_166 (Vec _B_160 n₁) =< F (Vec B n₁)
 Unsolved metas at the following locations:
   Issue2993.agda:66,80-83
   Issue2993.agda:66,84-85
