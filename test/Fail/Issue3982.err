--- conflicted
+++ resolved
@@ -1,9 +1,5 @@
 Failed to solve the following constraints:
-<<<<<<< HEAD
-  _107 (us = us) =< us ⊆ us
-=======
-  _108 (us = us) =< us ⊆ us
->>>>>>> fbf6b5f2
+  _106 (us = us) =< us ⊆ us
 Unsolved metas at the following locations:
   Issue3982.agda:24,3-43
   Issue3982.agda:30,8-12
