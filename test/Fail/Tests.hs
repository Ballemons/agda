{-# LANGUAGE CPP #-}
{-# LANGUAGE DoAndIfThenElse #-}
{-# LANGUAGE OverloadedStrings #-}
module Fail.Tests where

import Test.Tasty
import Test.Tasty.Silver
import Test.Tasty.Silver.Advanced (readFileMaybe, goldenTest1, GDiff (..), GShow (..))
import Data.Maybe
import System.FilePath
import qualified Data.Text as T
import Data.Text.Encoding
import System.Exit
import System.Directory
import qualified Data.ByteString as BS

#if __GLASGOW_HASKELL__ <= 708
import Control.Applicative ((<$>))
#endif

import qualified Text.Regex.TDFA.Text as RT
import qualified Text.Regex.TDFA as R

import Utils


testDir :: FilePath
testDir = "test" </> "Fail"

tests :: IO TestTree
tests = do
  inpFiles <- getAgdaFilesInDir NonRec testDir

  let tests' = map mkFailTest inpFiles

  return $ testGroup "Fail" tests'

data AgdaResult
  = AgdaResult T.Text -- the cleaned stdout
  | AgdaUnexpectedSuccess ProgramResult



mkFailTest :: FilePath -- inp file
    -> TestTree
mkFailTest inp = do
  goldenTest1 testName readGolden (printAgdaResult <$> doRun) resDiff resShow updGolden
--  goldenVsAction testName goldenFile doRun printAgdaResult
  where testName = asTestName testDir inp
        goldenFile = (dropExtension inp) <.> ".err"
        flagFile = (dropExtension inp) <.> ".flags"

        readGolden = fmap decodeUtf8 <$> readFileMaybe goldenFile
        updGolden = BS.writeFile goldenFile . encodeUtf8

        doRun = (do
          flags <- fromMaybe [] . fmap (T.unpack . decodeUtf8) <$> readFileMaybe flagFile
<<<<<<< HEAD
          let agdaArgs = ["-v0", "-i" ++ testDir, "-itest/" , inp, "--ignore-interfaces", "--no-default-libraries"] ++ words flags
          res@(ret, stdout, _) <- PT.readProcessWithExitCode agdaBin agdaArgs T.empty
=======
          let agdaArgs = ["-v0", "-i" ++ testDir, "-itest/" , inp, "--ignore-interfaces"] ++ words flags
          res@(ret, stdout, _) <- readAgdaProcessWithExitCode agdaArgs T.empty
>>>>>>> c3a8e9a2

          if ret == ExitSuccess
            then
              return $ AgdaUnexpectedSuccess res
            else
              AgdaResult <$> clean stdout
          )

mkRegex :: T.Text -> R.Regex
mkRegex r = either (error "Invalid regex") id $
  RT.compile R.defaultCompOpt R.defaultExecOpt r

-- | Treats newlines or consecutive whitespaces as one single whitespace.
--
-- Philipp20150923: On travis lines are wrapped at different positions sometimes.
-- It's not really clear to me why this happens, but just ignoring line breaks
-- for comparing the results should be fine.
resDiff :: T.Text -> T.Text -> GDiff
resDiff t1 t2 =
  if strip t1 == strip t2
    then
      Equal
    else
      DiffText Nothing t1 t2
  where
    strip = replace (mkRegex " +") " " . replace (mkRegex "(\n|\r)") " "

resShow :: T.Text -> GShow
resShow = ShowText

printAgdaResult :: AgdaResult -> T.Text
printAgdaResult (AgdaResult t) = t
printAgdaResult (AgdaUnexpectedSuccess p)= "AGDA_UNEXPECTED_SUCCESS\n\n" `T.append` printProcResult p

clean :: T.Text -> IO T.Text
clean inp = do
  pwd <- getCurrentDirectory

  return $ clean' pwd inp
  where
    clean' pwd t = foldl (\t' (rgx,n) -> replace rgx n t') t rgxs
      where
        rgxs = map (\(r, x) -> (mkRegex r, x))
          [ ("[^ (]*test.Fail.", "")
          , ("[^ (]*test.Common.", "")
          , (T.pack pwd `T.append` ".test", "..")
          , ("\\\\", "/")
          , (":[[:digit:]]\\+:$", "")
          , ("[^ (]*lib.prim", "agda-default-include-path")
          , ("\xe2\x80\x9b|\xe2\x80\x99|\xe2\x80\x98|`", "'")
          ]
<|MERGE_RESOLUTION|>--- conflicted
+++ resolved
@@ -55,13 +55,8 @@
 
         doRun = (do
           flags <- fromMaybe [] . fmap (T.unpack . decodeUtf8) <$> readFileMaybe flagFile
-<<<<<<< HEAD
           let agdaArgs = ["-v0", "-i" ++ testDir, "-itest/" , inp, "--ignore-interfaces", "--no-default-libraries"] ++ words flags
-          res@(ret, stdout, _) <- PT.readProcessWithExitCode agdaBin agdaArgs T.empty
-=======
-          let agdaArgs = ["-v0", "-i" ++ testDir, "-itest/" , inp, "--ignore-interfaces"] ++ words flags
           res@(ret, stdout, _) <- readAgdaProcessWithExitCode agdaArgs T.empty
->>>>>>> c3a8e9a2
 
           if ret == ExitSuccess
             then
