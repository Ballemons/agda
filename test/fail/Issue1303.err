Issue1303.agda:13,1-23,7
<<<<<<< HEAD
Unable to unquote the term
  clause
  (arg (argInfo visible relevant) dot ∷
   arg (argInfo visible relevant)
   (con (quote box) (arg₀ (var "dot") ∷ []))
   ∷ [])
  (var 1 [])
of type Clause. Reason: the right-hand side contains variables that
are referring to a dot pattern.
Offending De Bruijn indices: 1.
=======
Panic: unbound variable @1
when checking that the expression @1 has type Set
>>>>>>> bb4377c0
<|MERGE_RESOLUTION|>--- conflicted
+++ resolved
@@ -1,16 +1,3 @@
 Issue1303.agda:13,1-23,7
-<<<<<<< HEAD
-Unable to unquote the term
-  clause
-  (arg (argInfo visible relevant) dot ∷
-   arg (argInfo visible relevant)
-   (con (quote box) (arg₀ (var "dot") ∷ []))
-   ∷ [])
-  (var 1 [])
-of type Clause. Reason: the right-hand side contains variables that
-are referring to a dot pattern.
-Offending De Bruijn indices: 1.
-=======
 Panic: unbound variable @1
-when checking that the expression @1 has type Set
->>>>>>> bb4377c0
+when checking that the expression @1 has type Set