(agda2-status-action "")
(agda2-info-action "*Type-checking*" "" nil)
(agda2-highlight-clear)
(agda2-verbose "Found interaction point ConcreteDef ?0 : (Pow I) ")
(agda2-status-action "ShowImplicit")
<<<<<<< HEAD
(agda2-info-action "*All Goals, Errors*" "?0 : Pow I _X_241 : I → Set [ at Issue1353.agda:89,60-65 ] ———— Errors ———————————————————————————————————————————————— Failed to solve the following constraints: X (input Ω {i} p a) =< _X_241 (input Ω {i} p a) _X_241 (input Ψ {i} p₁ a) =< X (input Ψ {i} p₁ a) " nil)
=======
(agda2-info-action "*All Goals, Errors*" "?0 : Pow I _X_240 : Set [ at Issue1353.agda:89,60-65 ] ———— Errors ———————————————————————————————————————————————— Failed to solve the following constraints: X (input Ω {i} p a) =< _X_240 {Ψ = X} {X = i} (m = (input Ω {i} p a)) _X_240 {Ψ = X} {X = i} (m = (input Ψ {i} p₁ a)) =< X (input Ψ {i} p₁ a) " nil)
>>>>>>> fbf6b5f2
((last . 1) . (agda2-goals-action '(0)))
(agda2-give-action 0 "X")
(agda2-status-action "ShowImplicit")
(agda2-info-action "*All Done*" "" nil)
((last . 1) . (agda2-goals-action '()))<|MERGE_RESOLUTION|>--- conflicted
+++ resolved
@@ -3,11 +3,7 @@
 (agda2-highlight-clear)
 (agda2-verbose "Found interaction point ConcreteDef ?0 : (Pow I) ")
 (agda2-status-action "ShowImplicit")
-<<<<<<< HEAD
-(agda2-info-action "*All Goals, Errors*" "?0 : Pow I _X_241 : I → Set [ at Issue1353.agda:89,60-65 ] ———— Errors ———————————————————————————————————————————————— Failed to solve the following constraints: X (input Ω {i} p a) =< _X_241 (input Ω {i} p a) _X_241 (input Ψ {i} p₁ a) =< X (input Ψ {i} p₁ a) " nil)
-=======
-(agda2-info-action "*All Goals, Errors*" "?0 : Pow I _X_240 : Set [ at Issue1353.agda:89,60-65 ] ———— Errors ———————————————————————————————————————————————— Failed to solve the following constraints: X (input Ω {i} p a) =< _X_240 {Ψ = X} {X = i} (m = (input Ω {i} p a)) _X_240 {Ψ = X} {X = i} (m = (input Ψ {i} p₁ a)) =< X (input Ψ {i} p₁ a) " nil)
->>>>>>> fbf6b5f2
+(agda2-info-action "*All Goals, Errors*" "?0 : Pow I _X_240 : I → Set [ at Issue1353.agda:89,60-65 ] ———— Errors ———————————————————————————————————————————————— Failed to solve the following constraints: X (input Ω {i} p a) =< _X_240 (input Ω {i} p a) _X_240 (input Ψ {i} p₁ a) =< X (input Ψ {i} p₁ a) " nil)
 ((last . 1) . (agda2-goals-action '(0)))
 (agda2-give-action 0 "X")
 (agda2-status-action "ShowImplicit")
