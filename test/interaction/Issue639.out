Agda2> (agda2-status-action "")
(agda2-info-action "*Type-checking*" "" nil)
(agda2-highlight-clear)
(agda2-info-action "*Type-checking*" "Checking Issue639 (Issue639.agda). " t)
(agda2-info-action "*Error*" "Issue639.agda:3,11-18 Cannot postulate A with safe flag when scope checking the declaration A : Set" nil)
<<<<<<< HEAD
((last . 3) . (agda2-goto-asynchronously '("Issue639.agda" . 34)))
=======
((last . 3) . (agda2-maybe-goto '("Issue639.agda" . 34)))
>>>>>>> 0fc6ffc7
(agda2-highlight-load-and-delete-action)
(agda2-status-action "")
Agda2> <|MERGE_RESOLUTION|>--- conflicted
+++ resolved
@@ -3,11 +3,7 @@
 (agda2-highlight-clear)
 (agda2-info-action "*Type-checking*" "Checking Issue639 (Issue639.agda). " t)
 (agda2-info-action "*Error*" "Issue639.agda:3,11-18 Cannot postulate A with safe flag when scope checking the declaration A : Set" nil)
-<<<<<<< HEAD
-((last . 3) . (agda2-goto-asynchronously '("Issue639.agda" . 34)))
-=======
 ((last . 3) . (agda2-maybe-goto '("Issue639.agda" . 34)))
->>>>>>> 0fc6ffc7
 (agda2-highlight-load-and-delete-action)
 (agda2-status-action "")
 Agda2> 