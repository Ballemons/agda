--- conflicted
+++ resolved
@@ -133,36 +133,19 @@
     Nothing -> return ()
 
 initialRels :: SI.Type -> Relevance -> [Relevance]
-<<<<<<< HEAD
-initialRels ty rel =
-    case SI.ignoreSharing $ SI.unEl ty of
-        SI.Pi  a b -> mkRel a : initialRels (SI.unAbs b) rel
-        _       -> []
-  where
-    mkRel :: SI.Dom SI.Type -> Relevance
-    mkRel a | ignoreForced (SC.getRelevance a) = Irr
-    mkRel a = case SI.ignoreSharing $ SI.unEl (SC.unDom a) of
-       SI.Sort _ -> Irr
-       _         -> rel
-
-ignoreForced :: SC.Relevance -> Bool
-ignoreForced SC.Relevant = False
-ignoreForced _           = True
-=======
-initialRels ty rel = case SI.unEl ty of
+initialRels ty rel = case SI.ignoreSharing $ SI.unEl ty of
   SI.Pi  a b -> mkRel a : initialRels (SI.unAbs b) rel
   _          -> []
   where
     mkRel :: SI.Dom SI.Type -> Relevance
     mkRel a | ignoreForced (Common.getRelevance a) = Irr
-    mkRel a = case SI.unEl (Common.unDom a) of
-      SI.Sort _ -> Irr
-      _         -> rel
+    mkRel a = case SI.ignoreSharing $ SI.unEl (Common.unDom a) of
+       SI.Sort _ -> Irr
+       _         -> rel
 
 ignoreForced :: Common.Relevance -> Bool
 ignoreForced Common.Relevant = False
-ignoreForced _               = True
->>>>>>> 53f43277
+ignoreForced _           = True
 
 -- | Calculate if a variable is relevant in an expression
 relevant :: (Functor m, Monad m) => Var -> Expr -> Erasure m Relevance
