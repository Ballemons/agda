--- conflicted
+++ resolved
@@ -240,12 +240,8 @@
 
   -- Reflection
   , "primQNameEquality"   |-> rel "(==)" "MAlonzo.RTE.QName () ()"
-<<<<<<< HEAD
   , "primQNameLess"       |-> rel "(<)" "MAlonzo.RTE.QName () ()"
-  , "primShowQName"       |-> return "(show :: QName -> String)"
-=======
   , "primShowQName"       |-> return "(error \"primShowQName: not implemented\")"
->>>>>>> 0e6ffec1
   , "primQNameType"       |-> return "MAlonzo.RTE.qnameType"
   , "primQNameDefinition" |-> return "MAlonzo.RTE.qnameDefinition"
 
