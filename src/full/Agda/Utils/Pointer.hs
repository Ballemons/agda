--- conflicted
+++ resolved
@@ -1,9 +1,4 @@
-<<<<<<< HEAD
-{-# OPTIONS_GHC -fwarn-missing-signatures #-}
-
-{-# LANGUAGE BangPatterns #-}
-=======
->>>>>>> 6c8c5f4b
+{-# LANGUAGE BangPatterns       #-}
 {-# LANGUAGE DeriveDataTypeable #-}
 
 module Agda.Utils.Pointer
