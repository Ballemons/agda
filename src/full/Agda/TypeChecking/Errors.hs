{-# LANGUAGE CPP                  #-}
{-# LANGUAGE FlexibleInstances    #-}
{-# LANGUAGE TupleSections        #-}
{-# LANGUAGE TypeSynonymInstances #-}

module Agda.TypeChecking.Errors
  ( prettyError
  , PrettyTCM(..)
  , tcErrString
  , Warnings(..)
  , warningsToError
  ) where

import Prelude hiding (null)

import Control.Monad.State

import Data.Function
import Data.List (nub, sortBy, intercalate)
import Data.Maybe
import qualified Data.Map as Map (empty)

import Agda.Syntax.Common hiding (Arg, Dom, NamedArg)
import qualified Agda.Syntax.Common as Common
import Agda.Syntax.Fixity
import Agda.Syntax.Position
import qualified Agda.Syntax.Info as A
import qualified Agda.Syntax.Concrete as C
import qualified Agda.Syntax.Concrete.Definitions as D
import Agda.Syntax.Abstract as A
import Agda.Syntax.Internal as I
import qualified Agda.Syntax.Abstract.Pretty as AP
import Agda.Syntax.Translation.InternalToAbstract
import Agda.Syntax.Translation.AbstractToConcrete
import Agda.Syntax.Scope.Monad (isDatatypeModule)
import Agda.TypeChecking.Monad.Base
import Agda.TypeChecking.Monad.Closure
import Agda.TypeChecking.Monad.Context
import Agda.TypeChecking.Monad.Options
import Agda.TypeChecking.Pretty
import Agda.TypeChecking.Reduce (instantiate)

import Agda.Utils.Except ( MonadError(catchError) )
import Agda.Utils.FileName
import Agda.Utils.Function
import Agda.Utils.Monad
import Agda.Utils.Null hiding (empty)
import qualified Agda.Utils.Pretty as P

#include "undefined.h"
import Agda.Utils.Impossible

---------------------------------------------------------------------------
-- * Top level function
---------------------------------------------------------------------------

{-# SPECIALIZE prettyError :: TCErr -> TCM String #-}
prettyError :: MonadTCM tcm => TCErr -> tcm String
prettyError err = liftTCM $ show <$> prettyError' err []
  where
  prettyError' :: TCErr -> [TCErr] -> TCM Doc
  prettyError' err errs
    | length errs > 3 = fsep (
        pwords "total panic: error when printing error from printing error from printing error." ++
        pwords "I give up! Approximations of errors (original error last):" )
        $$ vcat (map (text . tcErrString) errs)
    | otherwise = applyUnless (null errs) (text "panic: error when printing error!" $$) $ do
        (prettyTCM err $$ vcat (map (text . ("when printing error " ++) . tcErrString) errs))
        `catchError` \ err' -> prettyError' err' (err:errs)
---------------------------------------------------------------------------
-- * Warnings
---------------------------------------------------------------------------

-- | Warnings.
--
-- Invariant: The fields are never empty at the same time.

data Warnings = Warnings
  { unsolvedMetaVariables :: [Range]
    -- ^ Meta-variable problems are reported as type errors unless
    -- 'optAllowUnsolved' is 'True'.
  , unsolvedConstraints   :: Constraints
    -- ^ Same as 'unsolvedMetaVariables'.
  }

-- | Turns warnings into an error. Even if several errors are possible
--   only one is raised.
warningsToError :: Warnings -> TCM a
warningsToError (Warnings [] [])     = typeError $ SolvedButOpenHoles
warningsToError (Warnings w@(_:_) _) = typeError $ UnsolvedMetas w
warningsToError (Warnings _ w@(_:_)) = typeError $ UnsolvedConstraints w


---------------------------------------------------------------------------
-- * Helpers
---------------------------------------------------------------------------

sayWhere :: HasRange a => a -> TCM Doc -> TCM Doc
sayWhere x d = applyUnless (null r) (prettyTCM r $$) d
  where r = getRange x

sayWhen :: Range -> Maybe (Closure Call) -> TCM Doc -> TCM Doc
sayWhen r Nothing   m = sayWhere r m
sayWhen r (Just cl) m = sayWhere r (m $$ prettyTCM cl)

panic :: String -> TCM Doc
panic s = fwords $ "Panic: " ++ s

nameWithBinding :: QName -> TCM Doc
nameWithBinding q =
  sep [ prettyTCM q, text "bound at", prettyTCM r ]
  where
    r = nameBindingSite $ qnameName q

tcErrString :: TCErr -> String
tcErrString err = show (getRange err) ++ " " ++ case err of
  TypeError _ cl  -> errorString $ clValue cl
  Exception r s   -> show r ++ " " ++ s
  IOException r e -> show r ++ " " ++ show e
  PatternErr{}    -> "PatternErr"
  {- AbortAssign _   -> "AbortAssign" -- UNUSED -}

errorString :: TypeError -> String
errorString err = case err of
<<<<<<< HEAD
    AmbiguousModule{}                        -> "AmbiguousModule"
    AmbiguousName{}                          -> "AmbiguousName"
    AmbiguousParseForApplication{}           -> "AmbiguousParseForApplication"
    AmbiguousParseForLHS{}                   -> "AmbiguousParseForLHS"
--    AmbiguousParseForPatternSynonym{}        -> "AmbiguousParseForPatternSynonym"
    AmbiguousTopLevelModuleName {}           -> "AmbiguousTopLevelModuleName"
    BadArgumentsToPatternSynonym{}           -> "BadArgumentsToPatternSynonym"
    TooFewArgumentsToPatternSynonym{}        -> "TooFewArgumentsToPatternSynonym"
    BothWithAndRHS                           -> "BothWithAndRHS"
    BuiltinInParameterisedModule{}           -> "BuiltinInParameterisedModule"
    BuiltinMustBeConstructor{}               -> "BuiltinMustBeConstructor"
    ClashingDefinition{}                     -> "ClashingDefinition"
    ClashingFileNamesFor{}                   -> "ClashingFileNamesFor"
    ClashingImport{}                         -> "ClashingImport"
    ClashingModule{}                         -> "ClashingModule"
    ClashingModuleImport{}                   -> "ClashingModuleImport"
    CompilationError{}                       -> "CompilationError"
    ConstructorPatternInWrongDatatype{}      -> "ConstructorPatternInWrongDatatype"
    CoverageFailure{}                        -> "CoverageFailure"
    CoverageCantSplitOn{}                    -> "CoverageCantSplitOn"
    CoverageCantSplitIrrelevantType{}        -> "CoverageCantSplitIrrelevantType"
    CoverageCantSplitType{}                  -> "CoverageCantSplitType"
    CoverageNoExactSplit{}                   -> "CoverageNoExactSplit"
    CyclicModuleDependency{}                 -> "CyclicModuleDependency"
    DataMustEndInSort{}                      -> "DataMustEndInSort"
=======
  AmbiguousModule{}                        -> "AmbiguousModule"
  AmbiguousName{}                          -> "AmbiguousName"
  AmbiguousParseForApplication{}           -> "AmbiguousParseForApplication"
  AmbiguousParseForLHS{}                   -> "AmbiguousParseForLHS"
--  AmbiguousParseForPatternSynonym{}        -> "AmbiguousParseForPatternSynonym"
  AmbiguousTopLevelModuleName {}           -> "AmbiguousTopLevelModuleName"
  BadArgumentsToPatternSynonym{}           -> "BadArgumentsToPatternSynonym"
  TooFewArgumentsToPatternSynonym{}        -> "TooFewArgumentsToPatternSynonym"
  BothWithAndRHS                           -> "BothWithAndRHS"
  BuiltinInParameterisedModule{}           -> "BuiltinInParameterisedModule"
  BuiltinMustBeConstructor{}               -> "BuiltinMustBeConstructor"
  ClashingDefinition{}                     -> "ClashingDefinition"
  ClashingFileNamesFor{}                   -> "ClashingFileNamesFor"
  ClashingImport{}                         -> "ClashingImport"
  ClashingModule{}                         -> "ClashingModule"
  ClashingModuleImport{}                   -> "ClashingModuleImport"
  CompilationError{}                       -> "CompilationError"
  ConstructorPatternInWrongDatatype{}      -> "ConstructorPatternInWrongDatatype"
  CoverageFailure{}                        -> "CoverageFailure"
  CoverageCantSplitOn{}                    -> "CoverageCantSplitOn"
  CoverageCantSplitIrrelevantType{}        -> "CoverageCantSplitIrrelevantType"
  CoverageCantSplitType{}                  -> "CoverageCantSplitType"
  CyclicModuleDependency{}                 -> "CyclicModuleDependency"
  DataMustEndInSort{}                      -> "DataMustEndInSort"
>>>>>>> 0aa6ca42
-- UNUSED:    DataTooManyParameters{}                  -> "DataTooManyParameters"
  CantResolveOverloadedConstructorsTargetingSameDatatype{} -> "CantResolveOverloadedConstructorsTargetingSameDatatype"
  DifferentArities                         -> "DifferentArities"
  DoesNotConstructAnElementOf{}            -> "DoesNotConstructAnElementOf"
  DuplicateBuiltinBinding{}                -> "DuplicateBuiltinBinding"
  DuplicateConstructors{}                  -> "DuplicateConstructors"
  DuplicateFields{}                        -> "DuplicateFields"
  DuplicateImports{}                       -> "DuplicateImports"
  FieldOutsideRecord                       -> "FieldOutsideRecord"
  FileNotFound{}                           -> "FileNotFound"
  GenericError{}                           -> "GenericError"
  GenericDocError{}                        -> "GenericDocError"
  IFSNoCandidateInScope{}                  -> "IFSNoCandidateInScope"
  IlltypedPattern{}                        -> "IlltypedPattern"
  IllformedProjectionPattern{}             -> "IllformedProjectionPattern"
  CannotEliminateWithPattern{}             -> "CannotEliminateWithPattern"
  IllegalLetInTelescope{}                  -> "IllegalLetInTelescope"
  IncompletePatternMatching{}              -> "IncompletePatternMatching"
  IndexVariablesNotDistinct{}              -> "IndexVariablesNotDistinct"
  IndicesFreeInParameters{}                -> "IndicesFreeInParameters"
  IndicesNotConstructorApplications{}      -> "IndicesNotConstructorApplications"
  InternalError{}                          -> "InternalError"
  InvalidPattern{}                         -> "InvalidPattern"
  LocalVsImportedModuleClash{}             -> "LocalVsImportedModuleClash"
  MetaCannotDependOn{}                     -> "MetaCannotDependOn"
  MetaOccursInItself{}                     -> "MetaOccursInItself"
  ModuleArityMismatch{}                    -> "ModuleArityMismatch"
  ModuleDefinedInOtherFile {}              -> "ModuleDefinedInOtherFile"
  ModuleDoesntExport{}                     -> "ModuleDoesntExport"
  ModuleNameDoesntMatchFileName {}         -> "ModuleNameDoesntMatchFileName"
  NeedOptionCopatterns{}                   -> "NeedOptionCopatterns"
  NoBindingForBuiltin{}                    -> "NoBindingForBuiltin"
  NoParseForApplication{}                  -> "NoParseForApplication"
  NoParseForLHS{}                          -> "NoParseForLHS"
--  NoParseForPatternSynonym{}               -> "NoParseForPatternSynonym"
  NoRHSRequiresAbsurdPattern{}             -> "NoRHSRequiresAbsurdPattern"
  NotInductive {}                          -> "NotInductive"
  AbsurdPatternRequiresNoRHS{}             -> "AbsurdPatternRequiresNoRHS"
  NoSuchBuiltinName{}                      -> "NoSuchBuiltinName"
  NoSuchModule{}                           -> "NoSuchModule"
  NoSuchPrimitiveFunction{}                -> "NoSuchPrimitiveFunction"
  NotAModuleExpr{}                         -> "NotAModuleExpr"
  NotAProperTerm                           -> "NotAProperTerm"
  SetOmegaNotValidType{}                   -> "SetOmegaNotValidType"
  InvalidType{}                            -> "InvalidType"
  NotAValidLetBinding{}                    -> "NotAValidLetBinding"
  NotAnExpression{}                        -> "NotAnExpression"
  NotImplemented{}                         -> "NotImplemented"
  NotSupported{}                           -> "NotSupported"
  NotInScope{}                             -> "NotInScope"
  NotLeqSort{}                             -> "NotLeqSort"
  NotStrictlyPositive{}                    -> "NotStrictlyPositive"
  NothingAppliedToHiddenArg{}              -> "NothingAppliedToHiddenArg"
  NothingAppliedToInstanceArg{}            -> "NothingAppliedToInstanceArg"
  OverlappingProjects {}                   -> "OverlappingProjects"
  PatternShadowsConstructor {}             -> "PatternShadowsConstructor"
  PropMustBeSingleton                      -> "PropMustBeSingleton"
  RepeatedVariablesInPattern{}             -> "RepeatedVariablesInPattern"
  SafeFlagPostulate{}                      -> "SafeFlagPostulate"
  SafeFlagPragma{}                         -> "SafeFlagPragma"
  SafeFlagNoTerminationCheck{}             -> "SafeFlagNoTerminationCheck"
  SafeFlagNonTerminating{}                 -> "SafeFlagNonTerminating"
  SafeFlagTerminating{}                    -> "SafeFlagTerminating"
  SafeFlagPrimTrustMe{}                    -> "SafeFlagPrimTrustMe"
  ShadowedModule{}                         -> "ShadowedModule"
  ShouldBeASort{}                          -> "ShouldBeASort"
  ShouldBeApplicationOf{}                  -> "ShouldBeApplicationOf"
  ShouldBeAppliedToTheDatatypeParameters{} -> "ShouldBeAppliedToTheDatatypeParameters"
  ShouldBeEmpty{}                          -> "ShouldBeEmpty"
  ShouldBePi{}                             -> "ShouldBePi"
  ShouldBeRecordType{}                     -> "ShouldBeRecordType"
  ShouldBeRecordPattern{}                  -> "ShouldBeRecordPattern"
  NotAProjectionPattern{}                  -> "NotAProjectionPattern"
  ShouldEndInApplicationOfTheDatatype{}    -> "ShouldEndInApplicationOfTheDatatype"
  SplitError{}                             -> "SplitError"
  TerminationCheckFailed{}                 -> "TerminationCheckFailed"
  TooFewFields{}                           -> "TooFewFields"
  TooManyArgumentsInLHS{}                  -> "TooManyArgumentsInLHS"
  TooManyFields{}                          -> "TooManyFields"
  SplitOnIrrelevant{}                      -> "SplitOnIrrelevant"
  DefinitionIsIrrelevant{}                 -> "DefinitionIsIrrelevant"
  VariableIsIrrelevant{}                   -> "VariableIsIrrelevant"
  UnequalBecauseOfUniverseConflict{}       -> "UnequalBecauseOfUniverseConflict"
  UnequalRelevance{}                       -> "UnequalRelevance"
  UnequalHiding{}                          -> "UnequalHiding"
--  UnequalLevel{}                           -> "UnequalLevel" -- UNUSED
  UnequalSorts{}                           -> "UnequalSorts"
  UnequalTerms{}                           -> "UnequalTerms"
  UnequalTypes{}                           -> "UnequalTypes"
--  UnequalTelescopes{}                      -> "UnequalTelescopes" -- UNUSED
  UnequalColors{}                          -> "UnequalTelescopes"
  HeterogeneousEquality{}                  -> "HeterogeneousEquality"
  WithOnFreeVariable{}                     -> "WithOnFreeVariable"
  UnexpectedWithPatterns{}                 -> "UnexpectedWithPatterns"
  UninstantiatedDotPattern{}               -> "UninstantiatedDotPattern"
  UninstantiatedModule{}                   -> "UninstantiatedModule"
  UnreachableClauses{}                     -> "UnreachableClauses"
  UnsolvedConstraints{}                    -> "UnsolvedConstraints"
  UnsolvedMetas{}                          -> "UnsolvedMetas"
  SolvedButOpenHoles{}                     -> "SolvedButOpenHoles"
  UnusedVariableInPatternSynonym           -> "UnusedVariableInPatternSynonym"
  UnquoteFailed{}                          -> "UnquoteFailed"
  WithClausePatternMismatch{}              -> "WithClausePatternMismatch"
  WithoutKError{}                          -> "WithoutKError"
  WrongHidingInApplication{}               -> "WrongHidingInApplication"
  WrongHidingInLHS{}                       -> "WrongHidingInLHS"
  WrongHidingInLambda{}                    -> "WrongHidingInLambda"
  WrongIrrelevanceInLambda{}               -> "WrongIrrelevanceInLambda"
  WrongNamedArgument{}                     -> "WrongNamedArgument"
  WrongNumberOfConstructorArguments{}      -> "WrongNumberOfConstructorArguments"
  HidingMismatch{}                         -> "HidingMismatch"
  RelevanceMismatch{}                      -> "RelevanceMismatch"
  ColorMismatch{}                          -> "ColorMismatch"

instance PrettyTCM TCErr where
  prettyTCM err = case err of
    -- Andreas, 2014-03-23
    -- This use of localState seems ok since we do not collect
    -- Benchmark info during printing errors.
    TypeError s e -> localState $ do
      put s
      sayWhen (envRange $ clEnv e) (envCall $ clEnv e) $ prettyTCM e
    Exception r s   -> sayWhere r $ fwords s
    IOException r e -> sayWhere r $ fwords $ show e
    PatternErr{}    -> sayWhere err $ panic "uncaught pattern violation"
    {- AbortAssign _   -> sayWhere err $ panic "uncaught aborted assignment" -- UNUSED -}

instance PrettyTCM CallInfo where
  prettyTCM c = do
    let call = prettyTCM $ callInfoCall c
        r    = callInfoRange c

    if P.pretty r == P.empty
      then call
      else call $$ nest 2 (text "(at" <+> prettyTCM r <> text ")")

-- | Drops the filename component of the qualified name.
dropTopLevelModule :: QName -> QName
dropTopLevelModule (QName (MName ns) n) = QName (MName (drop 1 ns)) n

instance PrettyTCM TypeError where
  prettyTCM err = case err of
    InternalError s -> panic s

    NotImplemented s -> fwords $ "Not implemented: " ++ s

    NotSupported s -> fwords $ "Not supported: " ++ s

    CompilationError s -> sep [fwords "Compilation error:", text s]

    GenericError s -> fwords s

    GenericDocError d -> return d

    TerminationCheckFailed because ->
      fwords "Termination checking failed for the following functions:"
      $$ (nest 2 $ fsep $ punctuate comma $
           map (pretty . dropTopLevelModule) $
             concatMap termErrFunctions because)
      $$ fwords "Problematic calls:"
      $$ (nest 2 $ fmap (P.vcat . nub) $
            mapM prettyTCM $ sortBy (compare `on` callInfoRange) $
            concatMap termErrCalls because)

    PropMustBeSingleton -> fwords
      "Datatypes in Prop must have at most one constructor when proof irrelevance is enabled"

    DataMustEndInSort t -> fsep $
      pwords "The type of a datatype must end in a sort."
      ++ [prettyTCM t] ++ pwords "isn't a sort."

{- UNUSED:
    DataTooManyParameters -> fsep $ pwords "Too many parameters given to data type."
-}

    ShouldEndInApplicationOfTheDatatype t -> fsep $
      pwords "The target of a constructor must be the datatype applied to its parameters,"
      ++ [prettyTCM t] ++ pwords "isn't"

    ShouldBeAppliedToTheDatatypeParameters s t -> fsep $
      pwords "The target of the constructor should be" ++ [prettyTCM s] ++
      pwords "instead of" ++ [prettyTCM t]

    ShouldBeApplicationOf t q -> fsep $
      pwords "The pattern constructs an element of" ++ [prettyTCM q] ++
      pwords "which is not the right datatype"

    ShouldBeRecordType t -> fsep $
      pwords "Expected non-abstract record type, found " ++ [prettyTCM t]

    ShouldBeRecordPattern p -> fsep $
      pwords "Expected record pattern" -- ", found " ++ [prettyTCM p]

    NotAProjectionPattern p -> fsep $
      pwords "Not a valid projection for a copattern: " ++ [ prettyA p ]

    DifferentArities ->
      fwords "The number of arguments in the defining equations differ"

    WrongHidingInLHS -> fwords "Unexpected implicit argument"

    WrongHidingInLambda t ->
      fwords "Found an implicit lambda where an explicit lambda was expected"

    WrongIrrelevanceInLambda t ->
      fwords "Found an irrelevant lambda where a relevant lambda was expected"

    WrongNamedArgument a -> fsep $
      pwords "Function does not accept argument "
      ++ [prettyTCM a] -- ++ pwords " (wrong argument name)"

    WrongHidingInApplication t ->
      fwords "Found an implicit application where an explicit application was expected"

    HidingMismatch h h' -> fwords $
      "Expected " ++ verbalize (Indefinite h') ++ " argument, but found " ++
      verbalize (Indefinite h) ++ " argument"

    RelevanceMismatch r r' -> fwords $
      "Expected " ++ verbalize (Indefinite r') ++ " argument, but found " ++
      verbalize (Indefinite r) ++ " argument"

    ColorMismatch c c' -> fsep $   -- TODO guilhem
      pwords "Expected argument color to be" ++ [prettyTCM c'] ++
      pwords "but found color" ++ [prettyTCM c]

    NotInductive t -> fsep $
      [prettyTCM t] ++ pwords "is not an inductive data type"

    UninstantiatedDotPattern e -> fsep $
      pwords "Failed to infer the value of dotted pattern"

    IlltypedPattern p a -> fsep $
      pwords "Type mismatch"

    IllformedProjectionPattern p -> fsep $
      pwords "Ill-formed projection pattern " ++ [prettyA p]

    CannotEliminateWithPattern p a -> do
      let isProj = isJust (isProjP p)
      fsep $
        pwords "Cannot eliminate type" ++ prettyTCM a :
        if isProj then
           pwords "with projection pattern" ++ [prettyA p]
         else
           pwords "with pattern" ++ prettyA p :
           pwords "(did you supply too many arguments?)"

    TooManyArgumentsInLHS a -> fsep $
      pwords "Left hand side gives too many arguments to a function of type"
      ++ [prettyTCM a]

    WrongNumberOfConstructorArguments c expect given -> fsep $
      pwords "The constructor" ++ [prettyTCM c] ++
      pwords "expects" ++ [prettyTCM expect] ++
      pwords "arguments (including hidden ones), but has been given"
      ++ [prettyTCM given] ++ pwords "(including hidden ones)"

    CantResolveOverloadedConstructorsTargetingSameDatatype d cs -> fsep $
      pwords "Can't resolve overloaded constructors targeting the same datatype"
      ++ [(parens $ prettyTCM (qnameToConcrete d)) <> colon]
      ++ map pretty cs

    DoesNotConstructAnElementOf c t -> fsep $
      pwords "The constructor" ++ [prettyTCM c] ++
      pwords "does not construct an element of" ++ [prettyTCM t]

    ConstructorPatternInWrongDatatype c d -> fsep $
      [prettyTCM c] ++ pwords "is not a constructor of the datatype"
      ++ [prettyTCM d]

    IndicesNotConstructorApplications [i] ->
      fwords "The index"
      $$ nest 2 (prettyTCM i)
      $$ fsep (pwords "is not a constructor (or literal) applied to variables" ++
               pwords "(note that parameters count as constructor arguments)")

    IndicesNotConstructorApplications is ->
      fwords "The indices"
      $$ nest 2 (vcat $ map prettyTCM is)
      $$ fsep (pwords "are not constructors (or literals) applied to variables" ++
               pwords "(note that parameters count as constructor arguments)")

    IndexVariablesNotDistinct vs is ->
      fwords "The variables"
      $$ nest 2 (vcat $ map (\v -> prettyTCM (I.Var v [])) vs)
      $$ fwords "in the indices"
      $$ nest 2 (vcat $ map prettyTCM is)
      $$ fwords "are not distinct (note that parameters count as constructor arguments)"

    IndicesFreeInParameters vs indices pars ->
      fwords "The variables"
      $$ nest 2 (vcat $ map (\v -> prettyTCM (I.Var v [])) vs)
      $$ fwords "which are used (perhaps as constructor parameters) in the index expressions"
      $$ nest 2 (vcat $ map prettyTCM indices)
      $$ fwords "are free in the parameters"
      $$ nest 2 (vcat $ map prettyTCM pars)

    ShadowedModule x [] -> __IMPOSSIBLE__

    ShadowedModule x ms@(m : _) -> fsep $
      pwords "Duplicate definition of module" ++ [prettyTCM x <> text "."] ++
      pwords "Previous definition of" ++ [help m] ++ pwords "module" ++ [prettyTCM x] ++
      pwords "at" ++ [prettyTCM r]
      where
        help m = do
          b <- isDatatypeModule m
          if b then text "datatype" else empty

        r = case [ r | r <- map (defSiteOfLast . mnameToList) ms
                     , r /= noRange ] of
              []    -> noRange
              r : _ -> r

        defSiteOfLast [] = noRange
        defSiteOfLast ns = nameBindingSite (last ns)

    ModuleArityMismatch m EmptyTel args -> fsep $
      pwords "The module" ++ [prettyTCM m] ++
      pwords "is not parameterized, but is being applied to arguments"

    ModuleArityMismatch m tel@(ExtendTel _ _) args -> fsep $
      pwords "The arguments to " ++ [prettyTCM m] ++ pwords "does not fit the telescope" ++
      [prettyTCM tel]

    ShouldBeEmpty t [] -> fsep $
       [prettyTCM t] ++ pwords "should be empty, but that's not obvious to me"

    ShouldBeEmpty t ps -> fsep (
      [prettyTCM t] ++
      pwords "should be empty, but the following constructor patterns are valid:"
      ) $$ nest 2 (vcat $ map (prettyPat 0) ps)

    ShouldBeASort t -> fsep $
      [prettyTCM t] ++ pwords "should be a sort, but it isn't"

    ShouldBePi t -> fsep $
      [prettyTCM t] ++ pwords "should be a function type, but it isn't"

    NotAProperTerm -> fwords "Found a malformed term"

    SetOmegaNotValidType -> fwords "Setω is not a valid type"

    InvalidType v -> fsep $ [prettyTCM v] ++ pwords "is not a valid type"

    SplitOnIrrelevant p t -> fsep $
      pwords "Cannot pattern match" ++ [prettyA p] ++
      pwords "against irrelevant type" ++ [prettyTCM t]

    DefinitionIsIrrelevant x -> fsep $
      text "Identifier" : prettyTCM x : pwords "is declared irrelevant, so it cannot be used here"
    VariableIsIrrelevant x -> fsep $
      text "Variable" : prettyTCM x : pwords "is declared irrelevant, so it cannot be used here"
    UnequalBecauseOfUniverseConflict cmp s t -> fsep $
      [prettyTCM s, notCmp cmp, prettyTCM t, text "because this would result in an invalid use of Setω" ]

    UnequalTerms cmp s t a -> do
      (d1, d2, d) <- prettyInEqual s t
      fsep $ [return d1, notCmp cmp, return d2] ++ pwords "of type" ++ [prettyTCM a] ++ [return d]

-- UnequalLevel is UNUSED
--   UnequalLevel cmp s t -> fsep $
--     [prettyTCM s, notCmp cmp, prettyTCM t]

-- UnequalTelescopes is UNUSED
--   UnequalTelescopes cmp a b -> fsep $
--     [prettyTCM a, notCmp cmp, prettyTCM b]

    UnequalTypes cmp a b -> prettyUnequal a (notCmp cmp) b
--              fsep $ [prettyTCM a, notCmp cmp, prettyTCM b]

    UnequalColors a b -> error "TODO guilhem 4"

    HeterogeneousEquality u a v b -> fsep $
      pwords "Refuse to solve heterogeneous constraint" ++
      [prettyTCM u] ++ pwords ":" ++ [prettyTCM a] ++ pwords "=?=" ++
      [prettyTCM v] ++ pwords ":" ++ [prettyTCM b]

    UnequalRelevance cmp a b -> fsep $
      [prettyTCM a, notCmp cmp, prettyTCM b] ++
-- Andreas 2010-09-21 to reveal Forced annotations, print also uglily
--            [text $ show a, notCmp cmp, text $ show b] ++
      pwords "because one is a relevant function type and the other is an irrelevant function type"

    UnequalHiding a b -> fsep $
      [prettyTCM a, text "!=", prettyTCM b] ++
      pwords "because one is an implicit function type and the other is an explicit function type"

    UnequalSorts s1 s2 -> fsep $
      [prettyTCM s1, text "!=", prettyTCM s2]

    NotLeqSort s1 s2 -> fsep $
      pwords "The type of the constructor does not fit in the sort of the datatype, since"
      ++ [prettyTCM s1] ++ pwords "is not less or equal than" ++ [prettyTCM s2]

    TooFewFields r xs -> fsep $
      pwords "Missing fields" ++ punctuate comma (map pretty xs) ++
      pwords "in an element of the record" ++ [prettyTCM r]

    TooManyFields r xs -> fsep $
      pwords "The record type" ++ [prettyTCM r] ++
      pwords "does not have the fields" ++ punctuate comma (map pretty xs)

    DuplicateConstructors xs -> fsep $
      pwords "Duplicate constructors" ++ punctuate comma (map pretty xs) ++
      pwords "in datatype"

    DuplicateFields xs -> fsep $
      pwords "Duplicate fields" ++ punctuate comma (map pretty xs) ++
      pwords "in record"

    WithOnFreeVariable e -> fsep $
      pwords "Cannot `with` on variable " ++ [prettyA e] ++
      pwords " bound in a module telescope (or patterns of a parent clause)"

    UnexpectedWithPatterns ps -> fsep $
      pwords "Unexpected with patterns" ++ (punctuate (text " |") $ map prettyA ps)

    WithClausePatternMismatch p q -> fsep $
      pwords "With clause pattern " ++ [prettyA p] ++
      pwords " is not an instance of its parent pattern " ++ [prettyTCM q]
         -- TODO: prettier printing for internal patterns

    MetaCannotDependOn m ps i -> fsep $
      pwords "The metavariable" ++ [prettyTCM $ MetaV m []] ++
      pwords "cannot depend on" ++ [pvar i] ++
      pwords "because it" ++ deps
        where
          pvar = prettyTCM . I.var
          deps = case map pvar ps of
            []  -> pwords "does not depend on any variables"
            [x] -> pwords "only depends on the variable" ++ [x]
            xs  -> pwords "only depends on the variables" ++ punctuate comma xs

    MetaOccursInItself m -> fsep $
      pwords "Cannot construct infinite solution of metavariable" ++ [prettyTCM $ MetaV m []]

    BuiltinMustBeConstructor s e -> fsep $
      [prettyA e] ++ pwords "must be a constructor in the binding to builtin" ++ [text s]

    NoSuchBuiltinName s -> fsep $
      pwords "There is no built-in thing called" ++ [text s]

    DuplicateBuiltinBinding b x y -> fsep $
      pwords "Duplicate binding for built-in thing" ++ [text b <> comma] ++
      pwords "previous binding to" ++ [prettyTCM x]

    NoBindingForBuiltin x -> fsep $
      pwords "No binding for builtin thing" ++ [text x <> comma] ++
      pwords ("use {-# BUILTIN " ++ x ++ " name #-} to bind it to 'name'")

    NoSuchPrimitiveFunction x -> fsep $
      pwords "There is no primitive function called" ++ [text x]

    BuiltinInParameterisedModule x -> fwords $
      "The BUILTIN pragma cannot appear inside a bound context " ++
      "(for instance, in a parameterised module or as a local declaration)"

    IllegalLetInTelescope tb -> fsep $
      -- pwords "The binding" ++
      [pretty tb] ++
      pwords " is not allowed in a telescope here."

    NoRHSRequiresAbsurdPattern ps -> fwords $
      "The right-hand side can only be omitted if there " ++
      "is an absurd pattern, () or {}, in the left-hand side."

    AbsurdPatternRequiresNoRHS ps -> fwords $
      "The right-hand side must be omitted if there " ++
      "is an absurd pattern, () or {}, in the left-hand side."

    LocalVsImportedModuleClash m -> fsep $
      pwords "The module" ++ [prettyTCM m] ++
      pwords "can refer to either a local module or an imported module"

    SolvedButOpenHoles ->
      text "Module cannot be imported since it has open interaction points"

    UnsolvedMetas rs ->
      fsep ( pwords "Unsolved metas at the following locations:" )
      $$ nest 2 (vcat $ map prettyTCM rs)

    UnsolvedConstraints cs ->
      fsep ( pwords "Failed to solve the following constraints:" )
      $$ nest 2 (vcat $ map prettyConstraint cs)

      where prettyConstraint :: ProblemConstraint -> TCM Doc
            prettyConstraint c = f (prettyTCM c)
              where
              r   = getRange c
              f d = if P.pretty r == P.empty
                    then d
                    else d $$ nest 4 (text "[ at" <+> prettyTCM r <+> text "]")

    CyclicModuleDependency ms ->
      fsep (pwords "cyclic module dependency:")
      $$ nest 2 (vcat $ map pretty ms)

    FileNotFound x files ->
      fsep ( pwords "Failed to find source of module" ++ [pretty x] ++
             pwords "in any of the following locations:"
           ) $$ nest 2 (vcat $ map (text . filePath) files)

    OverlappingProjects f m1 m2 ->
      fsep ( pwords "The file" ++ [text (filePath f)] ++
             pwords "can be accessed via several project roots. Both" ++
             [pretty m1] ++ pwords "and" ++ [pretty m2] ++
             pwords "point to this file."
           )

    AmbiguousTopLevelModuleName x files ->
      fsep ( pwords "Ambiguous module name. The module name" ++
             [pretty x] ++
             pwords "could refer to any of the following files:"
           ) $$ nest 2 (vcat $ map (text . filePath) files)

    ClashingFileNamesFor x files ->
      fsep ( pwords "Multiple possible sources for module"
             ++ [prettyTCM x] ++ pwords "found:"
           ) $$ nest 2 (vcat $ map (text . filePath) files)

    ModuleDefinedInOtherFile mod file file' -> fsep $
      pwords "You tried to load" ++ [text (filePath file)] ++
      pwords "which defines the module" ++ [pretty mod <> text "."] ++
      pwords "However, according to the include path this module should" ++
      pwords "be defined in" ++ [text (filePath file') <> text "."]

    ModuleNameDoesntMatchFileName given files ->
      fsep (pwords "The name of the top level module does not match the file name. The module" ++
           [ pretty given ] ++ pwords "should be defined in one of the following files:")
      $$ nest 2 (vcat $ map (text . filePath) files)

    BothWithAndRHS -> fsep $ pwords "Unexpected right hand side"

    NotInScope xs ->
      fsep (pwords "Not in scope:") $$ nest 2 (vcat $ map name xs)
      where
      name x = fsep [ pretty x
                    , text "at" <+> prettyTCM (getRange x)
                    , suggestion (P.prettyShow x)
                    ]
      suggestion s
        | elem ':' s    = parens $ text "did you forget space around the ':'?"
        | elem "->" two = parens $ text "did you forget space around the '->'?"
        | otherwise     = empty
        where
          two = zipWith (\a b -> [a,b]) s (tail s)

    NoSuchModule x -> fsep $ pwords "No such module" ++ [pretty x]

    AmbiguousName x ys -> vcat
      [ fsep $ pwords "Ambiguous name" ++ [pretty x <> text "."] ++
               pwords "It could refer to any one of"
      , nest 2 $ vcat $ map nameWithBinding ys
      , fwords "(hint: Use C-c C-w (in Emacs) if you want to know why)"
      ]

    AmbiguousModule x ys -> vcat
      [ fsep $ pwords "Ambiguous module name" ++ [pretty x <> text "."] ++
               pwords "It could refer to any one of"
      , nest 2 $ vcat $ map help ys
      , fwords "(hint: Use C-c C-w (in Emacs) if you want to know why)"
      ]
      where
        help :: ModuleName -> TCM Doc
        help m = do
          b <- isDatatypeModule m
          sep [prettyTCM m, if b then text "(datatype module)" else empty]

    UninstantiatedModule x -> fsep (
      pwords "Cannot access the contents of the parameterised module"
      ++ [pretty x <> text "."] ++
      pwords "To do this the module first has to be instantiated. For instance:"
        ) $$ nest 2 (hsep [ text "module", pretty x <> text "'", text "=", pretty x, text "e1 .. en" ])

    ClashingDefinition x y -> fsep $
      pwords "Multiple definitions of" ++ [pretty x <> text "."] ++
      pwords "Previous definition at"
      ++ [prettyTCM $ nameBindingSite $ qnameName y]

    ClashingModule m1 m2 -> fsep $
      pwords "The modules" ++ [prettyTCM m1, text "and", prettyTCM m2]
      ++ pwords "clash."

    ClashingImport x y -> fsep $
      pwords "Import clash between" ++ [pretty x, text "and", prettyTCM y]

    ClashingModuleImport x y -> fsep $
      pwords "Module import clash between" ++ [pretty x, text "and", prettyTCM y]

    PatternShadowsConstructor x c -> fsep $
      pwords "The pattern variable" ++ [prettyTCM x] ++
      pwords "has the same name as the constructor" ++ [prettyTCM c]

    DuplicateImports m xs -> fsep $
      pwords "Ambiguous imports from module" ++ [pretty m] ++ pwords "for" ++
      punctuate comma (map pretty xs)

    ModuleDoesntExport m xs -> fsep $
      pwords "The module" ++ [pretty m] ++ pwords "doesn't export the following:" ++
      punctuate comma (map pretty xs)

    NotAModuleExpr e -> fsep $
      pwords "The right-hand side of a module definition must have the form 'M e1 .. en'" ++
      pwords "where M is a module name. The expression"
      ++ [pretty e, text "doesn't."]

    FieldOutsideRecord -> fsep $
      pwords "Field appearing outside record declaration."

    InvalidPattern p -> fsep $
      pretty p : pwords "is not a valid pattern"

    RepeatedVariablesInPattern xs -> fsep $
      pwords "Repeated variables in pattern:" ++ map pretty xs

    NotAnExpression e -> fsep $
      [pretty e] ++ pwords "is not a valid expression."

    NotAValidLetBinding nd -> fwords $
      "Not a valid let-declaration"

    NothingAppliedToHiddenArg e -> fsep $
      [pretty e] ++ pwords "cannot appear by itself. It needs to be the argument to" ++
      pwords "a function expecting an implicit argument."

    NothingAppliedToInstanceArg e -> fsep $
      [pretty e] ++ pwords "cannot appear by itself. It needs to be the argument to" ++
      pwords "a function expecting an instance argument."

    NoParseForApplication es -> fsep $
      pwords "Could not parse the application" ++ [pretty $ C.RawApp noRange es]

    AmbiguousParseForApplication es es' -> fsep (
      pwords "Don't know how to parse" ++ [pretty_es <> (text ".")] ++
      pwords "Could mean any one of:"
      ) $$ nest 2 (vcat $ map pretty' es')
      where
        pretty_es :: TCM Doc
        pretty_es = pretty $ C.RawApp noRange es

        pretty' :: C.Expr -> TCM Doc
        pretty' e = do
          p1 <- pretty_es
          p2 <- pretty e
          pretty $ if show p1 == show p2 then unambiguous e else e

        unambiguous :: C.Expr -> C.Expr
        unambiguous (C.OpApp r op xs) | all (isOrdinary . namedArg) xs
            = foldl (C.App r) (C.Ident op) $ (map . fmap . fmap) fromOrdinary xs
        unambiguous e = e

        isOrdinary :: C.OpApp e -> Bool
        isOrdinary (C.Ordinary _) = True
        isOrdinary _ = False

        fromOrdinary :: C.OpApp e -> e
        fromOrdinary (C.Ordinary e) = e
        fromOrdinary _ = __IMPOSSIBLE__

    BadArgumentsToPatternSynonym x -> fsep $
      pwords "Bad arguments to pattern synonym " ++ [prettyTCM x]

    TooFewArgumentsToPatternSynonym x -> fsep $
      pwords "Too few arguments to pattern synonym " ++ [prettyTCM x]

    UnusedVariableInPatternSynonym -> fsep $
      pwords "Unused variable in pattern synonym."

    NoParseForLHS IsLHS p -> fsep $
      pwords "Could not parse the left-hand side" ++ [pretty p]

    NoParseForLHS IsPatSyn p -> fsep $
      pwords "Could not parse the pattern synonym" ++ [pretty p]

{- UNUSED
    NoParseForPatternSynonym p -> fsep $
      pwords "Could not parse the pattern synonym" ++ [pretty p]
-}

    AmbiguousParseForLHS lhsOrPatSyn p ps -> fsep (
      pwords "Don't know how to parse" ++ [pretty_p <> text "."] ++
      pwords "Could mean any one of:"
      ) $$ nest 2 (vcat $ map pretty' ps)
      where
        pretty_p :: TCM Doc
        pretty_p = pretty p

        pretty' :: C.Pattern -> TCM Doc
        pretty' p' = do
          p1 <- pretty_p
          p2 <- pretty p'
          pretty $ if show p1 == show p2 then unambiguousP p' else p'

        -- the entire pattern is shown, not just the ambiguous part,
        -- so we need to dig in order to find the OpAppP's.
        unambiguousP :: C.Pattern -> C.Pattern
        unambiguousP (C.AppP x y)       = C.AppP (unambiguousP x) $ (fmap.fmap) unambiguousP y
        unambiguousP (C.HiddenP r x)    = C.HiddenP r $ fmap unambiguousP x
        unambiguousP (C.InstanceP r x)  = C.InstanceP r $ fmap unambiguousP x
        unambiguousP (C.ParenP r x)     = C.ParenP r $ unambiguousP x
        unambiguousP (C.AsP r n x)      = C.AsP r n $ unambiguousP x
        unambiguousP (C.OpAppP r op xs) = foldl C.AppP (C.IdentP op) xs
        unambiguousP e = e

{- UNUSED
    AmbiguousParseForPatternSynonym p ps -> fsep (
      pwords "Don't know how to parse" ++ [pretty p <> text "."] ++
      pwords "Could mean any one of:"
      ) $$ nest 2 (vcat $ map pretty ps)
-}
<<<<<<< HEAD
            IncompletePatternMatching v args -> fsep $
                pwords "Incomplete pattern matching for" ++ [prettyTCM v <> text "."] ++
                pwords "No match for" ++ map prettyTCM args
            UnreachableClauses f pss -> fsep $
                pwords "Unreachable" ++ pwords (plural (length pss) "clause")
                where
                  plural 1 thing = thing
                  plural n thing = thing ++ "s"
            CoverageFailure f pss -> fsep (
                pwords "Incomplete pattern matching for" ++ [prettyTCM f <> text "."] ++
                pwords "Missing cases:") $$ nest 2 (vcat $ map display pss)
                where
                  display ps = do
                    ps <- nicify f ps
                    prettyTCM f <+> fsep (map prettyArg ps)

                  nicify f ps = do
                    showImp <- showImplicitArguments
                    if showImp
                      then return ps
                      else return ps  -- TODO: remove implicit arguments which aren't constructors

            CoverageCantSplitOn c tel cIxs gIxs
              | length cIxs /= length gIxs -> __IMPOSSIBLE__
              | otherwise                  -> addCtxTel tel $ vcat (
                  [ fsep $ pwords "I'm not sure if there should be a case for the constructor" ++
                           [prettyTCM c <> text ","] ++
                           pwords "because I get stuck when trying to solve the following" ++
                           pwords "unification problems (inferred index ≟ expected index):"
                  ] ++
                  zipWith (\c g -> nest 2 $ prettyTCM c <+> text "≟" <+> prettyTCM g) cIxs gIxs)
            CoverageCantSplitIrrelevantType a -> fsep $
              pwords "Cannot split on argument of irrelevant datatype" ++ [prettyTCM a]

            CoverageCantSplitType a -> fsep $
              pwords "Cannot split on argument of non-datatype" ++ [prettyTCM a]

            CoverageNoExactSplit f cs -> fsep $
              pwords "Exact splitting is enabled, but not all clauses can be preserved as definitional equalities in the translation to a case tree"

            SplitError e -> prettyTCM e

            WithoutKError a u v -> fsep $
              pwords "Cannot eliminate reflexive equation" ++ [prettyTCM u] ++ pwords "=" ++ [prettyTCM v] ++ pwords "of type" ++ [prettyTCM a] ++ pwords "because K has been disabled."

            NotStrictlyPositive d ocs -> fsep $
              pwords "The datatype" ++ [prettyTCM d] ++ pwords "is not strictly positive, because"
              ++ prettyOcc "it" ocs
              where
                prettyOcc _ [] = []
                prettyOcc it (OccCon d c r : ocs) = concat
                  [ pwords it, pwords "occurs", prettyR r
                  , pwords "in the constructor", [prettyTCM c], pwords "of"
                  , [prettyTCM d <> com ocs], prettyOcc "which" ocs
                  ]
                prettyOcc it (OccClause f n r : ocs) = concat
                  [ pwords it, pwords "occurs", prettyR r
                  , pwords "in the", [th n], pwords "clause of"
                  , [prettyTCM f <> com ocs], prettyOcc "which" ocs
                  ]

                prettyR NonPositively = pwords "negatively"
                prettyR (ArgumentTo i q) =
                  pwords "as the" ++ [th i] ++
                  pwords "argument to" ++ [prettyTCM q]

                th 0 = text "first"
                th 1 = text "second"
                th 2 = text "third"
                th n = prettyTCM (n - 1) <> text "th"

                com []    = empty
                com (_:_) = comma

            IFSNoCandidateInScope t -> fsep $
                pwords "No variable of type" ++ [prettyTCM t] ++ pwords "was found in scope."
            UnquoteFailed e -> case e of
                (BadVisibility msg arg) -> fsep $
                  pwords $ "Unable to unquote the argument. It should be `" ++ msg ++ "'."
                (ConInsteadOfDef x def con) -> do
                  fsep $ pwords ("Use " ++ con ++ " instead of " ++ def ++ " for constructor") ++ [prettyTCM x]
                (DefInsteadOfCon x def con) -> do
                  fsep $ pwords ("Use " ++ def ++ " instead of " ++ con ++ " for non-constructor") ++ [prettyTCM x]
                (NotAConstructor kind t) ->
                  fwords "Unable to unquote the term"
                  $$ nest 2 (prettyTCM t)
                  $$ fwords ("of type " ++ kind ++ ". Reason: not a constructor.")
                (NotALiteral kind t) ->
                  fwords "Unable to unquote the term"
                  $$ nest 2 (prettyTCM t)
                  $$ fwords ("of type " ++ kind ++ ". Reason: not a literal value.")
                (BlockedOnMeta m) -> fsep $ pwords $ "Unquote failed because of unsolved meta variables."
                (UnquotePanic err) -> __IMPOSSIBLE__
            SafeFlagPostulate e -> fsep $
                pwords "Cannot postulate" ++ [pretty e] ++ pwords "with safe flag"
            SafeFlagPragma xs ->
                let plural | length xs == 1 = ""
                           | otherwise      = "s"
                in fsep $ [fwords ("Cannot set OPTION pragma" ++ plural)]
                          ++ map text xs ++ [fwords "with safe flag."]
            SafeFlagNoTerminationCheck -> fsep (pwords "Cannot use NO_TERMINATION_CHECK pragma with safe flag.")
            SafeFlagNonTerminating -> fsep (pwords "Cannot use NON_TERMINATING pragma with safe flag.")
            SafeFlagTerminating -> fsep (pwords "Cannot use TERMINATING pragma with safe flag.")
            SafeFlagPrimTrustMe -> fsep (pwords "Cannot use primTrustMe with safe flag")
            NeedOptionCopatterns -> fsep (pwords "Option --copatterns needed to enable destructor patterns")
          where
            mpar n args
              | n > 0 && not (null args) = parens
              | otherwise                = id

            prettyArg :: I.Arg I.Pattern -> TCM Doc
            prettyArg (Common.Arg info x) = case getHiding info of
              Hidden    -> braces $ prettyPat 0 x
              Instance  -> dbraces $ prettyPat 0 x
              NotHidden -> prettyPat 1 x

            prettyPat :: Integer -> I.Pattern -> TCM Doc
            prettyPat _ (I.VarP _) = text "_"
            prettyPat _ (I.DotP _) = text "._"
            prettyPat n (I.ConP c _ args) =
              mpar n args $
                prettyTCM c <+> fsep (map (prettyArg . fmap namedThing) args)
            prettyPat _ (I.LitP l) = prettyTCM l
            prettyPat _ (I.ProjP p) = prettyTCM p
=======

    IncompletePatternMatching v args -> fsep $
      pwords "Incomplete pattern matching for" ++ [prettyTCM v <> text "."] ++
      pwords "No match for" ++ map prettyTCM args

    UnreachableClauses f pss -> fsep $
      pwords "Unreachable" ++ pwords (plural (length pss) "clause")
        where
          plural 1 thing = thing
          plural n thing = thing ++ "s"

    CoverageFailure f pss -> fsep (
      pwords "Incomplete pattern matching for" ++ [prettyTCM f <> text "."] ++
      pwords "Missing cases:") $$ nest 2 (vcat $ map display pss)
        where
          display ps = do
            ps <- nicify f ps
            prettyTCM f <+> fsep (map prettyArg ps)

          nicify f ps = do
            showImp <- showImplicitArguments
            if showImp
              then return ps
              else return ps  -- TODO: remove implicit arguments which aren't constructors

    CoverageCantSplitOn c tel cIxs gIxs
      | length cIxs /= length gIxs -> __IMPOSSIBLE__
      | otherwise                  -> addCtxTel tel $ vcat (
          [ fsep $ pwords "I'm not sure if there should be a case for the constructor" ++
                   [prettyTCM c <> text ","] ++
                   pwords "because I get stuck when trying to solve the following" ++
                   pwords "unification problems (inferred index ≟ expected index):"
          ] ++
          zipWith (\c g -> nest 2 $ prettyTCM c <+> text "≟" <+> prettyTCM g) cIxs gIxs)

    CoverageCantSplitIrrelevantType a -> fsep $
      pwords "Cannot split on argument of irrelevant datatype" ++ [prettyTCM a]

    CoverageCantSplitType a -> fsep $
      pwords "Cannot split on argument of non-datatype" ++ [prettyTCM a]

    SplitError e -> prettyTCM e

    WithoutKError a u v -> fsep $
      pwords "Cannot eliminate reflexive equation" ++ [prettyTCM u] ++
      pwords "=" ++ [prettyTCM v] ++ pwords "of type" ++ [prettyTCM a] ++
      pwords "because K has been disabled."

    NotStrictlyPositive d ocs -> fsep $
      pwords "The datatype" ++ [prettyTCM d] ++
      pwords "is not strictly positive, because" ++ prettyOcc "it" ocs
      where
        prettyOcc _ [] = []
        prettyOcc it (OccCon d c r : ocs) = concat
          [ pwords it, pwords "occurs", prettyR r
          , pwords "in the constructor", [prettyTCM c], pwords "of"
          , [prettyTCM d <> com ocs], prettyOcc "which" ocs
          ]
        prettyOcc it (OccClause f n r : ocs) = concat
          [ pwords it, pwords "occurs", prettyR r
          , pwords "in the", [th n], pwords "clause of"
          , [prettyTCM f <> com ocs], prettyOcc "which" ocs
          ]

        prettyR NonPositively = pwords "negatively"
        prettyR (ArgumentTo i q) =
          pwords "as the" ++ [th i] ++
          pwords "argument to" ++ [prettyTCM q]

        th 0 = text "first"
        th 1 = text "second"
        th 2 = text "third"
        th n = prettyTCM (n - 1) <> text "th"

        com []    = empty
        com (_:_) = comma

    IFSNoCandidateInScope t -> fsep $
      pwords "No variable of type" ++ [prettyTCM t] ++ pwords "was found in scope."

    UnquoteFailed e -> case e of
      BadVisibility msg arg -> fsep $
        pwords $ "Unable to unquote the argument. It should be `" ++ msg ++ "'."

      ConInsteadOfDef x def con -> fsep $
        pwords ("Use " ++ con ++ " instead of " ++ def ++ " for constructor") ++
        [prettyTCM x]
      DefInsteadOfCon x def con -> fsep $
        pwords ("Use " ++ def ++ " instead of " ++ con ++ " for non-constructor")
        ++ [prettyTCM x]

      NotAConstructor kind t ->
        fwords "Unable to unquote the term"
        $$ nest 2 (prettyTCM t)
        $$ fwords ("of type " ++ kind ++ ". Reason: not a constructor.")

      NotALiteral kind t ->
        fwords "Unable to unquote the term"
        $$ nest 2 (prettyTCM t)
        $$ fwords ("of type " ++ kind ++ ". Reason: not a literal value.")

      RhsUsesDottedVar ixs t ->
        fwords "Unable to unquote the term"
        $$ nest 2 (prettyTCM t)
        $$ fwords "of type Clause. Reason: the right-hand side contains variables that are referring to a dot pattern."
        $$ fwords ("Offending De Bruijn indices: "
                   ++ intercalate ", " (map P.prettyShow ixs) ++ ".")

      BlockedOnMeta m -> __IMPOSSIBLE__

      UnquotePanic err -> __IMPOSSIBLE__

    SafeFlagPostulate e -> fsep $
      pwords "Cannot postulate" ++ [pretty e] ++ pwords "with safe flag"

    SafeFlagPragma xs ->
      let plural | length xs == 1 = ""
                 | otherwise      = "s"
      in fsep $ [fwords ("Cannot set OPTION pragma" ++ plural)]
                ++ map text xs ++ [fwords "with safe flag."]

    SafeFlagNoTerminationCheck -> fsep $
      pwords "Cannot use NO_TERMINATION_CHECK pragma with safe flag."

    SafeFlagNonTerminating -> fsep $
      pwords "Cannot use NON_TERMINATING pragma with safe flag."

    SafeFlagTerminating -> fsep $
      pwords "Cannot use TERMINATING pragma with safe flag."

    SafeFlagPrimTrustMe -> fsep (pwords "Cannot use primTrustMe with safe flag")

    NeedOptionCopatterns -> fsep $
      pwords "Option --copatterns needed to enable destructor patterns"

    where
    mpar n args
      | n > 0 && not (null args) = parens
      | otherwise                = id

    prettyArg :: I.Arg I.Pattern -> TCM Doc
    prettyArg (Common.Arg info x) = case getHiding info of
      Hidden    -> braces $ prettyPat 0 x
      Instance  -> dbraces $ prettyPat 0 x
      NotHidden -> prettyPat 1 x

    prettyPat :: Integer -> I.Pattern -> TCM Doc
    prettyPat _ (I.VarP _) = text "_"
    prettyPat _ (I.DotP _) = text "._"
    prettyPat n (I.ConP c _ args) =
      mpar n args $
        prettyTCM c <+> fsep (map (prettyArg . fmap namedThing) args)
    prettyPat _ (I.LitP l) = prettyTCM l
    prettyPat _ (I.ProjP p) = prettyTCM p
>>>>>>> 0aa6ca42

notCmp :: Comparison -> TCM Doc
notCmp cmp = text $ "!" ++ show cmp

-- | Print two terms that are supposedly unequal.
--   If they print to the same identifier, add some explanation
--   why they are different nevertheless.
prettyInEqual :: Term -> Term -> TCM (Doc, Doc, Doc)
prettyInEqual t1 t2 = do
  d1 <- prettyTCM t1
  d2 <- prettyTCM t2
  (d1, d2,) <$> do
     -- if printed differently, no extra explanation needed
    if P.render d1 /= P.render d2 then empty else do
      (v1, v2) <- instantiate (t1, t2)
      case (ignoreSharing v1, ignoreSharing v2) of
        (I.Var i1 _, I.Var i2 _)
          | i1 == i2  -> __IMPOSSIBLE__   -- if they're actually the same we would get the error on the arguments instead
          | otherwise -> varVar i1 i2
        (I.Def{}, I.Con{}) -> __IMPOSSIBLE__  -- ambiguous identifiers
        (I.Con{}, I.Def{}) -> __IMPOSSIBLE__
        (I.Var{}, I.Def{}) -> varDef
        (I.Def{}, I.Var{}) -> varDef
        (I.Var{}, I.Con{}) -> varCon
        (I.Con{}, I.Var{}) -> varCon
        _                  -> empty
  where
    varDef     = parens $ fwords "because one is a variable and one a defined identifier"
    varCon     = parens $ fwords "because one is a variable and one a constructor"
    varVar i j = parens $ fwords $ "because one has deBruijn index " ++ show i ++ " and the other " ++ show j

class PrettyUnequal a where
  prettyUnequal :: a -> TCM Doc -> a -> TCM Doc

instance PrettyUnequal Term where
  prettyUnequal t1 ncmp t2 = do
    (d1, d2, d) <- prettyInEqual t1 t2
    fsep $ return d1 : ncmp : return d2 : return d : []

instance PrettyUnequal Type where
  prettyUnequal t1 ncmp t2 = prettyUnequal (unEl t1) ncmp (unEl t2)

instance PrettyTCM SplitError where
  prettyTCM err = case err of
    NotADatatype t -> enterClosure t $ \ t -> fsep $
      pwords "Cannot pattern match on non-datatype" ++ [prettyTCM t]

    IrrelevantDatatype t -> enterClosure t $ \ t -> fsep $
      pwords "Cannot pattern match on datatype" ++ [prettyTCM t] ++
      pwords "since it is declared irrelevant"

    CoinductiveDatatype t -> enterClosure t $ \ t -> fsep $
      pwords "Cannot pattern match on the coinductive type" ++ [prettyTCM t]

{- UNUSED
    NoRecordConstructor t -> fsep $
      pwords "Cannot pattern match on record" ++ [prettyTCM t] ++
      pwords "because it has no constructor"
 -}

    CantSplit c tel cIxs gIxs flex ->
      prettyTCM (CoverageCantSplitOn c tel cIxs gIxs)

    GenericSplitError s -> fsep $ pwords "Split failed:" ++ pwords s

instance PrettyTCM Call where
  prettyTCM c = case c of
    CheckClause t cl _  -> fsep $
      pwords "when checking that the clause"
      ++ [AP.prettyA cl] ++ pwords "has type" ++ [prettyTCM t]

    CheckPattern p tel t _ -> addCtxTel tel $ fsep $
      pwords "when checking that the pattern"
      ++ [prettyA p] ++ pwords "has type" ++ [prettyTCM t]

    CheckLetBinding b _ -> fsep $
      pwords "when checking the let binding" ++ [AP.prettyA b]

    InferExpr e _ -> fsep $ pwords "when inferring the type of" ++ [prettyA e]

    CheckExprCall e t _ -> fsep $
      pwords "when checking that the expression"
      ++ [prettyA e] ++ pwords "has type" ++ [prettyTCM t]

    IsTypeCall e s _ -> fsep $
      pwords "when checking that the expression"
      ++ [prettyA e] ++ pwords "is a type of sort" ++ [prettyTCM s]

    IsType_ e _ -> fsep $
      pwords "when checking that the expression"
      ++ [prettyA e] ++ pwords "is a type"

    CheckArguments r es t0 t1 _ -> fsep $
      pwords "when checking that" ++
      map hPretty es ++ pwords "are valid arguments to a function of type"
      ++ [prettyTCM t0]

    CheckRecDef _ x ps cs _ ->
      fsep $ pwords "when checking the definition of" ++ [prettyTCM x]

    CheckDataDef _ x ps cs _ ->
      fsep $ pwords "when checking the definition of" ++ [prettyTCM x]

    CheckConstructor d _ _ (A.Axiom _ _ _ c _) _ -> fsep $
      pwords "when checking the constructor" ++ [prettyTCM c] ++
      pwords "in the declaration of" ++ [prettyTCM d]

    CheckConstructor{} -> __IMPOSSIBLE__

    CheckFunDef _ f _ _ ->
      fsep $ pwords "when checking the definition of" ++ [prettyTCM f]

    CheckPragma _ p _ ->
      fsep $ pwords "when checking the pragma"
             ++ [prettyA $ RangeAndPragma noRange p]

    CheckPrimitive _ x e _ -> fsep $
      pwords "when checking that the type of the primitive function" ++
      [prettyTCM x] ++ pwords "is" ++ [prettyA e]

    CheckWithFunctionType e _ -> fsep $
      pwords "when checking that the type" ++
      [prettyA e] ++ pwords "of the generated with function is well-formed"

    CheckDotPattern e v _ -> fsep $
      pwords "when checking that the given dot pattern" ++ [prettyA e] ++
      pwords "matches the inferred value" ++ [prettyTCM v]

    CheckPatternShadowing c _ -> fsep $
      pwords "when checking the clause" ++ [AP.prettyA c]

    InferVar x _ ->
      fsep $ pwords "when inferring the type of" ++ [prettyTCM x]

    InferDef _ x _ ->
      fsep $ pwords "when inferring the type of" ++ [prettyTCM x]

    CheckIsEmpty r t _ ->
      fsep $ pwords "when checking that" ++ [prettyTCM t] ++
             pwords "has no constructors"

    ScopeCheckExpr e _ -> fsep $ pwords "when scope checking" ++ [pretty e]

    ScopeCheckDeclaration d _ ->
      fwords "when scope checking the declaration" $$
      nest 2 (pretty $ simpleDecl d)

    ScopeCheckLHS x p _ ->
      fsep $ pwords "when scope checking the left-hand side" ++ [pretty p] ++
             pwords "in the definition of" ++ [pretty x]

    NoHighlighting _ -> empty

    SetRange r _ -> fsep (pwords "when doing something at") <+> prettyTCM r

    CheckSectionApplication _ m1 modapp _ -> fsep $
      pwords "when checking the module application" ++
      [prettyA $ A.Apply info m1 modapp Map.empty Map.empty]
      where
      info = A.ModuleInfo noRange noRange Nothing Nothing Nothing

    where
    hPretty :: I.Arg (Named_ Expr) -> TCM Doc
    hPretty a = do
      info <- reify $ argInfo a
      pretty =<< abstractToConcreteCtx (hiddenArgumentCtx (getHiding a))
                   (Common.Arg info $ unArg a)

    simpleDecl = D.notSoNiceDeclaration

---------------------------------------------------------------------------
-- * Natural language
---------------------------------------------------------------------------

class Verbalize a where
  verbalize :: a -> String

instance Verbalize Hiding where
  verbalize h =
    case h of
      Hidden    -> "hidden"
      NotHidden -> "visible"
      Instance  -> "instance"

instance Verbalize Relevance where
  verbalize r =
    case r of
      Relevant   -> "relevant"
      Irrelevant -> "irrelevant"
      NonStrict  -> "shape-irrelevant"
      Forced     -> __IMPOSSIBLE__
      UnusedArg  -> __IMPOSSIBLE__

-- | Indefinite article.
data Indefinite a = Indefinite a

instance Verbalize a => Verbalize (Indefinite a) where
  verbalize (Indefinite a) =
    case verbalize a of
      "" -> ""
      w@(c:cs) | c `elem` ['a','e','i','o'] -> "an " ++ w
               | otherwise                  -> "a " ++ w
      -- Aarne Ranta would whip me if he saw this.<|MERGE_RESOLUTION|>--- conflicted
+++ resolved
@@ -122,33 +122,6 @@
 
 errorString :: TypeError -> String
 errorString err = case err of
-<<<<<<< HEAD
-    AmbiguousModule{}                        -> "AmbiguousModule"
-    AmbiguousName{}                          -> "AmbiguousName"
-    AmbiguousParseForApplication{}           -> "AmbiguousParseForApplication"
-    AmbiguousParseForLHS{}                   -> "AmbiguousParseForLHS"
---    AmbiguousParseForPatternSynonym{}        -> "AmbiguousParseForPatternSynonym"
-    AmbiguousTopLevelModuleName {}           -> "AmbiguousTopLevelModuleName"
-    BadArgumentsToPatternSynonym{}           -> "BadArgumentsToPatternSynonym"
-    TooFewArgumentsToPatternSynonym{}        -> "TooFewArgumentsToPatternSynonym"
-    BothWithAndRHS                           -> "BothWithAndRHS"
-    BuiltinInParameterisedModule{}           -> "BuiltinInParameterisedModule"
-    BuiltinMustBeConstructor{}               -> "BuiltinMustBeConstructor"
-    ClashingDefinition{}                     -> "ClashingDefinition"
-    ClashingFileNamesFor{}                   -> "ClashingFileNamesFor"
-    ClashingImport{}                         -> "ClashingImport"
-    ClashingModule{}                         -> "ClashingModule"
-    ClashingModuleImport{}                   -> "ClashingModuleImport"
-    CompilationError{}                       -> "CompilationError"
-    ConstructorPatternInWrongDatatype{}      -> "ConstructorPatternInWrongDatatype"
-    CoverageFailure{}                        -> "CoverageFailure"
-    CoverageCantSplitOn{}                    -> "CoverageCantSplitOn"
-    CoverageCantSplitIrrelevantType{}        -> "CoverageCantSplitIrrelevantType"
-    CoverageCantSplitType{}                  -> "CoverageCantSplitType"
-    CoverageNoExactSplit{}                   -> "CoverageNoExactSplit"
-    CyclicModuleDependency{}                 -> "CyclicModuleDependency"
-    DataMustEndInSort{}                      -> "DataMustEndInSort"
-=======
   AmbiguousModule{}                        -> "AmbiguousModule"
   AmbiguousName{}                          -> "AmbiguousName"
   AmbiguousParseForApplication{}           -> "AmbiguousParseForApplication"
@@ -171,9 +144,9 @@
   CoverageCantSplitOn{}                    -> "CoverageCantSplitOn"
   CoverageCantSplitIrrelevantType{}        -> "CoverageCantSplitIrrelevantType"
   CoverageCantSplitType{}                  -> "CoverageCantSplitType"
+  CoverageNoExactSplit{}                   -> "CoverageNoExactSplit"
   CyclicModuleDependency{}                 -> "CyclicModuleDependency"
   DataMustEndInSort{}                      -> "DataMustEndInSort"
->>>>>>> 0aa6ca42
 -- UNUSED:    DataTooManyParameters{}                  -> "DataTooManyParameters"
   CantResolveOverloadedConstructorsTargetingSameDatatype{} -> "CantResolveOverloadedConstructorsTargetingSameDatatype"
   DifferentArities                         -> "DifferentArities"
@@ -885,132 +858,6 @@
       pwords "Could mean any one of:"
       ) $$ nest 2 (vcat $ map pretty ps)
 -}
-<<<<<<< HEAD
-            IncompletePatternMatching v args -> fsep $
-                pwords "Incomplete pattern matching for" ++ [prettyTCM v <> text "."] ++
-                pwords "No match for" ++ map prettyTCM args
-            UnreachableClauses f pss -> fsep $
-                pwords "Unreachable" ++ pwords (plural (length pss) "clause")
-                where
-                  plural 1 thing = thing
-                  plural n thing = thing ++ "s"
-            CoverageFailure f pss -> fsep (
-                pwords "Incomplete pattern matching for" ++ [prettyTCM f <> text "."] ++
-                pwords "Missing cases:") $$ nest 2 (vcat $ map display pss)
-                where
-                  display ps = do
-                    ps <- nicify f ps
-                    prettyTCM f <+> fsep (map prettyArg ps)
-
-                  nicify f ps = do
-                    showImp <- showImplicitArguments
-                    if showImp
-                      then return ps
-                      else return ps  -- TODO: remove implicit arguments which aren't constructors
-
-            CoverageCantSplitOn c tel cIxs gIxs
-              | length cIxs /= length gIxs -> __IMPOSSIBLE__
-              | otherwise                  -> addCtxTel tel $ vcat (
-                  [ fsep $ pwords "I'm not sure if there should be a case for the constructor" ++
-                           [prettyTCM c <> text ","] ++
-                           pwords "because I get stuck when trying to solve the following" ++
-                           pwords "unification problems (inferred index ≟ expected index):"
-                  ] ++
-                  zipWith (\c g -> nest 2 $ prettyTCM c <+> text "≟" <+> prettyTCM g) cIxs gIxs)
-            CoverageCantSplitIrrelevantType a -> fsep $
-              pwords "Cannot split on argument of irrelevant datatype" ++ [prettyTCM a]
-
-            CoverageCantSplitType a -> fsep $
-              pwords "Cannot split on argument of non-datatype" ++ [prettyTCM a]
-
-            CoverageNoExactSplit f cs -> fsep $
-              pwords "Exact splitting is enabled, but not all clauses can be preserved as definitional equalities in the translation to a case tree"
-
-            SplitError e -> prettyTCM e
-
-            WithoutKError a u v -> fsep $
-              pwords "Cannot eliminate reflexive equation" ++ [prettyTCM u] ++ pwords "=" ++ [prettyTCM v] ++ pwords "of type" ++ [prettyTCM a] ++ pwords "because K has been disabled."
-
-            NotStrictlyPositive d ocs -> fsep $
-              pwords "The datatype" ++ [prettyTCM d] ++ pwords "is not strictly positive, because"
-              ++ prettyOcc "it" ocs
-              where
-                prettyOcc _ [] = []
-                prettyOcc it (OccCon d c r : ocs) = concat
-                  [ pwords it, pwords "occurs", prettyR r
-                  , pwords "in the constructor", [prettyTCM c], pwords "of"
-                  , [prettyTCM d <> com ocs], prettyOcc "which" ocs
-                  ]
-                prettyOcc it (OccClause f n r : ocs) = concat
-                  [ pwords it, pwords "occurs", prettyR r
-                  , pwords "in the", [th n], pwords "clause of"
-                  , [prettyTCM f <> com ocs], prettyOcc "which" ocs
-                  ]
-
-                prettyR NonPositively = pwords "negatively"
-                prettyR (ArgumentTo i q) =
-                  pwords "as the" ++ [th i] ++
-                  pwords "argument to" ++ [prettyTCM q]
-
-                th 0 = text "first"
-                th 1 = text "second"
-                th 2 = text "third"
-                th n = prettyTCM (n - 1) <> text "th"
-
-                com []    = empty
-                com (_:_) = comma
-
-            IFSNoCandidateInScope t -> fsep $
-                pwords "No variable of type" ++ [prettyTCM t] ++ pwords "was found in scope."
-            UnquoteFailed e -> case e of
-                (BadVisibility msg arg) -> fsep $
-                  pwords $ "Unable to unquote the argument. It should be `" ++ msg ++ "'."
-                (ConInsteadOfDef x def con) -> do
-                  fsep $ pwords ("Use " ++ con ++ " instead of " ++ def ++ " for constructor") ++ [prettyTCM x]
-                (DefInsteadOfCon x def con) -> do
-                  fsep $ pwords ("Use " ++ def ++ " instead of " ++ con ++ " for non-constructor") ++ [prettyTCM x]
-                (NotAConstructor kind t) ->
-                  fwords "Unable to unquote the term"
-                  $$ nest 2 (prettyTCM t)
-                  $$ fwords ("of type " ++ kind ++ ". Reason: not a constructor.")
-                (NotALiteral kind t) ->
-                  fwords "Unable to unquote the term"
-                  $$ nest 2 (prettyTCM t)
-                  $$ fwords ("of type " ++ kind ++ ". Reason: not a literal value.")
-                (BlockedOnMeta m) -> fsep $ pwords $ "Unquote failed because of unsolved meta variables."
-                (UnquotePanic err) -> __IMPOSSIBLE__
-            SafeFlagPostulate e -> fsep $
-                pwords "Cannot postulate" ++ [pretty e] ++ pwords "with safe flag"
-            SafeFlagPragma xs ->
-                let plural | length xs == 1 = ""
-                           | otherwise      = "s"
-                in fsep $ [fwords ("Cannot set OPTION pragma" ++ plural)]
-                          ++ map text xs ++ [fwords "with safe flag."]
-            SafeFlagNoTerminationCheck -> fsep (pwords "Cannot use NO_TERMINATION_CHECK pragma with safe flag.")
-            SafeFlagNonTerminating -> fsep (pwords "Cannot use NON_TERMINATING pragma with safe flag.")
-            SafeFlagTerminating -> fsep (pwords "Cannot use TERMINATING pragma with safe flag.")
-            SafeFlagPrimTrustMe -> fsep (pwords "Cannot use primTrustMe with safe flag")
-            NeedOptionCopatterns -> fsep (pwords "Option --copatterns needed to enable destructor patterns")
-          where
-            mpar n args
-              | n > 0 && not (null args) = parens
-              | otherwise                = id
-
-            prettyArg :: I.Arg I.Pattern -> TCM Doc
-            prettyArg (Common.Arg info x) = case getHiding info of
-              Hidden    -> braces $ prettyPat 0 x
-              Instance  -> dbraces $ prettyPat 0 x
-              NotHidden -> prettyPat 1 x
-
-            prettyPat :: Integer -> I.Pattern -> TCM Doc
-            prettyPat _ (I.VarP _) = text "_"
-            prettyPat _ (I.DotP _) = text "._"
-            prettyPat n (I.ConP c _ args) =
-              mpar n args $
-                prettyTCM c <+> fsep (map (prettyArg . fmap namedThing) args)
-            prettyPat _ (I.LitP l) = prettyTCM l
-            prettyPat _ (I.ProjP p) = prettyTCM p
-=======
 
     IncompletePatternMatching v args -> fsep $
       pwords "Incomplete pattern matching for" ++ [prettyTCM v <> text "."] ++
@@ -1049,8 +896,12 @@
     CoverageCantSplitIrrelevantType a -> fsep $
       pwords "Cannot split on argument of irrelevant datatype" ++ [prettyTCM a]
 
+
     CoverageCantSplitType a -> fsep $
       pwords "Cannot split on argument of non-datatype" ++ [prettyTCM a]
+
+    CoverageNoExactSplit f cs -> fsep $
+      pwords "Exact splitting is enabled, but not all clauses can be preserved as definitional equalities in the translation to a case tree"
 
     SplitError e -> prettyTCM e
 
@@ -1061,7 +912,8 @@
 
     NotStrictlyPositive d ocs -> fsep $
       pwords "The datatype" ++ [prettyTCM d] ++
-      pwords "is not strictly positive, because" ++ prettyOcc "it" ocs
+      pwords "is not strictly positive, because"
+      ++ prettyOcc "it" ocs
       where
         prettyOcc _ [] = []
         prettyOcc it (OccCon d c r : ocs) = concat
@@ -1112,14 +964,8 @@
         $$ nest 2 (prettyTCM t)
         $$ fwords ("of type " ++ kind ++ ". Reason: not a literal value.")
 
-      RhsUsesDottedVar ixs t ->
-        fwords "Unable to unquote the term"
-        $$ nest 2 (prettyTCM t)
-        $$ fwords "of type Clause. Reason: the right-hand side contains variables that are referring to a dot pattern."
-        $$ fwords ("Offending De Bruijn indices: "
-                   ++ intercalate ", " (map P.prettyShow ixs) ++ ".")
-
-      BlockedOnMeta m -> __IMPOSSIBLE__
+      BlockedOnMeta m -> fsep $
+        pwords $ "Unquote failed because of unsolved meta variables."
 
       UnquotePanic err -> __IMPOSSIBLE__
 
@@ -1165,7 +1011,6 @@
         prettyTCM c <+> fsep (map (prettyArg . fmap namedThing) args)
     prettyPat _ (I.LitP l) = prettyTCM l
     prettyPat _ (I.ProjP p) = prettyTCM p
->>>>>>> 0aa6ca42
 
 notCmp :: Comparison -> TCM Doc
 notCmp cmp = text $ "!" ++ show cmp
