--- conflicted
+++ resolved
@@ -87,59 +87,8 @@
   -- traceSLn "reduce.compiled" 95 "CompiledClause.Match.match'" $ do
   debug $ do
 
-<<<<<<< HEAD
-  shared <- sharedFun
-
-  case c of
-
-    -- impossible case
-    Fail -> no (NotBlocked AbsurdMatch) es
-
-    -- done matching
-    Done xs t
-      -- if the function was partially applied, return a lambda
-      | m < n     -> yes $ applySubst (toSubst es) $ foldr lam t (drop m xs)
-      -- otherwise, just apply instantiation to body
-      -- apply the result to any extra arguments
-      | otherwise -> yes $ applySubst (toSubst es0) t `applyE` map ignoreReduced es1
-      where
-        n              = length xs
-        m              = length es
-        -- at least the first @n@ elims must be @Apply@s, so we can
-        -- turn them into a subsitution
-        toSubst        = parallelS . reverse . map (unArg . argFromElim . ignoreReduced)
-        -- Andreas, 2013-05-21 why introduce sharing only here,
-        -- and not in underapplied case also?
-        (es0, es1)     = splitAt n $ map (fmap $ fmap shared) es
-        lam x t        = Lam (argInfo x) (Abs (unArg x) t)
-
-    -- splitting on the @n@th elimination
-    Case n bs -> do
-      case genericSplitAt n es of
-        -- if the @n@th elimination is not supplied, no match
-        (_, []) -> no (NotBlocked Underapplied) es
-        -- if the @n@th elimination is @e0@
-        (es0, MaybeRed red e0 : es1) -> do
-          -- get the reduced form of @e0@
-          eb :: Blocked Elim <- do
-                case red of
-                  Reduced b  -> return $ e0 <$ b
-                  NotReduced -> unfoldCorecursionE e0
-          let e = ignoreBlocking eb
-              -- replace the @n@th argument by its reduced form
-              es' = es0 ++ [MaybeRed red e] ++ es1
-              -- if a catch-all clause exists, put it on the stack
-              catchAllFrame stack = maybe stack (\c -> (c, es', patch) : stack) (catchAllBranch bs)
-              -- If our argument is @Lit l@, we push @litFrame l@ onto the stack.
-              litFrame l stack =
-                case Map.lookup l (litBranches bs) of
-                  Nothing -> stack
-                  Just cc -> (cc, es0 ++ es1, patchLit) : stack
-              -- If our argument (or its constructor form) is @Con c vs@
-              -- we push @conFrame c vs@ onto the stack.
-              conFrame c vs stack =
-                case Map.lookup (conName c) (conBranches bs) of
-=======
+    shared <- sharedFun
+
     case c of
 
       -- impossible case
@@ -189,7 +138,6 @@
                 -- we push @conFrame c vs@ onto the stack.
                 conFrame c vs stack =
                   case Map.lookup (conName c) (conBranches bs) of
->>>>>>> 374e6ee0
                     Nothing -> stack
                     Just cc -> ( content cc
                                , es0 ++ map (MaybeRed red . Apply) vs ++ es1
