{-# LANGUAGE CPP           #-}

module Agda.TypeChecking.CompiledClause.Compile where

import Prelude hiding (null)

import Control.Arrow (first, second)
import Control.Monad

import Data.Maybe
import Data.Monoid
import qualified Data.Map as Map
import Data.List (nubBy, findIndex)
import Data.Function
import qualified Data.IntSet as IntSet
import Data.Traversable (traverse)

import Debug.Trace

import Agda.Syntax.Common
import Agda.Syntax.Internal
import Agda.Syntax.Internal.Pattern
import Agda.TypeChecking.CompiledClause
import Agda.TypeChecking.Coverage
import Agda.TypeChecking.Coverage.SplitTree
import Agda.TypeChecking.Forcing
import Agda.TypeChecking.Monad
import Agda.TypeChecking.RecordPatterns
import Agda.TypeChecking.Substitute
import Agda.TypeChecking.Pretty
import Agda.TypeChecking.Free

import Agda.Utils.Functor
import Agda.Utils.Maybe
import Agda.Utils.Null
import Agda.Utils.List
import qualified Agda.Utils.Pretty as P

#include "undefined.h"
import Agda.Utils.Impossible

-- | Process function clauses into case tree.
--   This involves:
--   1. Coverage checking, generating a split tree.
--   2. Translation of lhs record patterns into rhs uses of projection.
--      Update the split tree.
--   3. Generating a case tree from the split tree.
--   Phases 1. and 2. are skipped if @Nothing@.
compileClauses ::
  Maybe (QName, Type) -- ^ Translate record patterns and coverage check with given type?
  -> [Clause] -> TCM CompiledClauses
compileClauses mt cs = do
  -- Construct clauses with pattern variables bound in left-to-right order.
  -- Discard de Bruijn indices in patterns.
  shared <- sharedFun
  case mt of
    Nothing -> compile shared . map unBruijn <$> normaliseProjP cs
    Just (q, t)  -> do
      splitTree <- coverageCheck q t cs

      reportSDoc "tc.cc.tree" 20 $ vcat
        [ text "split tree from coverage check "
        , return $ P.pretty splitTree
        ]

      -- The coverage checker might have added some clauses (#2288)!
      -- Throw away the unreachable clauses (#2723).
      let notUnreachable = (Just True /=) . clauseUnreachable
      cs <- normaliseProjP =<< filter notUnreachable . defClauses <$> getConstInfo q

      -- Apply forcing translation. This only shuffles the deBruijn variables
      -- so doesn't affect the right hand side.
      -- Disabled for now.
      -- cs <- sequence [ forcingTranslation ps <&> \ qs -> c{ namedClausePats = qs }
      --                | c@Clause{ namedClausePats = ps } <- cs ]

      let cls = map unBruijn cs

      reportSDoc "tc.cc" 30 $ sep $ do
        (text "clauses patterns  before compilation") : do
          map (prettyTCM . map unArg . clPats) cls
      reportSDoc "tc.cc" 50 $
        text "clauses before compilation" <?> pretty cs
      let cc = compileWithSplitTree shared splitTree cls
      reportSDoc "tc.cc" 12 $ sep
        [ text "compiled clauses (still containing record splits)"
        , nest 2 $ return $ P.pretty cc
        ]
      cc <- translateCompiledClauses cc
      return cc

-- | Stripped-down version of 'Agda.Syntax.Internal.Clause'
--   used in clause compiler.
data Cl = Cl
  { clPats :: [Arg Pattern]
      -- ^ Pattern variables are considered in left-to-right order.
  , clBody :: Maybe Term
  } deriving (Show)

instance P.Pretty Cl where
  pretty (Cl ps b) = P.prettyList ps P.<+> P.text "->" P.<+> maybe (P.text "_|_") P.pretty b

type Cls = [Cl]

-- | Strip down a clause. Don't forget to apply the substitution to the dot
--   patterns!
unBruijn :: Clause -> Cl
unBruijn c = Cl (applySubst sub $ (map . fmap) (fmap dbPatVarName . namedThing) $ namedClausePats c)
                (applySubst sub $ clauseBody c)
  where
    sub = renamingR $ fromMaybe __IMPOSSIBLE__ (clausePerm c)

compileWithSplitTree :: (Term -> Term) -> SplitTree -> Cls -> CompiledClauses
compileWithSplitTree shared t cs = case t of
  SplitAt i ts -> Case i $ compiles ts $ splitOn (length ts == 1) (unArg i) cs
        -- if there is just one case, we force expansion of catch-alls
        -- this is needed to generate a sound tree on which we can
        -- collapse record pattern splits
  SplittingDone n -> compile shared cs
    -- after end of split tree, continue with left-to-right strategy

  where
    compiles :: SplitTrees -> Case Cls -> Case CompiledClauses
    compiles ts br@Branches{ projPatterns = cop
                           , conBranches = cons
                           , litBranches = lits
                           , fallThrough = fT
                           , catchAllBranch = catchAll }
      = br{ conBranches    = updCons cons
          , litBranches    = compile shared <$> lits
          , fallThrough    = fT
          , catchAllBranch = compile shared <$> catchAll
          }
      where
        updCons = Map.mapWithKey $ \ c cl ->
         caseMaybe (lookup c ts) (compile shared) (compileWithSplitTree shared) <$> cl
         -- When the split tree is finished, we continue with @compile@.

compile :: (Term -> Term) -> Cls -> CompiledClauses
compile shared cs = case nextSplit cs of
  Just (isRecP, n)-> Case n $ fmap (compile shared) $ splitOn isRecP (unArg n) cs
  Nothing -> case clBody c of
    -- It's possible to get more than one clause here due to
    -- catch-all expansion.
    Just t  -> Done (map (fmap name) $ clPats c) (shared t)
    Nothing -> Fail
  where
    -- If there are more than one clauses, take the first one.
    c = headWithDefault __IMPOSSIBLE__ cs
    name (VarP x) = x
    name (DotP _ _) = underscore
    name AbsurdP{} = absurdPatternName
    name ConP{}  = __IMPOSSIBLE__
    name LitP{}  = __IMPOSSIBLE__
    name ProjP{} = __IMPOSSIBLE__

-- | Get the index of the next argument we need to split on.
--   This the number of the first pattern that does a match in the first clause.
nextSplit :: Cls -> Maybe (Bool, Arg Int)
nextSplit []            = __IMPOSSIBLE__
nextSplit (Cl ps _ : _) = headMaybe $ catMaybes $
  zipWith (\ (Arg ai p) n -> (, Arg ai n) <$> properSplit p) ps [0..]

-- | Is is not a variable pattern?
--   And if yes, is it a record pattern?
properSplit :: Pattern' a -> Maybe Bool
properSplit (ConP _ cpi _) = Just $ Just ConORec == conPRecord cpi
properSplit LitP{}  = Just False
properSplit ProjP{} = Just False
properSplit VarP{}  = Nothing
properSplit AbsurdP{} = Nothing -- for purposes of compilation
properSplit DotP{}  = Nothing

-- | Is this a variable pattern?
--
--   Maintain invariant: @isVar = isNothing . properSplit@!
isVar :: Pattern' a -> Bool
isVar VarP{}  = True
isVar DotP{}  = True
isVar AbsurdP{} = True
isVar ConP{}  = False
isVar LitP{}  = False
isVar ProjP{} = False

-- | @splitOn single n cs@ will force expansion of catch-alls
--   if @single@.
splitOn :: Bool -> Int -> Cls -> Case Cls
splitOn single n cs = mconcat $ map (fmap (:[]) . splitC n) $
  -- (\ cs -> trace ("splitting on " ++ show n ++ " after expandCatchAlls " ++ show single ++ ": " ++ prettyShow (P.prettyList cs)) cs) $
    expandCatchAlls single n cs

splitC :: Int -> Cl -> Case Cl
splitC n (Cl ps b) = caseMaybe mp fallback $ \case
  ProjP _ d   -> projCase d $ Cl (ps0 ++ ps1) b
<<<<<<< HEAD
  ConP c cpi qs -> conCase (conName c) (conPFallThrough cpi) $ WithArity (length qs) $
                   Cl (ps0 ++ map (fmap namedThing) qs ++ ps1) b
=======
  ConP c i qs -> (conCase (conName c) $ WithArity (length qs) $
                   Cl (ps0 ++ map (fmap namedThing) qs ++ ps1) b) { lazyMatch = conPLazy i }
>>>>>>> 5ee988da
  LitP l      -> litCase l $ Cl (ps0 ++ ps1) b
  VarP{}      -> fallback
  DotP{}      -> fallback
  AbsurdP{}   -> fallback
  where
    (ps0, rest) = splitAt n ps
    mp          = unArg <$> headMaybe rest
    ps1         = drop 1 rest
    fallback    = catchAll $ Cl ps b

-- | Expand catch-alls that appear before actual matches.
--
-- Example:
--
-- @
--    true  y
--    x     false
--    false y
-- @
--
-- will expand the catch-all @x@ to @false@.
--
-- Catch-alls need also to be expanded if
-- they come before/after a record pattern, otherwise we get into
-- trouble when we want to eliminate splits on records later.
--
-- Another example (see Issue 1650):
-- @
--   f (x, (y, z)) true  = a
--   f _           false = b
-- @
-- Split tree:
-- @
--   0 (first argument of f)
--    \- 1 (second component of the pair)
--        \- 3 (last argument of f)
--            \-- true  -> a
--             \- false -> b
-- @
-- We would like to get the following case tree:
-- @
--   case 0 of
--   _,_ -> case 1 of
--          _,_ -> case 3 of true  -> a; false -> b
--          _   -> case 3 of true  -> a; false -> b
--   _          -> case 3 of true  -> a; false -> b
-- @
--
-- Example from issue #2168:
-- @
--   f x     false = a
--   f false       = \ _ -> b
--   f x     true  = c
-- @
-- case tree:
-- @
--   f x y = case y of
--     true  -> case x of
--       true  -> c
--       false -> b
--     false -> a
-- @
expandCatchAlls :: Bool -> Int -> Cls -> Cls
expandCatchAlls single n cs =
  -- Andreas, 2013-03-22
  -- if there is a single case (such as for record splits)
  -- we force expansion
  if single then doExpand =<< cs else
  case cs of
  _                | all (isCatchAllNth . clPats) cs -> cs
  c@(Cl ps b) : cs | not (isCatchAllNth ps) -> c : expandCatchAlls False n cs
                   | otherwise -> map (expand c) expansions ++ c : expandCatchAlls False n cs
  _ -> __IMPOSSIBLE__
  where
    -- In case there is only one branch in the split tree, we expand all
    -- catch-alls for this position
    -- The @expansions@ are collected from all the clauses @cs@ then.
    -- Note: @expansions@ could be empty, so we keep the orignal clause.
    doExpand c@(Cl ps _)
      | exCatchAllNth ps = map (expand c) expansions ++ [c]
      | otherwise = [c]

    -- True if nth pattern is variable or there are less than n patterns.
    isCatchAllNth ps = all (isVar . unArg) $ take 1 $ drop n ps

    -- True if nth pattern exists and is variable.
    exCatchAllNth ps = any (isVar . unArg) $ take 1 $ drop n ps

    classify (LitP l)     = Left l
    classify (ConP c _ _) = Right c
    classify _            = __IMPOSSIBLE__

    -- All non-catch-all patterns following this one (at position n).
    -- These are the cases the wildcard needs to be expanded into.
    expansions = nubBy ((==) `on` (classify . unArg . snd))
               . mapMaybe (notVarNth . clPats)
               $ cs
    notVarNth
      :: [Arg Pattern]
      -> Maybe ([Arg Pattern]  -- First @n@ patterns.
               , Arg Pattern)  -- @n+1@st pattern, not a variable
    notVarNth ps = do
      let (ps1, ps2) = splitAt n ps
      p <- headMaybe ps2
      guard $ not $ isVar $ unArg p
      return (ps1, p)

    expand cl (qs, q) =
      case unArg q of
        ConP c mt qs' -> Cl (ps0 ++ [q $> ConP c mt conPArgs] ++ ps1)
                            (substBody n' m (Con c ci conArgs) b)
          where
            ci       = fromConPatternInfo mt
            m        = length qs'
            -- replace all direct subpatterns of q by _
            conPArgs = map (fmap ($> VarP "_")) qs'
            conArgs  = zipWith (\ q' i -> q' $> var i) qs' $ downFrom m
        LitP l -> Cl (ps0 ++ [q $> LitP l] ++ ps1) (substBody n' 0 (Lit l) b)
        _ -> __IMPOSSIBLE__
      where
        -- Andreas, 2016-09-19 issue #2168
        -- Due to varying function arity, some clauses might be eta-contracted.
        -- Thus, we eta-expand them.
        Cl ps b = ensureNPatterns (n + 1) (map getArgInfo $ qs ++ [q]) cl
        -- The following pattern match cannot fail (by construction of @ps@).
        (ps0, _:ps1) = splitAt n ps

        n' = countPatternVars ps1

-- | Make sure (by eta-expansion) that clause has arity at least @n@
--   where @n@ is also the length of the provided list.
ensureNPatterns :: Int -> [ArgInfo] -> Cl -> Cl
ensureNPatterns n ais0 cl@(Cl ps b)
  | m <= 0    = cl
  | otherwise = Cl (ps ++ ps') (raise m b `apply` args)
  where
  k    = length ps
  ais  = drop k ais0
  -- m = Number of arguments to add
  m    = n - k
  ps'  = for ais $ \ ai -> Arg ai $ VarP "_"
  args = zipWith (\ i ai -> Arg ai $ var i) (downFrom m) ais

substBody :: (Subst t a) => Int -> Int -> t -> a -> a
substBody n m v = applySubst $ liftS n $ v :# raiseS m
<<<<<<< HEAD

-----------------------------------------------------------------------------
-- * Forcing
-----------------------------------------------------------------------------

-- | Rewrite clauses that are using forced arguments to get the value from the
--   appropriate dot pattern.
forcingTransformation :: Cl -> TCM Cl
forcingTransformation c@(Cl ps b) = do
  let xs = forcedVars ps
  fs <- forcedVars ps
  let fvs        = allFreeVars b
      usedForced = [ i | (i, Forced) <- zip [0..] (reverse fs), IntSet.member i fvs ]
  if null usedForced then return c else do
    let c' = unforce (head usedForced) (length fs) c
    reportSDoc "tc.cc.force" 30 $ text "Forcing transformation" <?> vcat
      [ text "clause:"           <?> pretty c
      , text "forced vars:"      <?> pshow fs
      , text "used forced vars:" <?> pshow usedForced
      , text "result:"           <?> pretty c' ]
    forcingTransformation c'
    -- Termination argument:
    --   each unforce reduces the number of constructors under dot patterns by
    --   one, or maintains the number of constructors and reduces the number of
    --   dot patterns by one.

-- | Transform the use of a single forced variable. Second argument is total
--   number of bound variables.
unforce :: Int -> Int -> Cl -> Cl
unforce i n (Cl ps b) = Cl (applySubst sub $ (map . fmap) namedThing ps')
                           (applySubst sub b)
  where
    unname = (map . fmap) namedThing
    doname = (map . fmap) unnamed

    (ps', sub) = undot (n - 1) ((map . fmap) unnamed ps)

    undot :: Int -> [NamedArg Pattern] -> ([NamedArg Pattern], Substitution)
    undot _ []       = __IMPOSSIBLE__ -- undotting failed!
    undot j (p : ps) =
      case namedArg p of
        DotP _ v | Just (q, sub) <- mkPat j v -> (fmap (q <$) p : ps, sub)
        ConP c ci qs -> (fmap (ConP c ci qs' <$) p : ps', sub)
          where
            (qps', sub) = undot j (qs ++ ps)
            (qs', ps')  = splitAt (length qs) qps'
        _ -> first (p :) (undot (j - countPatternVars (unname [p])) ps)

    -- Can we turn the term into a pattern binding 'i'?
    -- j is the deBruijn index of the current position. Returns
    -- the pattern and a substitution mapping i to the corresponding
    -- variable in the returned pattern.
    mkPat :: Int -> Term -> Maybe (Pattern, Substitution)
    mkPat j v =
      case v of
        Var i' [] | i == i' ->
          -- Γ, j, Δ, i, Θ ⊢ i[inplaceS Θ j] = j
          Just (VarP "z", inplaceS i (Var j []))  -- it was already a var so context doesn't change
        Con c co vs -> do
          let mps = (map . traverse) (mkPat j) vs
          k <- findIndex isJust mps
          let (vs1, _ : vs2) = splitAt k vs
              Just (Arg i (p, sub)) = mps !! k
              -- Here we're adding |vs1| and |vs2| new bound variables (or dot
              -- patterns rather), so we have to do some weakening.
              -- Γ,         p,     Δ ⊢ sub  : Γ, j, Δ
              -- Γ, con vs1 p vs2, Δ ⊢ sub' : Γ, j, Δ
              n1 = length vs1
              n2 = length vs2
              np = countPatternVars [defaultArg p]
              sub' = liftS (j + n2 + np) (wkS n1 idS) `composeS` liftS j (wkS n2 idS) `composeS` sub
              ci = ConPatternInfo (Just co) False Nothing
          return (ConP c ci $ doname $ (map . fmap) (DotP Inserted) vs1 ++ [Arg i p] ++ (map . fmap) (DotP Inserted) vs2, sub')
        _ -> Nothing

forcedVars :: [Arg Pattern] -> TCM [IsForced]
forcedVars ps = concat <$> mapM (forced NotForced . unArg) ps
  where
    forced :: IsForced -> Pattern -> TCM [IsForced]
    forced f p =
      case p of
        VarP x  -> return [f]
        DotP{}  -> return [f]
        ConP c _ args -> do
          fs <- defForced <$> getConstInfo (conName c)
          concat <$> zipWithM forced (fs ++ repeat NotForced) (map namedArg args)
        AbsurdP{} -> return []  -- IMPOSSIBLE?
        LitP{}    -> return []
        ProjP{}   -> return []
=======
>>>>>>> 5ee988da
<|MERGE_RESOLUTION|>--- conflicted
+++ resolved
@@ -192,13 +192,8 @@
 splitC :: Int -> Cl -> Case Cl
 splitC n (Cl ps b) = caseMaybe mp fallback $ \case
   ProjP _ d   -> projCase d $ Cl (ps0 ++ ps1) b
-<<<<<<< HEAD
-  ConP c cpi qs -> conCase (conName c) (conPFallThrough cpi) $ WithArity (length qs) $
-                   Cl (ps0 ++ map (fmap namedThing) qs ++ ps1) b
-=======
-  ConP c i qs -> (conCase (conName c) $ WithArity (length qs) $
+  ConP c i qs -> (conCase (conName c) (conPFallThrough i) $ WithArity (length qs) $
                    Cl (ps0 ++ map (fmap namedThing) qs ++ ps1) b) { lazyMatch = conPLazy i }
->>>>>>> 5ee988da
   LitP l      -> litCase l $ Cl (ps0 ++ ps1) b
   VarP{}      -> fallback
   DotP{}      -> fallback
@@ -344,95 +339,3 @@
 
 substBody :: (Subst t a) => Int -> Int -> t -> a -> a
 substBody n m v = applySubst $ liftS n $ v :# raiseS m
-<<<<<<< HEAD
-
------------------------------------------------------------------------------
--- * Forcing
------------------------------------------------------------------------------
-
--- | Rewrite clauses that are using forced arguments to get the value from the
---   appropriate dot pattern.
-forcingTransformation :: Cl -> TCM Cl
-forcingTransformation c@(Cl ps b) = do
-  let xs = forcedVars ps
-  fs <- forcedVars ps
-  let fvs        = allFreeVars b
-      usedForced = [ i | (i, Forced) <- zip [0..] (reverse fs), IntSet.member i fvs ]
-  if null usedForced then return c else do
-    let c' = unforce (head usedForced) (length fs) c
-    reportSDoc "tc.cc.force" 30 $ text "Forcing transformation" <?> vcat
-      [ text "clause:"           <?> pretty c
-      , text "forced vars:"      <?> pshow fs
-      , text "used forced vars:" <?> pshow usedForced
-      , text "result:"           <?> pretty c' ]
-    forcingTransformation c'
-    -- Termination argument:
-    --   each unforce reduces the number of constructors under dot patterns by
-    --   one, or maintains the number of constructors and reduces the number of
-    --   dot patterns by one.
-
--- | Transform the use of a single forced variable. Second argument is total
---   number of bound variables.
-unforce :: Int -> Int -> Cl -> Cl
-unforce i n (Cl ps b) = Cl (applySubst sub $ (map . fmap) namedThing ps')
-                           (applySubst sub b)
-  where
-    unname = (map . fmap) namedThing
-    doname = (map . fmap) unnamed
-
-    (ps', sub) = undot (n - 1) ((map . fmap) unnamed ps)
-
-    undot :: Int -> [NamedArg Pattern] -> ([NamedArg Pattern], Substitution)
-    undot _ []       = __IMPOSSIBLE__ -- undotting failed!
-    undot j (p : ps) =
-      case namedArg p of
-        DotP _ v | Just (q, sub) <- mkPat j v -> (fmap (q <$) p : ps, sub)
-        ConP c ci qs -> (fmap (ConP c ci qs' <$) p : ps', sub)
-          where
-            (qps', sub) = undot j (qs ++ ps)
-            (qs', ps')  = splitAt (length qs) qps'
-        _ -> first (p :) (undot (j - countPatternVars (unname [p])) ps)
-
-    -- Can we turn the term into a pattern binding 'i'?
-    -- j is the deBruijn index of the current position. Returns
-    -- the pattern and a substitution mapping i to the corresponding
-    -- variable in the returned pattern.
-    mkPat :: Int -> Term -> Maybe (Pattern, Substitution)
-    mkPat j v =
-      case v of
-        Var i' [] | i == i' ->
-          -- Γ, j, Δ, i, Θ ⊢ i[inplaceS Θ j] = j
-          Just (VarP "z", inplaceS i (Var j []))  -- it was already a var so context doesn't change
-        Con c co vs -> do
-          let mps = (map . traverse) (mkPat j) vs
-          k <- findIndex isJust mps
-          let (vs1, _ : vs2) = splitAt k vs
-              Just (Arg i (p, sub)) = mps !! k
-              -- Here we're adding |vs1| and |vs2| new bound variables (or dot
-              -- patterns rather), so we have to do some weakening.
-              -- Γ,         p,     Δ ⊢ sub  : Γ, j, Δ
-              -- Γ, con vs1 p vs2, Δ ⊢ sub' : Γ, j, Δ
-              n1 = length vs1
-              n2 = length vs2
-              np = countPatternVars [defaultArg p]
-              sub' = liftS (j + n2 + np) (wkS n1 idS) `composeS` liftS j (wkS n2 idS) `composeS` sub
-              ci = ConPatternInfo (Just co) False Nothing
-          return (ConP c ci $ doname $ (map . fmap) (DotP Inserted) vs1 ++ [Arg i p] ++ (map . fmap) (DotP Inserted) vs2, sub')
-        _ -> Nothing
-
-forcedVars :: [Arg Pattern] -> TCM [IsForced]
-forcedVars ps = concat <$> mapM (forced NotForced . unArg) ps
-  where
-    forced :: IsForced -> Pattern -> TCM [IsForced]
-    forced f p =
-      case p of
-        VarP x  -> return [f]
-        DotP{}  -> return [f]
-        ConP c _ args -> do
-          fs <- defForced <$> getConstInfo (conName c)
-          concat <$> zipWithM forced (fs ++ repeat NotForced) (map namedArg args)
-        AbsurdP{} -> return []  -- IMPOSSIBLE?
-        LitP{}    -> return []
-        ProjP{}   -> return []
-=======
->>>>>>> 5ee988da
