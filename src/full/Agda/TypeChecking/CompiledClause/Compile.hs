--- conflicted
+++ resolved
@@ -84,17 +84,10 @@
                            , catchAllBranch = Nothing }
       | Map.null lits = empty { projPatterns = cop, conBranches = updCons cons }
       where
-<<<<<<< HEAD
-        updCons = Map.mapWithKey $ \ c cl -> case lookup c ts of
-                    Nothing -> __IMPOSSIBLE__
-                    Just t  -> fmap (compileWithSplitTree shared t) cl
-    compiles ts br    = fmap (compile shared) br
-=======
         updCons = Map.mapWithKey $ \ c cl ->
                     let t = fromMaybe __IMPOSSIBLE__ $ lookup c ts
-                    in  compileWithSplitTree t <$> cl
-    compiles ts br    = compile <$> br
->>>>>>> ee58fe2a
+                    in  compileWithSplitTree shared t <$> cl
+    compiles ts br    = compile shared <$> br
 
     -- increase split index by number of dot patterns we have skipped
     countInDotPatterns :: Int -> [Cl] -> Int
