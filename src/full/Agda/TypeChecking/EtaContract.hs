--- conflicted
+++ resolved
@@ -72,33 +72,20 @@
       imp <- shouldEtaContractImplicit
       tyty <- typeInType
       case binAppView b of
-<<<<<<< HEAD
         App u (Arg info v)
-          | (isIrrelevant info || isVar0 v)
-=======
-        App u (Common.Arg info v)
           | (isIrrelevant info || isVar0 tyty v)
->>>>>>> 0db4b019
                     && allowed imp info
                     && not (freeIn 0 u) ->
             return $ strengthen __IMPOSSIBLE__ u
         _ -> return v
     where
-<<<<<<< HEAD
-      isVar0 (Shared p)               = isVar0 (derefPtr p)
-      isVar0 (Var 0 [])               = True
-      isVar0 (Level (Max [Plus 0 l])) = case l of
-        NeutralLevel _ v -> isVar0 v
-        UnreducedLevel v -> isVar0 v
-=======
-      isVar0 _ (Shared p)               = __IMPOSSIBLE__ -- isVar0 (derefPtr p)
+      isVar0 tyty (Shared p)            = isVar0 tyty (derefPtr p)
       isVar0 _ (Var 0 [])               = True
       -- Andreas, 2016-01-08 If --type-in-type, all levels are equal.
       isVar0 True Level{}               = True
       isVar0 tyty (Level (Max [Plus 0 l])) = case l of
         NeutralLevel _ v -> isVar0 tyty v
         UnreducedLevel v -> isVar0 tyty v
->>>>>>> 0db4b019
         BlockedLevel{}   -> False
         MetaLevel{}      -> False
       isVar0 _ _ = False
