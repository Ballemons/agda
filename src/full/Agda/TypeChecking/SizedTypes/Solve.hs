--- conflicted
+++ resolved
@@ -319,34 +319,6 @@
 
 castConstraintToCurrentContext :: Closure TCM.Constraint -> MaybeT TCM TCM.Constraint
 castConstraintToCurrentContext cl = do
-<<<<<<< HEAD
-  -- The target context
-  gamma <- asks envContext
-  -- The context where the constraint lives.
-  let delta = envContext $ clEnv cl
-  -- The constraint
-  let c = clValue cl
-  let findInGamma (Ctx cid (Dom {unDom = (x, t)})) =
-        -- try to find same CtxId (safe)
-        case List.findIndex ((cid ==) . ctxId) gamma of
-          Just i -> Just i
-          Nothing ->
-            -- match by name (hazardous)
-            -- This is one of the seven deadly sins (not respecting alpha).
-            List.findIndex ((x ==) . fst . unDom . ctxEntry) gamma
-  let cand = map findInGamma delta
-  -- The domain of our substitution
-  let coveredVars = VarSet.fromList $ catMaybes $ zipWith ($>) cand [0..]
-  -- Check that all the free variables of the constraint are contained in
-  -- coveredVars.
-  -- We ignore the free variables occurring in sorts.
-  guard $ getAll $ runFree (All . (`VarSet.member` coveredVars)) IgnoreAll c
-  -- Turn cand into a substitution.
-  -- Since we ignored the free variables in sorts, we better patch up
-  -- the substitution with some dummy term (Sort Prop) rather than __IMPOSSIBLE__.
-  let dummy = Sort Prop
-  let sigma = parallelS $ map (maybe dummy var) cand
-=======
   -- The checkpoint of the contraint
   let cp = envCurrentCheckpoint $ clEnv cl
   sigma <- caseMaybeM (view $ eCheckpoints . key cp)
@@ -354,7 +326,7 @@
             -- We are not in a descendant of the constraint checkpoint.
             -- Here be dragons!!
             gamma <- asks envContext -- The target context
-            let findInGamma (Dom _ (x, t)) =
+            let findInGamma (Dom {unDom = (x, t)}) =
                   -- match by name (hazardous)
                   -- This is one of the seven deadly sins (not respecting alpha).
                   List.findIndex ((x ==) . fst . unDom) gamma
@@ -372,7 +344,6 @@
             let dummy = Sort Prop
             return $ parallelS $ map (maybe dummy var) cand
           ) return -- Phew, we've got the checkpoint! All is well.
->>>>>>> 5ca092b9
   -- Apply substitution to constraint and pray that the Gods are merciful on us.
   return $ applySubst sigma (clValue cl)
   -- Note: the resulting constraint may not well-typed.
