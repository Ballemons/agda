{-# LANGUAGE CPP           #-}
{-# LANGUAGE BangPatterns  #-}
{-# LANGUAGE PatternGuards #-}


{-|

This module contains an optimised implementation of the reduction algorithm
from 'Agda.TypeChecking.Reduce' and 'Agda.TypeChecking.CompiledClause.Match'.
It runs roughly an order of magnitude faster than the original implementation.

The differences are the following:

- Only applies when we don't have --sharing and when all reductions are
  allowed.

  This means we can skip a number of checks that would otherwise be performed
  at each reduction step.

- Does not track whether simplifications were made.

  This information is only used when trying to simplify terms, so the
  simplifier runs the slow implementation.

- Precomputes primZero and primSuc.

  Since all the functions involved in reduction are implemented in this module
  in a single where block, we can look up zero and suc once instead of once for
  each reduction step.

- Run outside ReduceM

  ReduceM is already just a plain reader monad, but pulling out the environment
  and doing all reduction non-monadically saves a significant amount of time.

- Memoise getConstInfo.

  A big chunk of the time during reduction is spent looking up definitions in
  the signature. Any long-running reduction will use only a handful definitions
  though, so memoising getConstInfo is a big win.

- Optimised case trees.

  Since we memoise getConstInfo we can do some preprocessing of the
  definitions, returning a 'CompactDef' instead of a 'Definition'. In
  particular we streamline the case trees used for matching in a few ways:

    - Drop constructor arity information.
    - Use NameId instead of QName as map keys.
    - Special branch for natural number successor.

  None of these changes would make sense to incorporate into the actual case
  trees. The first two loses information that we need in other places and the
  third would complicate a lot of code working with case trees.

- Optimised parallel substitution.

  When substituting arguments into function bodies we always have a complete
  (a term for every free variable) parallel substitution. We run an specialised
  substitution for this case that falls back to normal substitution when it
  hits a binder.

-}
module Agda.TypeChecking.Reduce.Fast
  ( fastReduce ) where

import Control.Monad.Reader

import Data.Map (Map)
import qualified Data.Map as Map
import Data.Traversable (traverse)

import System.IO.Unsafe
import Data.IORef

import Debug.Trace (trace)

import Agda.Syntax.Internal
import Agda.Syntax.Common
import Agda.Syntax.Position
import Agda.Syntax.Literal

import Agda.TypeChecking.CompiledClause
import Agda.TypeChecking.Monad
import Agda.TypeChecking.Pretty
import Agda.TypeChecking.Reduce as R
import Agda.TypeChecking.Rewriting (rewrite)
import Agda.TypeChecking.Reduce.Monad as RedM
import Agda.TypeChecking.Substitute
import Agda.TypeChecking.Monad.Builtin hiding (constructorForm)
import Agda.TypeChecking.CompiledClause.Match

import Agda.Interaction.Options

import Agda.Utils.Maybe
import Agda.Utils.Memo
import Agda.Utils.Function
import Agda.Utils.Functor

#include "undefined.h"
import Agda.Utils.Impossible

-- Compact definitions ----------------------------------------------------

-- This is what the memoised getConstInfo returns. We essentially pick out only the
-- information needed for fast reduction from the definition.

data CompactDef =
  CompactDef { cdefDelayed        :: Bool
             , cdefNonterminating :: Bool
             , cdefDef            :: CompactDefn
             , cdefRewriteRules   :: RewriteRules
             }

data CompactDefn
  = CFun  { cfunCompiled  :: FastCompiledClauses, cfunProjection :: Maybe QName }
  | CCon  { cconSrcCon    :: ConHead }
  | CForce  -- ^ primForce
  | CTyCon  -- ^ Datatype or record type. Need to know this for primForce.
  | COther  -- ^ In this case we fall back to slow reduction

compactDef :: Maybe ConHead -> Maybe ConHead -> Maybe QName -> Definition -> RewriteRules -> ReduceM CompactDef
compactDef z s pf def rewr = do
  cdefn <-
    case theDef def of
      _ | Just (defName def) == pf -> pure CForce
      Constructor{conSrcCon = c} -> pure CCon{cconSrcCon = c}
      Function{funCompiled = Just cc, funClauses = _:_, funProjection = proj} ->
        pure CFun{ cfunCompiled   = fastCompiledClauses z s cc
                 , cfunProjection = projOrig <$> proj }
      Datatype{dataClause = Nothing} -> pure CTyCon
      Record{recClause = Nothing} -> pure CTyCon
      _ -> pure COther
  return $
    CompactDef { cdefDelayed        = defDelayed def == Delayed
               , cdefNonterminating = defNonterminating def
               , cdefDef            = cdefn
               , cdefRewriteRules   = rewr
               }

-- Faster case trees ------------------------------------------------------

data FastCase c = FBranches
  { fprojPatterns   :: Bool
    -- ^ We are constructing a record here (copatterns).
    --   'conBranches' lists projections.
  , fconBranches    :: Map NameId c
    -- ^ Map from constructor (or projection) names to their arity
    --   and the case subtree.  (Projections have arity 0.)
  , fsucBranch      :: Maybe c
  , flitBranches    :: Map Literal c
    -- ^ Map from literal to case subtree.
  , fcatchAllBranch :: Maybe c
    -- ^ (Possibly additional) catch-all clause.
  , ffallThrough :: Maybe Bool
    -- ^ (if True) In case of non-canonical argument use catchAllBranch.
  }

-- | Case tree with bodies.

data FastCompiledClauses
  = FCase Int (FastCase FastCompiledClauses)
    -- ^ @Case n bs@ stands for a match on the @n@-th argument
    -- (counting from zero) with @bs@ as the case branches.
    -- If the @n@-th argument is a projection, we have only 'conBranches'
    -- with arity 0.
  | FEta Int [QName] FastCompiledClauses (Maybe FastCompiledClauses)
    -- ^ Match on record constructor. Can still have a catch-all though. Just
    --   contains the fields, not the actual constructor.
  | FDone [Arg ArgName] Term
    -- ^ @Done xs b@ stands for the body @b@ where the @xs@ contains hiding
    --   and name suggestions for the free variables. This is needed to build
    --   lambdas on the right hand side for partial applications which can
    --   still reduce.
  | FFail
    -- ^ Absurd case.

type FastStack = [(FastCompiledClauses, MaybeReducedElims, Elims -> Elims)]

fastCompiledClauses :: Maybe ConHead -> Maybe ConHead -> CompiledClauses -> FastCompiledClauses
fastCompiledClauses z s cc =
  case cc of
    Fail              -> FFail
    Done xs b         -> FDone xs b
    Case (Arg _ n) Branches{ etaBranch = Just (c, cc), catchAllBranch = ca } ->
      FEta n (conFields c) (fastCompiledClauses z s $ content cc) (fastCompiledClauses z s <$> ca)
    Case (Arg _ n) bs -> FCase n (fastCase z s bs)

fastCase :: Maybe ConHead -> Maybe ConHead -> Case CompiledClauses -> FastCase FastCompiledClauses
<<<<<<< HEAD
fastCase z s (Branches proj con lit wild fT _) =
=======
fastCase z s (Branches proj con _ lit wild _) =
>>>>>>> 855c235b
  FBranches
    { fprojPatterns   = proj
    , fconBranches    = Map.mapKeysMonotonic (nameId . qnameName) $ fmap (fastCompiledClauses z s . content) con
    , fsucBranch      = fmap (fastCompiledClauses z s . content) $ flip Map.lookup con . conName =<< s
    , flitBranches    = fmap (fastCompiledClauses z s) lit
    , ffallThrough    = fT
    , fcatchAllBranch = fmap (fastCompiledClauses z s) wild }

{-# INLINE lookupCon #-}
lookupCon :: QName -> FastCase c -> Maybe c
lookupCon c (FBranches _ cons _ _ _ _) = Map.lookup (nameId $ qnameName c) cons

-- QName memo -------------------------------------------------------------

{-# NOINLINE memoQName #-}
memoQName :: (QName -> a) -> (QName -> a)
memoQName f = unsafePerformIO $ do
  tbl <- newIORef Map.empty
  return (unsafePerformIO . f' tbl)
  where
    f' tbl x = do
      let i = nameId (qnameName x)
      m <- readIORef tbl
      case Map.lookup i m of
        Just y  -> return y
        Nothing -> do
          let y = f x
          writeIORef tbl (Map.insert i y m)
          return y

-- Faster substitution ----------------------------------------------------

-- Precondition: All free variables of the term are assigned values in the
-- list.
-- Reverts to normal substitution if it hits a binder or other icky stuff (like
-- levels). It's strict in the shape of the result to avoid creating huge
-- thunks for accumulator arguments.
strictSubst :: Bool -> [Term] -> Term -> Term
strictSubst strict us
  | not strict = applySubst rho
  | otherwise  = go 0
  where
    rho = parallelS us
    go k v =
      case v of
        Var x es
          | x < k     -> Var x $! map' (goE k) es
          | otherwise -> applyE (raise k $ us !! (x - k)) $! map' (goE k) es
        Def f es -> defApp f [] $! map' (goE k) es
        Con c ci es -> Con c ci $! map' (goE k) es
        Lam i b  -> Lam i $! goAbs k b
        Lit{}    -> v
        _        -> applySubst (liftS k rho) v

    goE k (Apply v) = Apply $! mapArg' (go k) v
    goE k (IApply x y r) = IApply (go k x) (go k y) (go k r)
    goE _ p@Proj{}       = p

    goAbs k (Abs   x v) = Abs   x $! go (k + 1) v
    goAbs k (NoAbs x v) = NoAbs x $! go k v

map' :: (a -> b) -> [a] -> [b]
map' f []       = []
map' f (x : xs) = ((:) $! f x) $! map' f xs

mapArg' :: (a -> b) -> Arg a -> Arg b
mapArg' f (Arg i x) = Arg i $! f x


-- Fast reduction ---------------------------------------------------------

-- | First argument: allow non-terminating reductions.
fastReduce :: Bool -> Term -> ReduceM (Blocked Term)
fastReduce allowNonTerminating v = do
  let name (Con c _ _) = c
      name _         = __IMPOSSIBLE__
  z  <- fmap name <$> getBuiltin' builtinZero
  s  <- fmap name <$> getBuiltin' builtinSuc
  pf <- fmap primFunName <$> getPrimitive' "primForce"
  rwr <- optRewriting <$> pragmaOptions
  constInfo <- unKleisli $ \f -> do
    info <- getConstInfo f
    rewr <- instantiateRewriteRules =<< getRewriteRulesFor f
    compactDef z s pf info rewr
  ReduceM $ \ env -> reduceTm env (memoQName constInfo) allowNonTerminating rwr z s v

unKleisli :: (a -> ReduceM b) -> ReduceM (a -> b)
unKleisli f = ReduceM $ \ env x -> unReduceM (f x) env

reduceTm :: ReduceEnv -> (QName -> CompactDef) -> Bool -> Bool -> Maybe ConHead -> Maybe ConHead -> Term -> Blocked Term
reduceTm env !constInfo allowNonTerminating hasRewriting zero suc = reduceB' 0
  where
    -- Force substitutions every nth step to avoid memory leaks. Doing it in
    -- every is too expensive (issue 2215).
    strictEveryNth = 1000

    runReduce m = unReduceM m env
    conNameId = nameId . qnameName . conName
    isZero =
      case zero of
        Nothing -> const False
        Just z  -> (conNameId z ==) . conNameId

    isSuc  =
      case suc of
        Nothing -> const False
        Just s  -> (conNameId s ==) . conNameId

    reduceB' steps v =
      case v of
        Def f es -> runReduce $ reduceIApp es $ return $ unfoldDefinitionE steps False reduceB' (Def f []) f es
        Con c ci vs ->
          -- Constructors can reduce' when they come from an
          -- instantiated module.
          case unfoldDefinitionE steps False reduceB' (Con c ci []) (conName c) vs of
            NotBlocked r v -> NotBlocked r $ reduceNat v
            b              -> b
        Lit{} -> done
        Var i es -> runReduce $ reduceIApp es (return done)
        _     -> runReduce (slowReduceTerm v)
      where
        reduceIApp es d = reduceIApply' (return . reduceB' steps) d es
        done = notBlocked v

        reduceNat v@(Con c ci [])
          | isZero c = Lit $ LitNat (getRange c) 0
        reduceNat v@(Con c ci [Apply a])
          | isSuc c  = inc . ignoreBlocking $ reduceB' 0 (unArg a)
          where
            inc (Lit (LitNat r n)) = Lit (LitNat noRange $ n + 1)
            inc w                  = Con c ci [Apply $ defaultArg w]
        reduceNat v = v

    originalProjection :: QName -> QName
    originalProjection q =
      case cdefDef $ constInfo q of
        CFun{ cfunProjection = Just p } -> p
        _                               -> __IMPOSSIBLE__

    -- Andreas, 2013-03-20 recursive invokations of unfoldCorecursion
    -- need also to instantiate metas, see Issue 826.
    unfoldCorecursionE :: Elim -> Blocked Elim
    unfoldCorecursionE (Proj o p)           = notBlocked $ Proj o $ originalProjection p
    unfoldCorecursionE (Apply (Arg info v)) = fmap (Apply . Arg info) $
      unfoldCorecursion 0 v
    unfoldCorecursionE (IApply x y r) =
      IApply <$> unfoldCorecursion 0 x <*> unfoldCorecursion 0 y <*> unfoldCorecursion 0 r

    unfoldCorecursion :: Int -> Term -> Blocked Term
    unfoldCorecursion steps (Def f es) = unfoldDefinitionE steps True unfoldCorecursion (Def f []) f es
    unfoldCorecursion steps v          = reduceB' steps v

    -- | If the first argument is 'True', then a single delayed clause may
    -- be unfolded.
    unfoldDefinition ::
      Int -> Bool -> (Int -> Term -> Blocked Term) ->
      Term -> QName -> Args -> Blocked Term
    unfoldDefinition steps unfoldDelayed keepGoing v f args =
      unfoldDefinitionE steps unfoldDelayed keepGoing v f (map Apply args)

    unfoldDefinitionE ::
      Int -> Bool -> (Int -> Term -> Blocked Term) ->
      Term -> QName -> Elims -> Blocked Term
    unfoldDefinitionE steps unfoldDelayed keepGoing v f es =
      case unfoldDefinitionStep steps unfoldDelayed (constInfo f) v f es of
        NoReduction v    -> v
        YesReduction _ v -> (keepGoing $! steps + 1) v

    unfoldDefinitionStep :: Int -> Bool -> CompactDef -> Term -> QName -> Elims -> Reduced (Blocked Term) Term
    unfoldDefinitionStep steps unfoldDelayed CompactDef{cdefDelayed = delayed, cdefNonterminating = nonterm, cdefDef = def, cdefRewriteRules = rewr} v0 f es =
      let v = v0 `applyE` es
          -- Non-terminating functions
          -- (i.e., those that failed the termination check)
          -- and delayed definitions
          -- are not unfolded unless explicitely permitted.
          dontUnfold =
               (not allowNonTerminating && nonterm)
            || (not unfoldDelayed       && delayed)
      in case def of
        CCon{cconSrcCon = c} ->
          if hasRewriting then
            runReduce $ rewrite (notBlocked ()) (Con c ConOSystem []) rewr es
          else
            NoReduction $ notBlocked $ Con c ConOSystem [] `applyE` es
        CFun{cfunCompiled = cc} ->
          reduceNormalE steps v0 f (map notReduced es) dontUnfold cc
        CForce -> reduceForce unfoldDelayed v0 f es
        CTyCon -> if hasRewriting then
                    runReduce $ rewrite (notBlocked ()) v0 rewr es
                  else
                    NoReduction $ notBlocked v
        COther -> runReduce $ R.unfoldDefinitionStep unfoldDelayed v0 f es
      where
        yesReduction = YesReduction NoSimplification

        reduceForce :: Bool -> Term -> QName -> Elims -> Reduced (Blocked Term) Term
        reduceForce unfoldDelayed v0 pf (Apply a : Apply b : Apply s : Apply t : Apply u : Apply f : es) =
          case reduceB' 0 (unArg u) of
            ub@Blocked{}        -> noGo ub
            ub@(NotBlocked _ u)
              | isWHNF u  -> yesReduction $ unArg f `applyE` (Apply (defaultArg u) : es)
              | otherwise -> noGo ub
          where
            noGo ub = NoReduction $ ub <&> \ u -> Def pf (Apply a : Apply b : Apply s : Apply t : Apply (defaultArg u) : Apply f : es)

            isWHNF u = case u of
              Lit{}      -> True
              Con{}      -> True
              Lam{}      -> True
              Pi{}       -> True
              Sort{}     -> True
              Level{}    -> True
              DontCare{} -> True
              MetaV{}    -> False
              Var{}      -> False
              Def q _    -> isTyCon q
              Shared{}   -> __IMPOSSIBLE__

            isTyCon q =
              case cdefDef $ constInfo q of
                CTyCon -> True
                _      -> False

        -- TODO: partially applied to u
        reduceForce unfoldDelayed v0 pf es = runReduce $ R.unfoldDefinitionStep unfoldDelayed v0 f es

        reduceNormalE :: Int -> Term -> QName -> [MaybeReduced Elim] -> Bool -> FastCompiledClauses -> Reduced (Blocked Term) Term
        reduceNormalE steps v0 f es dontUnfold cc
          | dontUnfold = defaultResult  -- non-terminating or delayed
          | otherwise  = debugReduce $
              case match' steps f [(cc, es, id)] of
                YesReduction s u -> YesReduction s u
                NoReduction es'
                  | hasRewriting -> runReduce $ rewrite (void es') v0 rewr $ ignoreBlocking es'
                  | otherwise    -> NoReduction $ applyE v0 <$> es'
          where
          defaultResult
            | hasRewriting = runReduce $ rewrite (NotBlocked ReallyNotBlocked ()) v0 rewr $ map ignoreReduced es
            | otherwise    = NoReduction $ NotBlocked ReallyNotBlocked $ v0 `applyE` map ignoreReduced es
          debugReduce ev = ev -- trace msg ev
            where
            msg = case ev of
              NoReduction v -> "fastreduce: no reduction on " ++ show v
              YesReduction _simpl v -> "fastreduce: reduction on " ++ show v

        match' :: Int -> QName -> FastStack -> Reduced (Blocked Elims) Term
        match' steps f ((c, es, patch) : stack) =
          let no blocking es = NoReduction $ blocking $ patch $ map ignoreReduced es
              yes t          = yesReduction t

          in case c of

            -- impossible case
            FFail -> no (NotBlocked AbsurdMatch) es

            -- done matching
            FDone xs t
              -- common case: exact number of arguments
              | m == n    -> {-# SCC match'Done #-} yes $ doSubst es t
              -- if the function was partially applied, return a lambda
              | m < n     -> yes $ doSubst es $ foldr lam t (drop m xs)
              -- otherwise, just apply instantiation to body
              -- apply the result to any extra arguments
              | otherwise -> yes $ doSubst es0 t `applyE` map ignoreReduced es1
              where
                n = length xs
                m = length es
                useStrictSubst = rem steps strictEveryNth == 0
                doSubst es t = strictSubst useStrictSubst (reverse $ map (unArg . argFromElim . ignoreReduced) es) t
                (es0, es1) = splitAt n es
                lam x t    = Lam (argInfo x) (Abs (unArg x) t)

            -- matching on an eta-record constructor
            FEta n fs cc ca ->
              case splitAt n es of
                (_, []) -> no (NotBlocked Underapplied) es
                (es0, MaybeRed _ e@(Apply (Arg _ v0)) : es1) ->
                    let projs = [ MaybeRed NotReduced $ Apply $ defaultArg $ v0 `applyE` [Proj ProjSystem f] | f <- fs ]
                        catchAllFrame stack = maybe stack (\c -> (c, es, patch) : stack) ca in
                    match' steps f $ (cc, es0 ++ projs ++ es1, patchEta) : catchAllFrame stack
                  where
                    patchEta es = patch (es0 ++ [e] ++ es1)
                      where (es0, es') = splitAt n es
                            (_, es1)   = splitAt (length fs) es'
                _ -> __IMPOSSIBLE__

            -- splitting on the @n@th elimination
            FCase n bs -> {-# SCC "match'Case" #-}
              case splitAt n es of
                -- if the @n@th elimination is not supplied, no match
                (_, []) -> no (NotBlocked Underapplied) es
                -- if the @n@th elimination is @e0@
                (es0, MaybeRed red e0 : es1) ->
                  -- get the reduced form of @e0@
                  let eb = case red of
                             Reduced b  -> e0 <$ b
                             NotReduced -> unfoldCorecursionE e0
                      e = ignoreBlocking eb
                      -- replace the @n@th argument by its reduced form
                      es' = es0 ++ [MaybeRed (Reduced $ () <$ eb) e] ++ es1
                      -- if a catch-all clause exists, put it on the stack
                      catchAllFrame stack = maybe stack (\c -> (c, es', patch) : stack) (fcatchAllBranch bs)
                      -- If our argument is @Lit l@, we push @litFrame l@ onto the stack.
                      litFrame l stack =
                        case Map.lookup l (flitBranches bs) of
                          Nothing -> stack
                          Just cc -> (cc, es0 ++ es1, patchLit) : stack
                      -- If our argument (or its constructor form) is @Con c ci vs@
                      -- we push @conFrame c ci vs@ onto the stack.
                      conFrame c ci vs stack =
                        case lookupCon (conName c) bs of
                          Nothing -> stack
                          Just cc -> ( cc
                                     , es0 ++ map (MaybeRed NotReduced) vs ++ es1
                                     , patchCon c ci (length vs)
                                     ) : stack

                      sucFrame n stack =
                        case fsucBranch bs of
                          Nothing -> stack
                          Just cc -> (cc, es0 ++ [v] ++ es1, patchCon (fromJust suc) ConOSystem 1)
                                     : stack
                        where v = MaybeRed (Reduced $ notBlocked ()) $ Apply $ defaultArg $ Lit $ LitNat noRange n

                      -- If our argument is @Proj p@, we push @projFrame p@ onto the stack.
                      projFrame p stack =
                        case lookupCon p bs of
                          Nothing -> stack
                          Just cc -> (cc, es0 ++ es1, patchLit) : stack
                      -- The new patch function restores the @n@th argument to @v@:
                      -- In case we matched a literal, just put @v@ back.
                      patchLit es = patch (es0 ++ [e] ++ es1)
                        where (es0, es1) = splitAt n es
                      -- In case we matched constructor @c@ with @m@ arguments,
                      -- contract these @m@ arguments @vs@ to @Con c ci vs@.
                      patchCon c ci m es = patch (es0 ++ [Con c ci vs <$ e] ++ es2)
                        where (es0, rest) = splitAt n es
                              (es1, es2)  = splitAt m rest
                              vs          = es1
                      fallThrough = fromMaybe False (ffallThrough bs) && isJust (fcatchAllBranch bs)
                  -- Now do the matching on the @n@ths argument:
                  in case eb of
                    Blocked x _ | fallThrough -> match' steps f $ catchAllFrame $ stack
                    Blocked x _       -> no (Blocked x) es'
                    NotBlocked blk elim ->
                      case elim of
                        IApply{} -> __IMPOSSIBLE__ -- Cannot define a path by cases
                        Apply (Arg info v) ->
                          case v of

                            -- In case of a natural number literal, try also its constructor form
                            Lit l@(LitNat r n) ->
                              let cFrame stack
                                    | n > 0                  = sucFrame (n - 1) stack
                                    | n == 0, Just z <- zero = conFrame z ConOSystem [] stack
                                    | otherwise              = stack
                              in match' steps f $ litFrame l $ cFrame $ catchAllFrame stack

                            Lit l    -> match' steps f $ litFrame l    $ catchAllFrame stack
                            Con c ci vs -> match' steps f $ conFrame c ci vs $ catchAllFrame $ stack

                            _ | fallThrough -> match' steps f $ catchAllFrame $ stack

                            MetaV x _ -> no (Blocked x) es'

                            -- Otherwise, we are stuck.  If we were stuck before,
                            -- we keep the old reason, otherwise we give reason StuckOn here.
                            _ -> no (NotBlocked $ stuckOn elim blk) es'

                        -- In case of a projection, push the projFrame
                        Proj _ p -> match' steps f $ projFrame p stack


        -- If we reach the empty stack, then pattern matching was incomplete
        match' _ f [] = runReduce $ do
          pds <- getPartialDefs
          if f `elem` pds
          then return (NoReduction $ NotBlocked MissingClauses es)
          else do
            traceSLn "impossible" 10
              ("Incomplete pattern matching when applying " ++ show f)
              __IMPOSSIBLE__<|MERGE_RESOLUTION|>--- conflicted
+++ resolved
@@ -187,11 +187,7 @@
     Case (Arg _ n) bs -> FCase n (fastCase z s bs)
 
 fastCase :: Maybe ConHead -> Maybe ConHead -> Case CompiledClauses -> FastCase FastCompiledClauses
-<<<<<<< HEAD
-fastCase z s (Branches proj con lit wild fT _) =
-=======
-fastCase z s (Branches proj con _ lit wild _) =
->>>>>>> 855c235b
+fastCase z s (Branches proj con _ lit wild fT _) =
   FBranches
     { fprojPatterns   = proj
     , fconBranches    = Map.mapKeysMonotonic (nameId . qnameName) $ fmap (fastCompiledClauses z s . content) con
