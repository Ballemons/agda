--- conflicted
+++ resolved
@@ -484,13 +484,8 @@
           xs  = reverse $ zipWith (\ ai i -> Arg ai $ var i) gammai [m..]
           curry v = teleLam gamma $ teleLam tel $
                       raise (n+m) v `apply` (xs ++ [Arg ai u])
-<<<<<<< HEAD
-          zs  = for fs $ fmap $ \ f -> Var 0 [Proj f]
+          zs  = for fs $ fmap $ \ f -> Var 0 [Proj ProjSystem f]
           atel = sgTel $ (,) (absName b) <$> dom
-=======
-          zs  = for fs $ fmap $ \ f -> Var 0 [Proj ProjSystem f]
-          atel = sgTel $ Dom ai (absName b, a)
->>>>>>> a0cf9974
           uncurry v = teleLam gamma $ teleLam atel $
                         raise (n + 1) v `apply` (xs ++ zs)
       return (curry, uncurry, t')
