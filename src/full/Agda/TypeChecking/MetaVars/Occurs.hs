--- conflicted
+++ resolved
@@ -230,84 +230,6 @@
       Blocked _ v         -> occurs' Flex v
     where
       occurs' ctx v = do
-<<<<<<< HEAD
-      reportSDoc "tc.meta.occurs" 45 $
-        text ("occursCheck " ++ prettyShow m ++ " (" ++ show ctx ++ ") of ") <+> prettyTCM v
-      reportSDoc "tc.meta.occurs" 70 $
-        nest 2 $ text $ show v
-      case v of
-        Var i es   -> do
-          if (i `allowedVar` xs) then Var i <$> occ (weakly ctx) es else do
-            -- if the offending variable is of singleton type,
-            -- eta-expand it away
-            isST <- isSingletonType =<< typeOfBV i
-            case isST of
-              -- cannot decide, blocked by meta-var
-              Left mid -> patternViolation' 70 $ "Disallowed var " ++ show i ++ " not obviously singleton"
-              -- not a singleton type
-              Right Nothing -> -- abort Rigid turns this error into PatternErr
-                abort (strongly ctx) $ MetaCannotDependOn m (takeRelevant xs) i
-              -- is a singleton type with unique inhabitant sv
-              Right (Just sv) -> return $ sv `applyE` es
-        Lam h f     -> Lam h <$> occ (leaveTop ctx) f
-        Level l     -> Level <$> occ ctx l  -- stay in Top
-        Lit l       -> return v
-        DontCare v  -> dontCare <$> occurs red Irrel m (goIrrelevant xs) v
-        Def d es    -> Def d <$> occDef d (leaveTop ctx) es
-        Con c vs    -> Con c <$> occ (leaveTop ctx) vs  -- if strongly rigid, remain so
-        Pi a b      -> uncurry Pi <$> occ (leaveTop ctx) (a,b)
-        Sort s      -> Sort <$> occ (leaveTop ctx) s
-        v@Shared{}  -> updateSharedTerm (occ ctx) v
-        MetaV m' es -> do
-            -- Check for loop
-            --   don't fail hard on this, since we might still be on the top-level
-            --   after some killing (Issue 442)
-            --
-            -- Andreas, 2013-02-18  Issue 795 demonstrates that a recursive
-            -- occurrence of a meta could be solved by the identity.
-            --   ? (Q A) = Q (? A)
-            -- So, do not throw an error.
-            -- I guess the error was there from times when occurrence check
-            -- was done after the "lhs=linear variables" check, but now
-            -- occurrence check comes first.
-            -- WAS:
-            -- when (m == m') $ if ctx == Top then patternViolation else
-            --   abort ctx $ MetaOccursInItself m'
-            when (m == m') $ patternViolation' 50 $ "occursCheck failed: Found " ++ prettyShow m
-
-            -- The arguments of a meta are in a flexible position
-            (MetaV m' <$> occurs red Flex m xs es) `catchError` \err -> do
-              reportSDoc "tc.meta.kill" 25 $ vcat
-                [ text $ "error during flexible occurs check, we are " ++ show ctx
-                , text $ show err
-                ]
-              case err of
-                -- On pattern violations try to remove offending
-                -- flexible occurrences (if not already in a flexible context)
-                PatternErr{} | ctx /= Flex -> do
-                  reportSLn "tc.meta.kill" 20 $
-                    "oops, pattern violation for " ++ prettyShow m'
-                  -- Andreas, 2014-03-02, see issue 1070:
-                  -- Do not prune when meta is projected!
-                  caseMaybe (allApplyElims es) (throwError err) $ \ vs -> do
-                  killResult <- prune m' vs (takeRelevant xs)
-                  if (killResult == PrunedEverything)
-                    -- after successful pruning, restart occurs check
-                    then occurs red ctx m xs =<< instantiate (MetaV m' es)
-                    else throwError err
-                _ -> throwError err
-        where
-          occ ctx v = occurs red ctx m xs v
-          -- a data or record type constructor propagates strong occurrences
-          -- since e.g. x = List x is unsolvable
-          occDef d ctx vs = do
-            def <- theDef <$> getConstInfo d
-            whenM (defNeedsChecking d) $ do
-              tallyDef d
-              reportSLn "tc.meta.occurs" 30 $ "Checking for occurrences in " ++ show d
-              metaOccurs m def
-            if (defIsDataOrRecord def) then (occ ctx vs) else (occ (defArgs red ctx) vs)
-=======
         reportSDoc "tc.meta.occurs" 45 $
           text ("occursCheck " ++ prettyShow m ++ " (" ++ show ctx ++ ") of ") <+> prettyTCM v
         reportSDoc "tc.meta.occurs" 70 $
@@ -335,7 +257,6 @@
           Pi a b      -> uncurry Pi <$> occ (leaveTop ctx) (a,b)
           Sort s      -> Sort <$> occ (leaveTop ctx) s
           v@Shared{}  -> updateSharedTerm (occ ctx) v
-          ExtLam{}    -> __IMPOSSIBLE__
           MetaV m' es -> do
               -- Check for loop
               --   don't fail hard on this, since we might still be on the top-level
@@ -385,7 +306,6 @@
                 reportSLn "tc.meta.occurs" 30 $ "Checking for occurrences in " ++ show d
                 metaOccurs m def
               if (defIsDataOrRecord def) then (occ ctx vs) else (occ (defArgs red ctx) vs)
->>>>>>> e89354c5
 
   metaOccurs m v = do
     v <- instantiate v
