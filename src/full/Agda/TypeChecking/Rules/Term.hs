{-# LANGUAGE CPP                   #-}
{-# LANGUAGE FlexibleInstances     #-}
{-# LANGUAGE NamedFieldPuns        #-}
{-# LANGUAGE NondecreasingIndentation #-}
{-# LANGUAGE MultiParamTypeClasses #-}
{-# LANGUAGE PatternGuards         #-}
{-# LANGUAGE ScopedTypeVariables   #-}
{-# LANGUAGE TupleSections         #-}

#if __GLASGOW_HASKELL__ >= 710
{-# LANGUAGE FlexibleContexts #-}
#endif

module Agda.TypeChecking.Rules.Term where

import Control.Arrow ((&&&), (***), first, second)
import Control.Applicative
import Control.Monad.Trans
import Control.Monad.Reader

import Data.Maybe
import Data.Either (partitionEithers)
import Data.Monoid (mappend)
import Data.List hiding (sort)
import qualified Data.Map as Map
import Data.Traversable (sequenceA)

import Agda.Interaction.Options
import Agda.Interaction.Highlighting.Generate (storeDisambiguatedName)

import qualified Agda.Syntax.Abstract as A
import Agda.Syntax.Abstract.Views as A
import qualified Agda.Syntax.Info as A
import Agda.Syntax.Concrete.Pretty () -- only Pretty instances
import Agda.Syntax.Concrete (FieldAssignment'(..), nameFieldA, exprFieldA)
import qualified Agda.Syntax.Concrete.Name as C
import Agda.Syntax.Common
import Agda.Syntax.Fixity
import Agda.Syntax.Internal as I
import Agda.Syntax.Position
import Agda.Syntax.Literal
import qualified Agda.Syntax.Reflected as R
import Agda.Syntax.Scope.Base ( ThingsInScope, AbstractName
                              , emptyScopeInfo
                              , exportedNamesInScope)
import Agda.Syntax.Scope.Monad (getNamedScope)
import Agda.Syntax.Translation.InternalToAbstract (reify)
import Agda.Syntax.Translation.ReflectedToAbstract (toAbstract_)

import Agda.TypeChecking.Monad
import Agda.TypeChecking.Monad.Builtin
import Agda.TypeChecking.CompiledClause
import Agda.TypeChecking.Constraints
import Agda.TypeChecking.Conversion
import Agda.TypeChecking.Datatypes
import Agda.TypeChecking.EtaContract
import Agda.TypeChecking.Free (isBinderUsed)
import Agda.TypeChecking.Implicit
import Agda.TypeChecking.InstanceArguments
import Agda.TypeChecking.Irrelevance
import Agda.TypeChecking.Level
import Agda.TypeChecking.MetaVars
import Agda.TypeChecking.Patterns.Abstract
import Agda.TypeChecking.Positivity.Occurrence
import Agda.TypeChecking.Pretty
import Agda.TypeChecking.Primitive
import Agda.TypeChecking.Quote
import Agda.TypeChecking.Unquote
import Agda.TypeChecking.RecordPatterns
import Agda.TypeChecking.Records
import Agda.TypeChecking.Reduce
import Agda.TypeChecking.SizedTypes
import Agda.TypeChecking.Substitute
import Agda.TypeChecking.Telescope
import Agda.TypeChecking.Rules.LHS (checkLeftHandSide, LHSResult(..))
import Agda.TypeChecking.Unquote

import {-# SOURCE #-} Agda.TypeChecking.Empty (isEmptyType)
import {-# SOURCE #-} Agda.TypeChecking.Rules.Decl (checkSectionApplication)
import {-# SOURCE #-} Agda.TypeChecking.Rules.Def (checkFunDef, checkFunDef', useTerPragma)

import Agda.Utils.Except
  ( Error(noMsg, strMsg)
  , ExceptT
  , MonadError(catchError, throwError)
  , runExceptT
  )

import Agda.Utils.Functor (($>))
import Agda.Utils.Lens
import Agda.Utils.Maybe
import Agda.Utils.Monad
import Agda.Utils.Permutation
import Agda.Utils.Size
import Agda.Utils.Tuple

#include "undefined.h"
import Agda.Utils.Impossible

---------------------------------------------------------------------------
-- * Types
---------------------------------------------------------------------------

-- | Check that an expression is a type.
isType :: A.Expr -> Sort -> TCM Type
isType e s =
    traceCall (IsTypeCall e s) $ do
    v <- checkExpr e (sort s)
    return $ El s v

-- | Check that an expression is a type without knowing the sort.
isType_ :: A.Expr -> TCM Type
isType_ e =
  traceCall (IsType_ e) $ sharedType =<< do
  let fallback = isType e =<< do workOnTypes $ newSortMeta
  case unScope e of
    A.Fun i (Arg info t) b -> do
      a <- Dom info <$> isType_ t
      b <- isType_ b
      s <- ptsRule a b
      let t' = El s $ Pi (convColor a) $ NoAbs underscore b
      noFunctionsIntoSize b t'
      return t'
    A.Pi _ tel e | null tel -> isType_ e
    A.Pi _ tel e -> do
      (t0, t') <- checkPiTelescope tel $ \ tel -> do
        t0  <- instantiateFull =<< isType_ e
        tel <- instantiateFull tel
        return (t0, telePi tel t0)
      noFunctionsIntoSize t0 t'
      return t'
    A.Set _ n    -> do
      n <- ifM typeInType (return 0) (return n)
      return $ sort (mkType n)
    A.App i s (Arg (ArgInfo NotHidden r cs) l)
      | A.Set _ 0 <- unScope s ->
      ifNotM hasUniversePolymorphism
          (typeError $ GenericError "Use --universe-polymorphism to enable level arguments to Set")
      $ {- else -} do
        lvl <- levelType
        -- allow NonStrict variables when checking level
        --   Set : (NonStrict) Level -> Set\omega
        n   <- levelView =<< do
          applyRelevanceToContext NonStrict $
            checkExpr (namedThing l) lvl
        return $ sort (Type n)
    _ -> fallback

ptsRule :: (LensSort a, LensSort b) => a -> b -> TCM Sort
ptsRule a b = pts <$> reduce (getSort a) <*> reduce (getSort b)

-- | Ensure that a (freshly created) function type does not inhabit 'SizeUniv'.
--   Precondition:  When @noFunctionsIntoSize t tBlame@ is called,
--   we are in the context of @tBlame@ in order to print it correctly.
--   Not being in context of @t@ should not matter, as we are only
--   checking whether its sort reduces to 'SizeUniv'.
noFunctionsIntoSize :: Type -> Type -> TCM ()
noFunctionsIntoSize t tBlame = do
  reportSDoc "tc.fun" 20 $ do
    let El s (Pi dom b) = ignoreSharing <$> tBlame
    sep [ text "created function type " <+> prettyTCM tBlame
        , text "with pts rule" <+> prettyTCM (getSort dom, getSort b, s)
        ]
  s <- reduce $ getSort t
  when (s == SizeUniv) $ do
    -- Andreas, 2015-02-14
    -- We have constructed a function type in SizeUniv
    -- which is illegal to prevent issue 1428.
    typeError $ FunctionTypeInSizeUniv $ unEl tBlame

-- | Check that an expression is a type which is equal to a given type.
isTypeEqualTo :: A.Expr -> Type -> TCM Type
isTypeEqualTo e t = case e of
  A.ScopedExpr _ e -> isTypeEqualTo e t
  A.Underscore i | A.metaNumber i == Nothing -> return t
  e -> workOnTypes $ do
    t' <- isType e (getSort t)
    t' <$ leqType t t'

leqType_ :: Type -> Type -> TCM ()
leqType_ t t' = workOnTypes $ leqType t t'

{- UNUSED
-- | Force a type to be a Pi. Instantiates if necessary. The 'Hiding' is only
--   used when instantiating a meta variable.

forcePi :: Hiding -> String -> Type -> TCM Type
forcePi h name (El s t) =
    do  t' <- reduce t
        case t' of
            Pi _ _      -> return $ El s t'
            _           -> do
                sa <- newSortMeta
                sb <- newSortMeta
                let s' = sLub sa sb

                a <- newTypeMeta sa
                x <- freshName_ name
                let arg = setHiding h $ defaultDom a
                b <- addCtx x arg $ newTypeMeta sb
                let ty = El s' $ Pi arg (Abs (show x) b)
                equalType (El s t') ty
                ty' <- reduce ty
                return ty'
-}

---------------------------------------------------------------------------
-- * Telescopes
---------------------------------------------------------------------------

-- | Type check a (module) telescope.
--   Binds the variables defined by the telescope.
checkTelescope :: A.Telescope -> (Telescope -> TCM a) -> TCM a
checkTelescope = checkTelescope' LamNotPi

-- | Type check the telescope of a dependent function type.
--   Binds the resurrected variables defined by the telescope.
--   The returned telescope is unmodified (not resurrected).
checkPiTelescope :: A.Telescope -> (Telescope -> TCM a) -> TCM a
checkPiTelescope = checkTelescope' PiNotLam

-- | Flag to control resurrection on domains.
data LamOrPi
  = LamNotPi -- ^ We are checking a module telescope.
             --   We pass into the type world to check the domain type.
             --   This resurrects the whole context.
  | PiNotLam -- ^ We are checking a telescope in a Pi-type.
             --   We stay in the term world, but add resurrected
             --   domains to the context to check the remaining
             --   domains and codomain of the Pi-type.
  deriving (Eq, Show)

-- | Type check a telescope. Binds the variables defined by the telescope.
checkTelescope' :: LamOrPi -> A.Telescope -> (Telescope -> TCM a) -> TCM a
checkTelescope' lamOrPi []        ret = ret EmptyTel
checkTelescope' lamOrPi (b : tel) ret =
    checkTypedBindings lamOrPi b $ \tel1 ->
    checkTelescope' lamOrPi tel  $ \tel2 ->
        ret $ abstract tel1 tel2

-- | Check a typed binding and extends the context with the bound variables.
--   The telescope passed to the continuation is valid in the original context.
--
--   Parametrized by a flag wether we check a typed lambda or a Pi. This flag
--   is needed for irrelevance.
checkTypedBindings :: LamOrPi -> A.TypedBindings -> (Telescope -> TCM a) -> TCM a
checkTypedBindings lamOrPi (A.TypedBindings i (Arg info b)) ret =
    checkTypedBinding lamOrPi info b $ \ bs ->
    ret $ telFromList bs

checkTypedBinding :: LamOrPi -> A.ArgInfo -> A.TypedBinding -> (ListTel -> TCM a) -> TCM a
checkTypedBinding lamOrPi info (A.TBind i xs e) ret = do
    -- Andreas, 2011-04-26 irrelevant function arguments may appear
    -- non-strictly in the codomain type
    -- 2011-10-04 if flag --experimental-irrelevance is set
    allowed <- optExperimentalIrrelevance <$> pragmaOptions
    t <- modEnv lamOrPi allowed $ isType_ e
    let info' = mapRelevance (modRel lamOrPi allowed) info
    addContext (xs, convColor (Dom info' t) :: I.Dom Type) $
      ret $ bindsWithHidingToTel xs (convColor $ Dom info t)
    where
        -- if we are checking a typed lambda, we resurrect before we check the
        -- types, but do not modify the new context entries
        -- otherwise, if we are checking a pi, we do not resurrect, but
        -- modify the new context entries
        modEnv LamNotPi True = doWorkOnTypes
        modEnv _        _    = id
        modRel PiNotLam True = irrToNonStrict
        modRel _        _    = id
checkTypedBinding lamOrPi info (A.TLet _ lbs) ret = do
    checkLetBindings lbs (ret [])

---------------------------------------------------------------------------
-- * Lambda abstractions
---------------------------------------------------------------------------

-- | Type check a lambda expression.
checkLambda :: I.Arg A.TypedBinding -> A.Expr -> Type -> TCM Term
checkLambda (Arg _ (A.TLet _ lbs)) body target =
  checkLetBindings lbs (checkExpr body target)
checkLambda (Arg info (A.TBind _ xs typ)) body target = do
  reportSLn "tc.term.lambda" 60 $ "checkLambda   xs = " ++ show xs

  let numbinds = length xs
  TelV tel btyp <- telViewUpTo numbinds target
  if size tel < numbinds || numbinds /= 1
    then dontUseTargetType
    else useTargetType tel btyp
  where
    dontUseTargetType = do
      -- Checking λ (xs : argsT) → body : target
      verboseS "tc.term.lambda" 5 $ tick "lambda-no-target-type"

      -- First check that argsT is a valid type
      argsT <- workOnTypes $ Dom info <$> isType_ typ
      -- Andreas, 2015-05-28 Issue 1523
      -- If argsT is a SizeLt, it must be non-empty to avoid non-termination.
      -- TODO: do we need to block checkExpr?
      checkSizeLtSat $ unDom argsT

      -- In order to have as much type information as possible when checking
      -- body, we first unify (xs : argsT) → ?t₁ with the target type. If this
      -- is inconclusive we need to block the resulting term so we create a
      -- fresh problem for the check.
      let tel = telFromList $ bindsWithHidingToTel xs argsT
      reportSLn "tc.term.lambda" 60 $ "dontUseTargetType tel = " ++ show tel
      -- DONT USE tel for addContext, as it loses NameIds.
      -- WRONG: t1 <- addContext tel $ workOnTypes newTypeMeta_
      t1 <- addContext (xs, argsT) $ workOnTypes newTypeMeta_
      -- Do not coerce hidden lambdas
      if notVisible info || any notVisible xs then do
        pid <- newProblem_ $ leqType (telePi tel t1) target
        -- Now check body : ?t₁
        -- WRONG: v <- addContext tel $ checkExpr body t1
        v <- addContext (xs, argsT) $ checkExpr body t1
        -- Block on the type comparison
        blockTermOnProblem target (teleLam tel v) pid
       else do
        -- Now check body : ?t₁
        -- WRONG: v <- addContext tel $ checkExpr body t1
        v <- addContext (xs, argsT) $ checkExpr body t1
        -- Block on the type comparison
        coerce (teleLam tel v) (telePi tel t1) target

    useTargetType tel@(ExtendTel arg (Abs y EmptyTel)) btyp = do
        verboseS "tc.term.lambda" 5 $ tick "lambda-with-target-type"
        reportSLn "tc.term.lambda" 60 $ "useTargetType y  = " ++ show y

        -- merge in the hiding info of the TBind
        info <- return $ mapHiding (mappend h) info
        unless (getHiding arg == getHiding info) $ typeError $ WrongHidingInLambda target
        -- Andreas, 2011-10-01 ignore relevance in lambda if not explicitly given
        let r  = getRelevance info
            r' = getRelevance arg -- relevance of function type
        when (r == Irrelevant && r' /= r) $ typeError $ WrongIrrelevanceInLambda target
        -- Andreas, 2015-05-28 Issue 1523
        -- Ensure we are not stepping under a possibly non-existing size.
        -- TODO: do we need to block checkExpr?
        let a = unDom arg
        checkSizeLtSat a
        -- We only need to block the final term on the argument type
        -- comparison. The body will be blocked if necessary. We still want to
        -- compare the argument types first, so we spawn a new problem for that
        -- check.
        (pid, argT) <- newProblem $ isTypeEqualTo typ a
        v <- add (notInScopeName y) (Dom (setRelevance r' info) argT) $ checkExpr body btyp
        blockTermOnProblem target (Lam info $ Abs (nameToArgName x) v) pid
      where
        [WithHiding h x] = xs
        -- Andreas, Issue 630: take name from function type if lambda name is "_"
        add y dom | isNoName x = addContext (y, dom)
                  | otherwise  = addContext (x, dom)
    useTargetType _ _ = __IMPOSSIBLE__

-- | Checking a lambda whose domain type has already been checked.
checkPostponedLambda :: I.Arg ([WithHiding Name], Maybe Type) -> A.Expr -> Type -> TCM Term
checkPostponedLambda args@(Arg _    ([]    , _ )) body target = do
  checkExpr body target
checkPostponedLambda args@(Arg info (WithHiding h x : xs, mt)) body target = do
  let postpone _ t = postponeTypeCheckingProblem_ $ CheckLambda args body t
      lamHiding = mappend h $ getHiding info
  insertHiddenLambdas lamHiding target postpone $ \ t@(El _ (Pi dom b)) -> do
    -- Andreas, 2011-10-01 ignore relevance in lambda if not explicitly given
    let r     = getRelevance info -- relevance of lambda
        r'    = getRelevance dom  -- relevance of function type
        info' = setHiding lamHiding $ setRelevance r' info
    when (r == Irrelevant && r' /= r) $
      typeError $ WrongIrrelevanceInLambda target
    -- We only need to block the final term on the argument type
    -- comparison. The body will be blocked if necessary. We still want to
    -- compare the argument types first, so we spawn a new problem for that
    -- check.
    mpid <- caseMaybe mt (return Nothing) $ \ ascribedType -> Just <$> do
      newProblem_ $ leqType (unDom dom) ascribedType
    -- We type-check the body with the ascribedType given by the user
    -- to get better error messages.
    -- Using the type dom from the usage context would be more precise,
    -- though.
    let add dom | isNoName x = addContext (absName b, dom)
                | otherwise  = addContext (x, dom)
    v <- add (maybe dom (dom $>) mt) $
      checkPostponedLambda (Arg info (xs, mt)) body $ absBody b
    let v' = Lam info' $ Abs (nameToArgName x) v
    maybe (return v') (blockTermOnProblem t v') mpid


-- | Insert hidden lambda until the hiding info of the domain type
--   matches the expected hiding info.
--   Throws 'WrongHidingInLambda'
insertHiddenLambdas
  :: Hiding                       -- ^ Expected hiding.
  -> Type                         -- ^ Expected to be a function type.
  -> (MetaId -> Type -> TCM Term) -- ^ Continuation on blocked type.
  -> (Type -> TCM Term)           -- ^ Continuation when expected hiding found.
                                  --   The continuation may assume that the @Type@
                                  --   is of the form @(El _ (Pi _ _))@.
  -> TCM Term                     -- ^ Term with hidden lambda inserted.
insertHiddenLambdas h target postpone ret = do
  -- If the target type is blocked, we postpone,
  -- because we do not know if a hidden lambda needs to be inserted.
  ifBlockedType target postpone $ \ t0 -> do
    let t = ignoreSharing <$> t0
    case unEl t of

      Pi dom b -> do
        let h' = getHiding dom
        -- Found expected hiding: return function type.
        if h == h' then ret t else do
          -- Found a visible argument but expected a hidden one:
          -- That's an error, as we cannot insert a visible lambda.
          if visible h' then typeError $ WrongHidingInLambda target else do
            -- Otherwise, we found a hidden argument that we can insert.
            let x = absName b
            Lam (domInfo dom) . Abs x <$> do
              addContext (x, dom) $ insertHiddenLambdas h (absBody b) postpone ret

      _ -> typeError . GenericDocError =<< do
        text "Expected " <+> prettyTCM target <+> text " to be a function type"

-- | @checkAbsurdLambda i h e t@ checks absurd lambda against type @t@.
--   Precondition: @e = AbsurdLam i h@
checkAbsurdLambda :: A.ExprInfo -> Hiding -> A.Expr -> Type -> TCM Term
checkAbsurdLambda i h e t = do
  t <- instantiateFull t
  ifBlockedType t (\ m t' -> postponeTypeCheckingProblem_ $ CheckExpr e t') $ \ t' -> do
    case ignoreSharing $ unEl t' of
      Pi dom@(Dom info' a) b
        | h /= getHiding info' -> typeError $ WrongHidingInLambda t'
        | not (null $ allMetas a) ->
            postponeTypeCheckingProblem (CheckExpr e t') $
              null . allMetas <$> instantiateFull a
        | otherwise -> blockTerm t' $ do
          isEmptyType (getRange i) a
          -- Add helper function
          top <- currentModule
          aux <- qualify top <$> freshName_ (getRange i, absurdLambdaName)
          -- if we are in irrelevant position, the helper function
          -- is added as irrelevant
          rel <- asks envRelevance
          reportSDoc "tc.term.absurd" 10 $ vcat
            [ text "Adding absurd function" <+> prettyTCM rel <> prettyTCM aux
            , nest 2 $ text "of type" <+> prettyTCM t'
            ]
          addConstant aux
            $ Defn (setRelevance rel info') aux t'
                   [Nonvariant] [Unused] (defaultDisplayForm aux)
                   0 noCompiledRep [] Nothing
            $ Function
              { funClauses        =
                  [Clause
                    { clauseRange     = getRange e
                    , clauseTel       = EmptyTel   -- telFromList [fmap ("()",) dom]
                    , clausePerm      = Perm 1 []  -- Perm 1 [0]
                    , namedClausePats = [Arg info' $ Named (Just $ unranged $ absName b) $ VarP "()"]
                    , clauseBody      = Bind $ NoAbs "()" NoBody
                    , clauseType      = Just $ setRelevance rel $ defaultArg $ absBody b
                    , clauseCatchall  = False
                    }
                  ]
              , funCompiled       = Just Fail
              , funDelayed        = NotDelayed
              , funInv            = NotInjective
              , funAbstr          = ConcreteDef
              , funMutual         = []
              , funProjection     = Nothing
              , funSmashable      = False -- there is no body anyway, smashing doesn't make sense
              , funStatic         = False
              , funCopy           = False
              , funTerminates     = Just True
              , funExtLam         = Nothing
              , funWith           = Nothing
              , funCopatternLHS   = False
              }
          -- Andreas 2012-01-30: since aux is lifted to toplevel
          -- it needs to be applied to the current telescope (issue 557)
          tel <- getContextTelescope
          return $ Def aux $ map Apply $ teleArgs tel
      _ -> typeError $ ShouldBePi t'

-- | @checkExtendedLambda i di qname cs e t@ check pattern matching lambda.
-- Precondition: @e = ExtendedLam i di qname cs@
checkExtendedLambda :: A.ExprInfo -> A.DefInfo -> QName -> [A.Clause] ->
                       A.Expr -> Type -> TCM Term
checkExtendedLambda i di qname cs e t = do
   t <- instantiateFull t
   ifBlockedType t (\ m t' -> postponeTypeCheckingProblem_ $ CheckExpr e t') $ \ t -> do
     j   <- currentOrFreshMutualBlock
     rel <- asks envRelevance
     let info = setRelevance rel defaultArgInfo
     -- Andreas, 2013-12-28: add extendedlambda as @Function@, not as @Axiom@;
     -- otherwise, @addClause@ in @checkFunDef'@ fails (see issue 1009).
     addConstant qname =<< do
       useTerPragma $
         (defaultDefn info qname t emptyFunction) { defMutual = j }
     reportSDoc "tc.term.exlam" 50 $
       text "extended lambda's implementation \"" <> prettyTCM qname <>
       text "\" has type: " $$ prettyTCM t -- <+> text " where clauses: " <+> text (show cs)
     args     <- getContextArgs
     top      <- currentModule
     freevars <- getModuleFreeVars top
     -- freevars <- getSecFreeVars top --Andreas, 2013-02-26 this could be wrong in the presence of module parameters and a where block
     let argsNoParam = genericDrop freevars args -- don't count module parameters
     let (hid, notHid) = partition isHidden argsNoParam
     abstract (A.defAbstract di) $ checkFunDef' t info NotDelayed
                                                (Just (length hid, length notHid)) Nothing di qname cs
     return $ Def qname $ map Apply args
  where
    -- Concrete definitions cannot use information about abstract things.
    abstract ConcreteDef = inConcreteMode
    abstract AbstractDef = inAbstractMode

---------------------------------------------------------------------------
-- * Records
---------------------------------------------------------------------------

expandModuleAssigns :: [Either A.Assign A.ModuleName] -> [C.Name] -> TCM A.Assigns
expandModuleAssigns mfs exs = do
  let (fs , ms) = partitionEithers mfs
      exs' = exs \\ map (view nameFieldA) fs
  fs' <- forM exs' $ \ f -> do
    pms <- forM ms $ \ m -> do
       modScope <- getNamedScope m
       let names :: ThingsInScope AbstractName
           names = exportedNamesInScope modScope
       return $
        case Map.lookup f names of
          Just [n] -> Just (m, FieldAssignment f (A.nameExpr n))
          _        -> Nothing

    case catMaybes pms of
      []        -> return Nothing
      [(_, fa)] -> return (Just fa)
      mfas      -> typeError $ GenericError $ "Ambiguity: the field " ++ show f ++ " appears in the following modules " ++ show (map fst mfas)
  return (fs ++ catMaybes fs')

-- | @checkRecordExpression fs e t@ checks record construction against type @t@.
-- Precondition @e = Rec _ fs@.
checkRecordExpression :: A.RecordAssigns  -> A.Expr -> Type -> TCM Term
checkRecordExpression mfs e t = do
  reportSDoc "tc.term.rec" 10 $ sep
    [ text "checking record expression"
    , prettyA e
    ]
  ifBlockedType t (\ _ t -> guessRecordType t) {-else-} $ \ t -> do
  case ignoreSharing $ unEl t of
    -- Case: We know the type of the record already.
    Def r es  -> do
      let ~(Just vs) = allApplyElims es
      reportSDoc "tc.term.rec" 20 $ text $ "  r   = " ++ show r

      reportSDoc "tc.term.rec" 30 $ text "  xs  = " <> do
        text =<< show . map unArg <$> getRecordFieldNames r
      reportSDoc "tc.term.rec" 30 $ text "  ftel= " <> do
        prettyTCM =<< getRecordFieldTypes r
      reportSDoc "tc.term.rec" 30 $ text "  con = " <> do
        text =<< show <$> getRecordConstructor r

      def <- getRecordDef r
<<<<<<< HEAD
      let axs  = recordFieldNames def
          exs  = filter notHidden axs
=======
      let -- Field names with ArgInfo.
          axs  = recordFieldNames def
          -- Just field names.
>>>>>>> 15b3008c
          xs   = map unArg axs
          -- Record constructor.
          con  = killRange $ recConHead def
      reportSDoc "tc.term.rec" 20 $ vcat
        [ text $ "  xs  = " ++ show xs
        , text   "  ftel= " <> prettyTCM (recTel def)
        , text $ "  con = " ++ show con
        ]
<<<<<<< HEAD
      scope  <- getScope
      fs <- expandModuleAssigns mfs (map unArg exs)
=======
      -- Compute the list of given fields, decorated with the ArgInfo from the record def.
>>>>>>> 15b3008c
      let arg x e =
            case [ a | a <- axs, unArg a == x ] of
              [a] -> unnamed e <$ a
              _   -> defaultNamedArg e -- we only end up here if the field names are bad
<<<<<<< HEAD
      let meta x = A.Underscore $ A.MetaInfo (getRange e) scope Nothing (show x)
          missingExplicits = [ (unArg a, [unnamed . meta <$> a])
                             | a <- exs
                             , unArg a `notElem` map (view nameFieldA) fs ]
      -- In es omitted explicit fields are replaced by underscores
      -- (from missingExplicits). Omitted implicit or instance fields
      -- are still left out and inserted later by checkArguments_.
      es   <- concat <$> orderFields r [] xs ([ (x, [arg x e]) | FieldAssignment x e <- fs ] ++
                                              missingExplicits)
      let tel = ftel `apply` vs
      args <- checkArguments_ ExpandLast (getRange e)
                es -- (zipWith (\ax e -> fmap (const (unnamed e)) ax) axs es)
                tel
      -- Don't need to block here!
      reportSDoc "tc.term.rec" 20 $ text $ "finished record expression"
      return $ Con con args
    MetaV _ _ -> do
      let fields = [ x | Left (FieldAssignment x _) <- mfs ]
=======
          givenFields = [ (x, Just $ arg x e) | (x, e) <- fs ]
      -- Compute a list of metas for the missing visible fields.
      scope <- getScope
      let re = getRange e
          meta x = A.Underscore $ A.MetaInfo re scope Nothing (show x)
          missingExplicits = [ (unArg a, Just $ unnamed . meta <$> a)
                             | a <- axs, notHidden a
                             , notElem (unArg a) (map fst fs) ]
      -- In es omitted explicit fields are replaced by underscores
      -- (from missingExplicits). Omitted implicit or instance fields
      -- are still left out and inserted later by checkArguments_.
      es   <- catMaybes <$> do
        -- Default value @Nothing@ will only be used for missing hidden fields.
        -- These can be ignored as they will be inserted by @checkArguments_@.
        orderFields r Nothing xs $ givenFields ++ missingExplicits
      args <- checkArguments_ ExpandLast re es $ recTel def `apply` vs
      -- Don't need to block here!
      reportSDoc "tc.term.rec" 20 $ text $ "finished record expression"
      return $ Con con args
    _         -> typeError $ ShouldBeRecordType t

  where
    guessRecordType t = do
      let fields = map fst fs
>>>>>>> 15b3008c
      rs <- findPossibleRecords fields
      case rs of
          -- If there are no records with the right fields we might as well fail right away.
        [] -> case fields of
          []  -> typeError $ GenericError "There are no records in scope"
          [f] -> typeError $ GenericError $ "There is no known record with the field " ++ show f
          _   -> typeError $ GenericError $ "There is no known record with the fields " ++ unwords (map show fields)
          -- If there's only one record with the appropriate fields, go with that.
        [r] -> do
          def <- getConstInfo r
          let rt = defType def
          vs  <- newArgsMeta rt
          target <- reduce $ piApply rt vs
          s  <- case ignoreSharing $ unEl target of
                  Level l -> return $ Type l
                  Sort s  -> return s
                  v       -> do
                    reportSDoc "impossible" 10 $ vcat
                      [ text "The impossible happened when checking record expression against meta"
                      , text "Candidate record type r = " <+> prettyTCM r
                      , text "Type of r               = " <+> prettyTCM rt
                      , text "Ends in (should be sort)= " <+> prettyTCM v
                      , text $ "  Raw                   =  " ++ show v
                      ]
                    __IMPOSSIBLE__
          let inferred = El s $ Def r $ map Apply vs
          v <- checkExpr e inferred
          coerce v inferred t
          -- Andreas 2012-04-21: OLD CODE, WRONG DIRECTION, I GUESS:
          -- blockTerm t $ v <$ leqType_ t inferred

          -- If there are more than one possible record we postpone
        _:_:_ -> do
          reportSDoc "tc.term.expr.rec" 10 $ sep
            [ text "Postponing type checking of"
            , nest 2 $ prettyA e <+> text ":" <+> prettyTCM t
            ]
          postponeTypeCheckingProblem_ $ CheckExpr e t


-- | @checkRecordUpdate ei recexpr fs e t@
-- Precondition @e = RecUpdate ei recexpr fs@.
checkRecordUpdate :: A.ExprInfo -> A.Expr -> A.Assigns -> A.Expr -> Type -> TCM Term
checkRecordUpdate ei recexpr fs e t = do
  case ignoreSharing $ unEl t of
    Def r vs  -> do
      v <- checkExpr recexpr t
      name <- freshNoName (getRange recexpr)
      addLetBinding defaultArgInfo name v t $ do
        projs <- recFields <$> getRecordDef r
        axs <- getRecordFieldNames r
        scope <- getScope
        let xs = map unArg axs
        es <- orderFields r Nothing xs $ map (\ (FieldAssignment x e) -> (x, Just e)) fs
        let es' = zipWith (replaceFields name ei) projs es
        checkExpr (A.Rec ei [ Left (FieldAssignment x e) | (x, Just e) <- zip xs es' ]) t
    MetaV _ _ -> do
      inferred <- inferExpr recexpr >>= reduce . snd
      case ignoreSharing $ unEl inferred of
        MetaV _ _ -> postponeTypeCheckingProblem_ $ CheckExpr e t
        _         -> do
          v <- checkExpr e inferred
          coerce v inferred t
    _         -> typeError $ ShouldBeRecordType t
  where
    replaceFields :: Name -> A.ExprInfo -> I.Arg A.QName -> Maybe A.Expr -> Maybe A.Expr
    replaceFields n ei a@(Arg _ p) Nothing | notHidden a =
        Just $ A.App ei (A.Def p) $ defaultNamedArg $ A.Var n
    replaceFields _ _  (Arg _ _) Nothing  = Nothing
    replaceFields _ _  _         (Just e) = Just $ e

---------------------------------------------------------------------------
-- * Literal
---------------------------------------------------------------------------

checkLiteral :: Literal -> Type -> TCM Term
checkLiteral lit t = do
  t' <- litType lit
  coerce (Lit lit) t' t

---------------------------------------------------------------------------
-- * Terms
---------------------------------------------------------------------------

-- | @checkArguments' exph r args t0 t k@ tries @checkArguments exph args t0 t@.
-- If it succeeds, it continues @k@ with the returned results.  If it fails,
-- it registers a postponed typechecking problem and returns the resulting new
-- meta variable.
--
-- Checks @e := ((_ : t0) args) : t@.
checkArguments' ::
  ExpandHidden -> Range -> [I.NamedArg A.Expr] -> Type -> Type ->
  (Args -> Type -> TCM Term) -> TCM Term
checkArguments' exph r args t0 t k = do
  z <- runExceptT $ checkArguments exph r args t0 t
  case z of
    Right (vs, t1) -> k vs t1
      -- vs = evaluated args
      -- t1 = remaining type (needs to be subtype of t)
    Left (us, es, t0) -> do
      reportSDoc "tc.term.expr.args" 80 $
        sep [ text "postponed checking arguments"
            , nest 4 $ prettyList (map (prettyA . namedThing . unArg) args)
            , nest 2 $ text "against"
            , nest 4 $ prettyTCM t0 ] $$
        sep [ text "progress:"
            , nest 2 $ text "checked" <+> prettyList (map prettyTCM us)
            , nest 2 $ text "remaining" <+> sep [ prettyList (map (prettyA . namedThing . unArg) es)
                                                , nest 2 $ text ":" <+> prettyTCM t0 ] ]
      postponeTypeCheckingProblem_ (CheckArgs exph r es t0 t $ \vs t -> k (us ++ vs) t)
      -- if unsuccessful, postpone checking until t0 unblocks

-- | Type check an expression.
checkExpr :: A.Expr -> Type -> TCM Term
checkExpr e t0 =
  verboseBracket "tc.term.expr.top" 5 "checkExpr" $
  traceCall (CheckExprCall e t0) $ localScope $ doExpandLast $ shared =<< do
    reportSDoc "tc.term.expr.top" 15 $
        text "Checking" <+> sep
          [ fsep [ prettyTCM e, text ":", prettyTCM t0 ]
          , nest 2 $ text "at " <+> (text . show =<< getCurrentRange)
          ]
    reportSDoc "tc.term.expr.top.detailed" 80 $
      text "Checking" <+> fsep [ prettyTCM e, text ":", text (show t0) ]
    t <- reduce t0
    reportSDoc "tc.term.expr.top" 15 $
        text "    --> " <+> prettyTCM t

    let scopedExpr (A.ScopedExpr scope e) = setScope scope >> scopedExpr e
        scopedExpr e                      = return e

    e <- scopedExpr e

    case e of

        A.ScopedExpr scope e -> __IMPOSSIBLE__ -- setScope scope >> checkExpr e t

        -- Insert hidden lambda if all of the following conditions are met:
            -- type is a hidden function type, {x : A} -> B or {{x : A} -> B
        _   | Pi (Dom info _) b <- ignoreSharing $ unEl t
            , let h = getHiding info
            , notVisible h
            -- expression is not a matching hidden lambda or question mark
            , not (hiddenLambdaOrHole h e)
            -> do
                x <- freshName rx $ notInScopeName $ absName b
                info <- reify info
                reportSLn "tc.term.expr.impl" 15 $ "Inserting implicit lambda"
                checkExpr (A.Lam (A.ExprRange re) (domainFree info x) e) t
            where
                re = getRange e
                rx = caseMaybe (rStart re) noRange $ \ pos -> posToRange pos pos

                hiddenLambdaOrHole h e = case e of
                  A.AbsurdLam _ h'        -> h == h'
                  A.ExtendedLam _ _ _ cls -> any hiddenLHS cls
                  A.Lam _ bind _          -> h == getHiding bind
                  A.QuestionMark{}        -> True
                  _                       -> False

                hiddenLHS (A.Clause (A.LHS _ (A.LHSHead _ (a : _)) _) _ _ _) = notVisible a
                hiddenLHS _ = False

        -- a meta variable without arguments: type check directly for efficiency
        A.QuestionMark i ii -> do
          reportSDoc "tc.interaction" 20 $ sep
            [ text "Found interaction point"
            , text (show ii)
            , text ":"
            , prettyTCM t0
            ]
          reportSDoc "tc.interaction" 40 $ sep
            [ text "Raw:"
            , text (show t0)
            ]
          checkMeta (newQuestionMark ii) t0 i -- Andreas, 2013-05-22 use unreduced type t0!
        A.Underscore i   -> checkMeta (newValueMeta RunMetaOccursCheck) t0 i

        A.WithApp _ e es -> typeError $ NotImplemented "type checking of with application"

        -- check |- Set l : t  (requires universe polymorphism)
        A.App i s (Arg ai l)
          | A.Set _ 0 <- unScope s, visible ai ->
          ifNotM hasUniversePolymorphism
              (typeError $ GenericError "Use --universe-polymorphism to enable level arguments to Set")
          $ {- else -} do
            lvl <- levelType
            -- allow NonStrict variables when checking level
            --   Set : (NonStrict) Level -> Set\omega
            n   <- levelView =<< do
              applyRelevanceToContext NonStrict $
                checkExpr (namedThing l) lvl
            -- check that Set (l+1) <= t
            reportSDoc "tc.univ.poly" 10 $
              text "checking Set " <+> prettyTCM n <+>
              text "against" <+> prettyTCM t
            coerce (Sort $ Type n) (sort $ sSuc $ Type n) t

        e0@(A.App i q (Arg ai e))
          | A.Quote _ <- unScope q, visible ai -> do
          let quoted (A.Def x) = return x
              quoted (A.Proj x) = return x
              quoted (A.Con (AmbQ [x])) = return x
              quoted (A.Con (AmbQ xs))  = typeError $ GenericError $ "quote: Ambigous name: " ++ show xs
              quoted (A.ScopedExpr _ e) = quoted e
              quoted _                  = typeError $ GenericError $ "quote: not a defined name"
          x <- quoted (namedThing e)
          ty <- qNameType
          coerce (quoteName x) ty t

          | A.QuoteTerm _ <- unScope q ->
             do (et, _)   <- inferExpr (namedThing e)
                et'       <- etaContract =<< normalise et
                let metas = allMetas et'
                case metas of
                  _:_ -> postponeTypeCheckingProblem (CheckExpr e0 t) $ andM $ map isInstantiatedMeta metas
                  []  -> do
                    q  <- quoteTerm et'
                    ty <- el primAgdaTerm
                    coerce q ty t

        A.Quote _ -> typeError $ GenericError "quote must be applied to a defined name"
        A.QuoteTerm _ -> typeError $ GenericError "quoteTerm must be applied to a term"
        A.Unquote _ -> typeError $ GenericError "unquote must be applied to a term"

        A.AbsurdLam i h -> checkAbsurdLambda i h e t

        A.ExtendedLam i di qname cs -> checkExtendedLambda i di qname cs e t

        A.Lam i (A.DomainFull (A.TypedBindings _ b)) e -> checkLambda (convColor b) e t

        A.Lam i (A.DomainFree info x) e0 -> checkExpr (A.Lam i (domainFree info x) e0) t

        A.Lit lit    -> checkLiteral lit t
        A.Let i ds e -> checkLetBindings ds $ checkExpr e t
        A.Pi _ tel e | null tel -> checkExpr e t
        A.Pi _ tel e -> do
            (t0, t') <- checkPiTelescope tel $ \ tel -> do
                    t0  <- instantiateFull =<< isType_ e
                    tel <- instantiateFull tel
                    return (t0, telePi tel t0)
            noFunctionsIntoSize t0 t'
            let s = getSort t'
                v = unEl t'
            when (s == Inf) $ reportSDoc "tc.term.sort" 20 $
              vcat [ text ("reduced to omega:")
                   , nest 2 $ text "t   =" <+> prettyTCM t'
                   , nest 2 $ text "cxt =" <+> (prettyTCM =<< getContextTelescope)
                   ]
            coerce v (sort s) t
        A.Fun _ (Arg info a) b -> do
            a' <- isType_ a
            b' <- isType_ b
            s <- ptsRule a' b'
            let v = Pi (convColor $ Dom info a') (NoAbs underscore b')
            noFunctionsIntoSize b' $ El s v
            coerce v (sort s) t
        A.Set _ n    -> do
          n <- ifM typeInType (return 0) (return n)
          coerce (Sort $ mkType n) (sort $ mkType $ n + 1) t
        A.Prop _     -> do
          typeError $ GenericError "Prop is no longer supported"

        A.Rec _ fs  -> checkRecordExpression fs e t

        A.RecUpdate ei recexpr fs -> checkRecordUpdate ei recexpr fs e t

        A.DontCare e -> -- resurrect vars
          ifM ((Irrelevant ==) <$> asks envRelevance)
            (dontCare <$> do applyRelevanceToContext Irrelevant $ checkExpr e t)
            (internalError "DontCare may only appear in irrelevant contexts")

        e0@(A.QuoteGoal _ x e) -> do
          qg <- quoteGoal t
          case qg of
            Left metas -> postponeTypeCheckingProblem (CheckExpr e0 t) $ andM $ map isInstantiatedMeta metas
            Right quoted -> do
              tmType <- agdaTermType
              (v, ty) <- addLetBinding defaultArgInfo x quoted tmType (inferExpr e)
              coerce v ty t
        e0@(A.QuoteContext _) -> do
          qc <- quoteContext
          case qc of
            Left metas -> postponeTypeCheckingProblem (CheckExpr e0 t) $ andM $ map isInstantiatedMeta metas
            Right quotedContext -> do
              ctxType <- el $ list $ primArg <@> (unEl <$> agdaTypeType)
              coerce quotedContext ctxType t
        e0@(A.Tactic i e xs ys) -> do
          qc <- quoteContext
          qg <- quoteGoal t
          let postpone metas = postponeTypeCheckingProblem (CheckExpr e0 t) $ andM $ map isInstantiatedMeta metas
          case (qc, qg) of
            (Left metas1, Left metas2) -> postpone $ metas1 ++ metas2
            (Left metas , Right _    ) -> postpone $ metas
            (Right _    , Left metas ) -> postpone $ metas
            (Right quotedCtx, Right quotedGoal) -> do
              quotedCtx  <- defaultNamedArg <$> reify quotedCtx
              quotedGoal <- defaultNamedArg <$> reify quotedGoal
              let tac    = foldl (A.App i) (A.App i (A.App i e quotedCtx) quotedGoal) xs
                  result = foldl (A.App i) (A.Unquote i) (defaultNamedArg tac : ys)
              checkExpr result t

        A.ETel _   -> __IMPOSSIBLE__

        -- Application
        _   | Application hd args <- appView e -> checkApplication hd args e t

quoteGoal :: Type -> TCM (Either [MetaId] Term)
quoteGoal t = do
  t' <- etaContract =<< normalise t
  let metas = allMetas t'
  case metas of
    _:_ -> return $ Left metas
    []  -> do
      quotedGoal <- quoteTerm (unEl t')
      return $ Right quotedGoal

quoteContext :: TCM (Either [MetaId] Term)
quoteContext = do
  contextTypes  <- map (fmap snd) <$> getContext
  contextTypes  <- etaContract =<< normalise contextTypes
  let metas = allMetas contextTypes
  case metas of
    _:_ -> return $ Left metas
    []  -> do
      quotedContext <- buildList <*> mapM quoteDom contextTypes
      return $ Right quotedContext

-- | @checkApplication hd args e t@ checks an application.
--   Precondition: @Application hs args = appView e@
--
--   @checkApplication@ disambiguates constructors
--   (and continues to 'checkConstructorApplication')
--   and resolves pattern synonyms.
checkApplication :: A.Expr -> A.Args -> A.Expr -> Type -> TCM Term
checkApplication hd args e t = do
  case hd of

    -- Subcase: ambiguous constructor
    A.Con (AmbQ cs@(_:_:_)) -> do
      -- First we should figure out which constructor we want.
      reportSLn "tc.check.term" 40 $ "Ambiguous constructor: " ++ show cs

      -- Get the datatypes of the various constructors
      let getData Constructor{conData = d} = d
          getData _                        = __IMPOSSIBLE__
      reportSLn "tc.check.term" 40 $ "  ranges before: " ++ show (getRange cs)
      -- We use the reduced constructor when disambiguating, but
      -- the original constructor for type checking. This is important
      -- since they may have different types (different parameters).
      -- See issue 279.
      cons  <- mapM getConForm cs
      reportSLn "tc.check.term" 40 $ "  reduced: " ++ show cons
      dcs <- zipWithM (\ c con -> (, setConName c con) . getData . theDef <$> getConInfo con) cs cons
      -- Type error
      let badCon t = typeError $ DoesNotConstructAnElementOf (head cs) t
      -- Lets look at the target type at this point
      let getCon :: TCM (Maybe ConHead)
          getCon = do
            TelV tel t1 <- telView t
            addCtxTel tel $ do
             reportSDoc "tc.check.term.con" 40 $ nest 2 $
               text "target type: " <+> prettyTCM t1
             ifBlockedType t1 (\ m t -> return Nothing) $ \ t' ->
               caseMaybeM (isDataOrRecord $ unEl t') (badCon t') $ \ d ->
                 case [ c | (d', c) <- dcs, d == d' ] of
                   [c] -> do
                     reportSLn "tc.check.term" 40 $ "  decided on: " ++ show c
                     storeDisambiguatedName $ conName c
                     return $ Just c
                   []  -> badCon $ t' $> Def d []
                   cs  -> typeError $ CantResolveOverloadedConstructorsTargetingSameDatatype d $ map conName cs
      let unblock = isJust <$> getCon -- to unblock, call getCon later again
      mc <- getCon
      case mc of
        Just c  -> checkConstructorApplication e t c $ map convColor args
        Nothing -> postponeTypeCheckingProblem (CheckExpr e t) unblock

    -- Subcase: non-ambiguous constructor
    A.Con (AmbQ [c]) -> do
      -- augment c with record fields, but do not revert to original name
      con <- getOrigConHead c
      checkConstructorApplication e t con $ map convColor args

    -- Subcase: pattern synonym
    A.PatternSyn n -> do
      (ns, p) <- lookupPatternSyn n
      p <- setRange (getRange n) . killRange <$> expandPatternSynonyms p  -- expand recursive pattern synonyms
      -- Expand the pattern synonym by substituting for
      -- the arguments we have got and lambda-lifting
      -- over the ones we haven't.
      let meta r = A.Underscore $ A.emptyMetaInfo{ A.metaRange = r }   -- TODO: name suggestion
      case A.insertImplicitPatSynArgs meta (getRange n) ns args of
        Nothing      -> typeError $ BadArgumentsToPatternSynonym n
        Just (s, ns) -> do
          let p' = A.patternToExpr p
              e' = A.lambdaLiftExpr (map unArg ns) (A.substExpr s p')
          checkExpr e' t

    -- Subcase: macro
    A.Macro x -> do
      -- First go: no parameters
      TelV tel _ <- telView . defType =<< getConstInfo x
      let visibleArgs = length [ arg | arg <- telToList tel, getHiding arg == NotHidden ]
          splitVisible 0 args = ([], args)
          splitVisible n []   = ([], [])
          splitVisible n (arg : args) = first (arg :) $ splitVisible n' args
            where
              n' | getHiding arg == NotHidden = n - 1
                 | otherwise                  = n
          (quotedArgs, otherArgs) = splitVisible visibleArgs args
          unq = A.App (A.ExprRange $ fuseRange x args) (A.Unquote A.exprNoRange) . defaultNamedArg
          q e = A.App (A.ExprRange (getRange e)) (A.QuoteTerm A.exprNoRange) (defaultNamedArg e)
          desugared = A.app (unq $ unAppView $ Application (A.Def x) $ (map . fmap . fmap) q quotedArgs) otherArgs
      unless (length quotedArgs == visibleArgs) $ do
        err <- fsep $ pwords "The macro" ++ [prettyTCM x] ++
                      pwords ("expects " ++ show visibleArgs ++
                              " arguments, but has been given only " ++ show (length quotedArgs))
        typeError $ GenericError $ show err
      checkExpr desugared t

    -- Subcase: unquote
    A.Unquote _
      | [arg] <- args -> do
          unquoteTerm (namedArg arg) $ \e ->
            checkExpr e t
      | arg : args <- args -> do
          unquoteTerm (namedArg arg) $ \e ->
            checkHeadApplication e t e $ map convColor args
      where
        unquoteTerm :: A.Expr -> (A.Expr -> TCM Term) -> TCM Term
        unquoteTerm qv cont = do
          qv <- checkExpr qv =<< el primAgdaTerm
          mv <- runUnquoteM $ unquote qv
          case mv of
            Left (BlockedOnMeta m) -> do
              r <- getRange <$> lookupMeta m
              setCurrentRange r $
                postponeTypeCheckingProblem (CheckExpr e t) (isInstantiatedMeta m)
            Left err -> typeError $ UnquoteFailed err
            Right v  -> do
              e <- toAbstract_ (v :: R.Term)
              reportSDoc "tc.unquote.term" 10 $
                vcat [ text "unquote" <+> prettyTCM qv
                     , nest 2 $ text "-->" <+> prettyA e ]
              cont e

    -- Subcase: defined symbol or variable.
    _ -> checkHeadApplication e t hd $ map convColor args

-- | Turn a domain-free binding (e.g. lambda) into a domain-full one,
--   by inserting an underscore for the missing type.
domainFree :: A.ArgInfo -> A.Name -> A.LamBinding
domainFree info x =
  A.DomainFull $ A.TypedBindings r $ Arg info $ A.TBind r [pure x] $ A.Underscore underscoreInfo
  where
    r = getRange x
    underscoreInfo = A.MetaInfo
      { A.metaRange          = r
      , A.metaScope          = emptyScopeInfo
      , A.metaNumber         = Nothing
      , A.metaNameSuggestion = show $ A.nameConcrete x
      }

---------------------------------------------------------------------------
-- * Meta variables
---------------------------------------------------------------------------

checkMeta :: (Type -> TCM Term) -> Type -> A.MetaInfo -> TCM Term
checkMeta newMeta t i = fst <$> checkOrInferMeta newMeta (Just t) i

inferMeta :: (Type -> TCM Term) -> A.MetaInfo -> TCM (Args -> Term, Type)
inferMeta newMeta i = mapFst apply <$> checkOrInferMeta newMeta Nothing i

-- | Type check a meta variable.
--   If its type is not given, we return its type, or a fresh one, if it is a new meta.
--   If its type is given, we check that the meta has this type, and we return the same
--   type.
checkOrInferMeta :: (Type -> TCM Term) -> Maybe Type -> A.MetaInfo -> TCM (Term, Type)
checkOrInferMeta newMeta mt i = do
  case A.metaNumber i of
    Nothing -> do
      setScope (A.metaScope i)
      t <- maybe (workOnTypes $ newTypeMeta_) return mt
      v <- newMeta t
      setValueMetaName v (A.metaNameSuggestion i)
      return (v, t)
    -- Rechecking an existing metavariable
    Just n -> do
      let v = MetaV (MetaId n) []
      t' <- jMetaType . mvJudgement <$> lookupMeta (MetaId n)
      case mt of
        Nothing -> return (v, t')
        Just t  -> (,t) <$> coerce v t' t

---------------------------------------------------------------------------
-- * Applications
---------------------------------------------------------------------------

inferHeadDef :: QName -> TCM (Args -> Term, Type)
inferHeadDef x = do
  proj <- isProjection x
  let app =
        case proj of
          Nothing -> \ f args -> return $ Def f $ map Apply args
          Just p  -> \ f args -> return $ projDropPars p `apply` args
  mapFst apply <$> inferDef app x

-- | Infer the type of a head thing (variable, function symbol, or constructor).
--   We return a function that applies the head to arguments.
--   This is because in case of a constructor we want to drop the parameters.
inferHead :: A.Expr -> TCM (Args -> Term, Type)
inferHead e = do
  case e of
    (A.Var x) -> do -- traceCall (InferVar x) $ do
      (u, a) <- getVarInfo x
      when (unusableRelevance $ getRelevance a) $
        typeError $ VariableIsIrrelevant x
      return (apply u, unDom a)
    (A.Def x) -> inferHeadDef x
    (A.Proj x) -> inferHeadDef x
    (A.Con (AmbQ [c])) -> do

      -- Constructors are polymorphic internally.
      -- So, when building the constructor term
      -- we should throw away arguments corresponding to parameters.

      -- First, inferDef will try to apply the constructor
      -- to the free parameters of the current context. We ignore that.
      (u, a) <- inferDef (\ c _ -> getOrigConTerm c) c

      -- Next get the number of parameters in the current context.
      Constructor{conPars = n} <- theDef <$> (instantiateDef =<< getConstInfo c)

      reportSLn "tc.term.con" 7 $ unwords [show c, "has", show n, "parameters."]

      -- So when applying the constructor throw away the parameters.
      return (apply u . genericDrop n, a)
    (A.Con _) -> __IMPOSSIBLE__  -- inferHead will only be called on unambiguous constructors
    (A.QuestionMark i ii) -> inferMeta (newQuestionMark ii) i
    (A.Underscore i)   -> inferMeta (newValueMeta RunMetaOccursCheck) i
    e -> do
      (term, t) <- inferExpr e
      return (apply term, t)

inferDef :: (QName -> Args -> TCM Term) -> QName -> TCM (Term, Type)
inferDef mkTerm x =
    traceCall (InferDef (getRange x) x) $ do
    -- getConstInfo retrieves the *absolute* (closed) type of x
    -- instantiateDef relativizes it to the current context
    d  <- instantiateDef =<< getConstInfo x
    -- irrelevant defs are only allowed in irrelevant position
    let drel = defRelevance d
    when (drel /= Relevant) $ do
      rel <- asks envRelevance
      reportSDoc "tc.irr" 50 $ vcat
        [ text "declaration relevance =" <+> text (show drel)
        , text "context     relevance =" <+> text (show rel)
        ]
      unless (drel `moreRelevant` rel) $ typeError $ DefinitionIsIrrelevant x
    -- since x is considered living in the top-level, we have to
    -- apply it to the current context
    vs <- freeVarsToApply x
    reportSDoc "tc.term.def" 10 $ do
      text "inferred def " <+> prettyTCM x <+> hsep (map prettyTCM vs)
    let t = defType d
    reportSDoc "tc.term.def" 10 $ nest 2 $ text " : " <+> prettyTCM t
    v  <- mkTerm x vs
    reportSDoc "tc.term.def" 10 $ nest 2 $ text " --> " <+> prettyTCM v
    return (v, t)

-- | Check the type of a constructor application. This is easier than
--   a general application since the implicit arguments can be inserted
--   without looking at the arguments to the constructor.
checkConstructorApplication :: A.Expr -> Type -> ConHead -> [I.NamedArg A.Expr] -> TCM Term
checkConstructorApplication org t c args = do
  reportSDoc "tc.term.con" 50 $ vcat
    [ text "entering checkConstructorApplication"
    , nest 2 $ vcat
      [ text "org  =" <+> prettyTCM org
      , text "t    =" <+> prettyTCM t
      , text "c    =" <+> prettyTCM c
      , text "args =" <+> prettyTCM args
    ] ]
  let paramsGiven = checkForParams args
  if paramsGiven then fallback else do
    reportSDoc "tc.term.con" 50 $ text "checkConstructorApplication: no parameters explicitly supplied, continuing..."
    cdef  <- getConInfo c
    let Constructor{conData = d} = theDef cdef
    reportSDoc "tc.term.con" 50 $ nest 2 $ text "d    =" <+> prettyTCM d
    -- Issue 661: t maybe an evaluated form of d .., so we evaluate d
    -- as well and then check wether we deal with the same datatype
    t0 <- reduce (Def d [])
    case (ignoreSharing t0, ignoreSharing $ unEl t) of -- Only fully applied constructors get special treatment
      (Def d0 _, Def d' es) -> do
        let ~(Just vs) = allApplyElims es
        reportSDoc "tc.term.con" 50 $ nest 2 $ text "d0   =" <+> prettyTCM d0
        reportSDoc "tc.term.con" 50 $ nest 2 $ text "d'   =" <+> prettyTCM d'
        reportSDoc "tc.term.con" 50 $ nest 2 $ text "vs   =" <+> prettyTCM vs
        if d' /= d0 then fallback else do
         -- Issue 661: d' may take more parameters than d, in particular
         -- these additional parameters could be a module parameter telescope.
         -- Since we get the constructor type ctype from d but the parameters
         -- from t = Def d' vs, we drop the additional parameters.
         npars  <- getNumberOfParameters d
         npars' <- getNumberOfParameters d'
         caseMaybe (sequenceA $ List2 (npars, npars')) fallback $ \ (List2 (n,n')) -> do
           reportSDoc "tc.term.con" 50 $ nest 2 $ text $ "n    = " ++ show n
           reportSDoc "tc.term.con" 50 $ nest 2 $ text $ "n'   = " ++ show n'
           when (n > n')  -- preprocessor does not like ', so put on next line
             __IMPOSSIBLE__
           let ps    = genericTake n $ genericDrop (n' - n) vs
               ctype = defType cdef
           reportSDoc "tc.term.con" 20 $ vcat
             [ text "special checking of constructor application of" <+> prettyTCM c
             , nest 2 $ vcat [ text "ps     =" <+> prettyTCM ps
                             , text "ctype  =" <+> prettyTCM ctype ] ]
           let ctype' = ctype `piApply` ps
           reportSDoc "tc.term.con" 20 $ nest 2 $ text "ctype' =" <+> prettyTCM ctype'
           -- get the parameter names
           TelV ptel _ <- telViewUpTo n ctype
           let pnames = map (fst . unDom) $ telToList ptel
           -- drop the parameter arguments
               args' = dropArgs pnames args
           -- check the non-parameter arguments
           expandLast <- asks envExpandLast
           checkArguments' expandLast (getRange c) args' ctype' t $ \us t' -> do
             reportSDoc "tc.term.con" 20 $ nest 2 $ vcat
               [ text "us     =" <+> prettyTCM us
               , text "t'     =" <+> prettyTCM t' ]
             coerce (Con c us) t' t
      _ -> do
        reportSDoc "tc.term.con" 50 $ nest 2 $ text "we are not at a datatype, falling back"
        fallback
  where
    fallback = checkHeadApplication org t (A.Con (AmbQ [conName c])) args

    -- Check if there are explicitly given hidden arguments,
    -- in which case we fall back to default type checking.
    -- We could work harder, but let's not for now.
    --
    -- Andreas, 2012-04-18: if all inital args are underscores, ignore them
    checkForParams args =
      let (hargs, rest) = span isHidden args
          notUnderscore A.Underscore{} = False
          notUnderscore _              = True
      in  any notUnderscore $ map (unScope . namedArg) hargs

    -- Drop the constructor arguments that correspond to parameters.
    dropArgs [] args                                   = args
    dropArgs ps []                                     = args
    dropArgs ps args@(arg : _) | not (isHidden arg) = args
    dropArgs (p:ps) args@(arg : args')
      | elem name [Nothing, Just p] = dropArgs ps args'
      | otherwise                   = dropArgs ps args
      where
        name = fmap rangedThing . nameOf $ unArg arg


{- UNUSED CODE, BUT DON'T REMOVE (2012-04-18)

    -- Split the arguments to a constructor into those corresponding
    -- to parameters and those that don't. Dummy underscores are inserted
    -- for parameters that are not given explicitly.
    splitArgs [] args = ([], args)
    splitArgs ps []   =
          (map (const dummyUnderscore) ps, args)
    splitArgs ps args@(Arg NotHidden _ _ : _) =
          (map (const dummyUnderscore) ps, args)
    splitArgs (p:ps) (arg : args)
      | elem mname [Nothing, Just p] =
          mapFst (arg :) $ splitArgs ps args
      | otherwise =
          mapFst (dummyUnderscore :) $ splitArgs ps (arg:args)
      where
        mname = nameOf (unArg arg)

    dummyUnderscore = Arg Hidden Relevant (unnamed $ A.Underscore $ A.MetaInfo noRange emptyScopeInfo Nothing)
-}

-- | @checkHeadApplication e t hd args@ checks that @e@ has type @t@,
-- assuming that @e@ has the form @hd args@. The corresponding
-- type-checked term is returned.
--
-- If the head term @hd@ is a coinductive constructor, then a
-- top-level definition @fresh tel = hd args@ (where the clause is
-- delayed) is added, where @tel@ corresponds to the current
-- telescope. The returned term is @fresh tel@.
--
-- Precondition: The head @hd@ has to be unambiguous, and there should
-- not be any need to insert hidden lambdas.
checkHeadApplication :: A.Expr -> Type -> A.Expr -> [I.NamedArg A.Expr] -> TCM Term
checkHeadApplication e t hd args = do
  kit       <- coinductionKit
  case hd of
    A.Con (AmbQ [c]) | Just c == (nameOfSharp <$> kit) -> do
      -- Type checking # generated #-wrapper. The # that the user can write will be a Def,
      -- but the sharp we generate in the body of the wrapper is a Con.
      defaultResult
    A.Con (AmbQ [c]) -> do
      (f, t0) <- inferHead hd
      reportSDoc "tc.term.con" 5 $ vcat
        [ text "checkHeadApplication inferred" <+>
          prettyTCM c <+> text ":" <+> prettyTCM t0
        ]
      expandLast <- asks envExpandLast
      checkArguments' expandLast (getRange hd) args t0 t $ \vs t1 -> do
        TelV eTel eType <- telView t
        -- If the expected type @eType@ is a metavariable we have to make
        -- sure it's instantiated to the proper pi type
        TelV fTel fType <- telViewUpTo (size eTel) t1
        -- We know that the target type of the constructor (fType)
        -- does not depend on fTel so we can compare fType and eType
        -- first.

        when (size eTel > size fTel) $
          typeError $ UnequalTypes CmpLeq t1 t -- switch because of contravariance
          -- Andreas, 2011-05-10 report error about types rather  telescopes
          -- compareTel CmpLeq eTel fTel >> return () -- This will fail!

        reportSDoc "tc.term.con" 10 $ addCtxTel eTel $ vcat
          [ text "checking" <+>
            prettyTCM fType <+> text "?<=" <+> prettyTCM eType
          ]
        blockTerm t $ f vs <$ workOnTypes (do
          addCtxTel eTel $ leqType fType eType
          compareTel t t1 CmpLeq eTel fTel)

    (A.Def c) | Just c == (nameOfSharp <$> kit) -> do
      -- TODO: Handle coinductive constructors under lets.
      lets <- envLetBindings <$> ask
      unless (Map.null lets) $
        typeError $ NotImplemented
          "coinductive constructor in the scope of a let-bound variable"

      arg <- case args of
               [a] | getHiding a == NotHidden -> return $ namedArg a
               _ -> typeError $ GenericError $ show c ++ " must be applied to exactly one argument."

      -- The name of the fresh function.
      i <- fresh :: TCM Int
      let name = filter (/= '_') (show $ A.nameConcrete $ A.qnameName c) ++ "-" ++ show i
      c' <- setRange (getRange c) <$>
              liftM2 qualify (killRange <$> currentModule)
                             (freshName_ name)

      kit <- coinductionKit'
      let flat = nameOfFlat kit
          inf  = nameOfInf  kit

      -- The application of the fresh function to the relevant
      -- arguments.
      e' <- Def c' . map Apply <$> getContextArgs

      -- Add the type signature of the fresh function to the
      -- signature.
      -- To make sure we can type check the generated function we have to make
      -- sure that its type is \inf. The reason for this is that we don't yet
      -- postpone checking of patterns when we don't know their types (Issue480).
      forcedType <- do
        lvl <- levelType
        l   <- newValueMeta RunMetaOccursCheck lvl
        lv  <- levelView l
        a   <- newValueMeta RunMetaOccursCheck (sort $ Type lv)
        return $ El (Type lv) $ Def inf [Apply $ setHiding Hidden $ defaultArg l, Apply $ defaultArg a]

      i   <- currentOrFreshMutualBlock
      tel <- getContextTelescope
      -- If we are in irrelevant position, add definition irrelevantly.
      -- TODO: is this sufficient?
      rel <- asks envRelevance
      addConstant c' =<< do
        let ai = setRelevance rel defaultArgInfo
        useTerPragma $
          Defn ai c' forcedType [] [] (defaultDisplayForm c') i noCompiledRep [] Nothing $
          emptyFunction

      -- Define and type check the fresh function.
      ctx <- getContext >>= mapM (\d -> flip Dom (unDom d) <$> reify (domInfo d))
      let info   = A.mkDefInfo (A.nameConcrete $ A.qnameName c') noFixity'
                               PublicAccess ConcreteDef noRange
          pats   = map (\ (Dom info (n, _)) -> Arg info $ Named Nothing $ A.VarP n) $
                       reverse ctx
          core   = A.LHSProj { A.lhsDestructor = flat
                             , A.lhsPatsLeft   = []
                             , A.lhsFocus      = defaultNamedArg $ A.LHSHead c' pats
                             , A.lhsPatsRight  = [] }
          clause = A.Clause (A.LHS (A.LHSRange noRange) core [])
                            (A.RHS arg)
                            [] False

      reportSDoc "tc.term.expr.coind" 15 $ vcat $
          [ text "The coinductive constructor application"
          , nest 2 $ prettyTCM e
          , text "was translated into the application"
          , nest 2 $ prettyTCM e'
          , text "and the function"
          , nest 2 $ prettyTCM rel <> prettyTCM c' <+> text ":"
          , nest 4 $ prettyTCM (telePi tel t)
          , nest 2 $ prettyA clause <> text "."
          ]

      inTopContext $ checkFunDef NotDelayed info c' [clause]

      reportSDoc "tc.term.expr.coind" 15 $ do
        def <- theDef <$> getConstInfo c'
        text "The definition is" <+> text (show $ funDelayed def) <>
          text "."

      blockTerm t $ e' <$ workOnTypes (leqType forcedType t)
    A.Con _  -> __IMPOSSIBLE__
    _ -> defaultResult
  where
  defaultResult = do
    (f, t0) <- inferHead hd
    expandLast <- asks envExpandLast
    checkArguments' expandLast (getRange hd) args t0 t $ \vs t1 -> do
      coerce (f vs) t1 t

traceCallE :: Error e => (Maybe r -> Call) -> ExceptT e TCM r -> ExceptT e TCM r
traceCallE call m = do
  z <- lift $ traceCall call' $ runExceptT m
  case z of
    Right e  -> return e
    Left err -> throwError err
  where
    call' Nothing          = call Nothing
    call' (Just (Left _))  = call Nothing
    call' (Just (Right x)) = call (Just x)

-- | Check a list of arguments: @checkArgs args t0 t1@ checks that
--   @t0 = Delta -> t0'@ and @args : Delta@. Inserts hidden arguments to
--   make this happen.  Returns the evaluated arguments @vs@, the remaining
--   type @t0'@ (which should be a subtype of @t1@) and any constraints @cs@
--   that have to be solved for everything to be well-formed.
checkArguments :: ExpandHidden -> Range -> [I.NamedArg A.Expr] -> Type -> Type ->
                  ExceptT (Args, [I.NamedArg A.Expr], Type) TCM (Args, Type)

-- Case: no arguments, do not insert trailing hidden arguments: We are done.
checkArguments DontExpandLast _ [] t0 t1 = return ([], t0)

-- Case: no arguments, but need to insert trailing hiddens.
checkArguments exh r [] t0 t1 =
    traceCallE (CheckArguments r [] t0 t1) $ lift $ do
      t1' <- unEl <$> reduce t1
      implicitArgs (-1) (expand t1') t0
    where
      expand (Pi (Dom info _) _)   Hidden = getHiding info /= Hidden &&
                                            exh == ExpandLast
      expand _                     Hidden = exh == ExpandLast
      expand (Pi (Dom info _) _) Instance = getHiding info /= Instance
      expand _                   Instance = True
      expand _                  NotHidden = False

-- Case: argument given.
checkArguments exh r args0@(arg@(Arg info e) : args) t0 t1 =
    traceCallE (CheckArguments r args0 t0 t1) $ do
      lift $ reportSDoc "tc.term.args" 30 $ sep
        [ text "checkArguments"
--        , text "  args0 =" <+> prettyA args0
        , nest 2 $ vcat
          [ text "e     =" <+> prettyA e
          , text "t0    =" <+> prettyTCM t0
          , text "t1    =" <+> prettyTCM t1
          ]
        ]
      -- First, insert implicit arguments, depending on current argument @arg@.
      let hx = getHiding info  -- hiding of current argument
          mx = fmap rangedThing $ nameOf e -- name of current argument
          -- do not insert visible arguments
          expand NotHidden y = False
          -- insert a hidden argument if arg is not hidden or has different name
          -- insert an instance argument if arg is not instance  or has different name
          expand hy        y = hy /= hx || maybe False (y /=) mx
      (nargs, t) <- lift $ implicitNamedArgs (-1) expand t0
      -- Separate names from args.
      let (mxs, us) = unzip $ map (\ (Arg ai (Named mx u)) -> (mx, Arg ai u)) nargs
          xs        = catMaybes mxs
      -- We are done inserting implicit args.  Now, try to check @arg@.
      ifBlockedType t (\ m t -> throwError (us, args0, t)) $ \ t0' -> do

        -- What can go wrong?

        -- 1. We ran out of function types.
        let shouldBePi
              -- a) It is an explicit argument, but we ran out of function types.
              | notHidden info = lift $ typeError $ ShouldBePi t0'
              -- b) It is an implicit argument, and we did not insert any implicits.
              --    Thus, the type was not a function type to start with.
              | null xs        = lift $ typeError $ ShouldBePi t0'
              -- c) We did insert implicits, but we ran out of implicit function types.
              --    Then, we should inform the user that we did not find his one.
              | otherwise      = lift $ typeError $ WrongNamedArgument arg

        -- 2. We have a function type left, but it is the wrong one.
        --    Our argument must be implicit, case a) is impossible.
        --    (Otherwise we would have ran out of function types instead.)
        let wrongPi info'
              -- b) We have not inserted any implicits.
              | null xs   = lift $ typeError $ WrongHidingInApplication t0'
              -- c) We inserted implicits, but did not find his one.
              | otherwise = lift $ typeError $ WrongNamedArgument arg

        -- t0' <- lift $ forcePi (getHiding info) (maybe "_" rangedThing $ nameOf e) t0'
        case ignoreSharing $ unEl t0' of
          Pi (Dom info' a) b
            | getHiding info == getHiding info'
              && (notHidden info || maybe True ((absName b ==) . rangedThing) (nameOf e)) -> do
                u <- lift $ applyRelevanceToContext (getRelevance info') $
                 -- Andreas, 2014-05-30 experiment to check non-dependent arguments
                 -- after the spine has been processed.  Allows to propagate type info
                 -- from ascribed type into extended-lambdas.  Would solve issue 1159.
                 -- However, leaves unsolved type checking problems in the test suite.
                 -- I do not know what I am doing wrong here.
                 -- Could be extreme order-sensitivity or my abuse of the postponing
                 -- mechanism.
                 -- if not $ isBinderUsed b
                 -- then postponeTypeCheckingProblem (CheckExpr (namedThing e) a) (return True) else
                  checkExpr (namedThing e) a
                -- save relevance info' from domain in argument
                addCheckedArgs us (Arg info' u) $
                  checkArguments exh (fuseRange r e) args (absApp b u) t1
            | otherwise -> wrongPi info'
          _ -> shouldBePi
  where
    addCheckedArgs us u rec =
      (mapFst ((us ++) . (u :)) <$> rec)
        `catchError` \(vs, es, t) ->
          throwError (us ++ u : vs, es, t)

-- | Check that a list of arguments fits a telescope.
checkArguments_ :: ExpandHidden -> Range -> [I.NamedArg A.Expr] -> Telescope -> TCM Args
checkArguments_ exh r args tel = do
    z <- runExceptT $ checkArguments exh r args (telePi tel $ sort Prop) (sort Prop)
    case z of
      Right (args, _) -> return args
      Left _          -> __IMPOSSIBLE__


-- | Infer the type of an expression. Implemented by checking against a meta
--   variable.  Except for neutrals, for them a polymorphic type is inferred.
inferExpr :: A.Expr -> TCM (Term, Type)
-- inferExpr e = inferOrCheck e Nothing
inferExpr = inferExpr' DontExpandLast

inferExpr' :: ExpandHidden -> A.Expr -> TCM (Term, Type)
inferExpr' exh e = case e of
  _ | Application hd args <- appView e, defOrVar hd -> traceCall (InferExpr e) $ do
    (f, t0) <- inferHead hd
    res <- runExceptT $ checkArguments exh (getRange hd) (map convColor args) t0 (sort Prop)
    case res of
      Right (vs, t1) -> return (f vs, t1)
      Left t1 -> fallback -- blocked on type t1
  _ -> fallback
  where
    fallback = do
      t <- workOnTypes $ newTypeMeta_
      v <- checkExpr e t
      return (v,t)

defOrVar :: A.Expr -> Bool
defOrVar A.Var{} = True
defOrVar A.Def{} = True
defOrVar A.Proj{} = True
defOrVar (A.ScopedExpr _ e) = defOrVar e
defOrVar _     = False

-- | Used to check aliases @f = e@.
--   Switches off 'ExpandLast' for the checking of top-level application.
checkDontExpandLast :: A.Expr -> Type -> TCM Term
checkDontExpandLast e t = case e of
  _ | Application hd args <- appView e,  defOrVar hd ->
    traceCall (CheckExprCall e t) $ localScope $ dontExpandLast $ shared =<< do
      checkApplication hd args e t
  _ -> checkExpr e t -- note that checkExpr always sets ExpandLast

{- Andreas, 2013-03-15 UNUSED, but don't remove
inferOrCheck :: A.Expr -> Maybe Type -> TCM (Term, Type)
inferOrCheck e mt = case e of
  _ | Application hd args <- appView e, defOrVar hd -> traceCall (InferExpr e) $ do
    (f, t0) <- inferHead hd
    res <- runErrorT $ checkArguments DontExpandLast
                                      (getRange hd) (map convColor args) t0 $
                                      maybe (sort Prop) id mt
    case res of
      Right (vs, t1) -> maybe (return (f vs, t1))
                              (\ t -> (,t) <$> coerce (f vs) t1 t)
                              mt
      Left t1        -> fallback -- blocked on type t1
  _ -> fallback
  where
    fallback = do
      t <- maybe (workOnTypes $ newTypeMeta_) return mt
      v <- checkExpr e t
      return (v,t)
-}

-- | Check whether a de Bruijn index is bound by a module telescope.
isModuleFreeVar :: Int -> TCM Bool
isModuleFreeVar i = do
  nfv <- getModuleFreeVars =<< currentModule
  n   <- getContextSize
  -- The first de Bruijn index that points to a module
  -- free variable.
  let firstModuleVar = n - nfv
  when (firstModuleVar < 0) __IMPOSSIBLE__
  return $ i >= firstModuleVar

-- | Infer the type of an expression, and if it is of the form
--   @{tel} -> D vs@ for some datatype @D@ then insert the hidden
--   arguments.  Otherwise, leave the type polymorphic.
inferExprForWith :: A.Expr -> TCM (Term, Type)
inferExprForWith e = do
  reportSDoc "tc.with.infer" 20 $ text "inferExprforWith " <+> prettyTCM e
  reportSLn  "tc.with.infer" 80 $ "inferExprforWith " ++ show e
  traceCall (InferExpr e) $ do
    -- With wants type and term fully instantiated!
    (v, t) <- instantiateFull =<< inferExpr e
    v0 <- reduce v
    -- Andreas 2014-11-06, issue 1342.
    -- Check that we do not `with` on a module parameter!
    case ignoreSharing v0 of
      Var i [] -> whenM (isModuleFreeVar i) $ typeError $ WithOnFreeVariable e
      _        -> return ()
    -- Possibly insert hidden arguments.
    TelV tel t0 <- telViewUpTo' (-1) ((NotHidden /=) . getHiding) t
    case ignoreSharing $ unEl t0 of
      Def d vs -> do
        res <- isDataOrRecordType d
        case res of
          Nothing -> return (v, t)
          Just{}  -> do
            (args, t1) <- implicitArgs (-1) (NotHidden /=) t
            return (v `apply` args, t1)
      _ -> return (v, t)

---------------------------------------------------------------------------
-- * Let bindings
---------------------------------------------------------------------------

checkLetBindings :: [A.LetBinding] -> TCM a -> TCM a
checkLetBindings = foldr (.) id . map checkLetBinding

checkLetBinding :: A.LetBinding -> TCM a -> TCM a

checkLetBinding b@(A.LetBind i info x t e) ret =
  traceCallCPS_ (CheckLetBinding b) ret $ \ret -> do
    t <- isType_ t
    v <- applyRelevanceToContext (getRelevance info) $ checkDontExpandLast e t
    addLetBinding (convColor info) x v t ret

checkLetBinding b@(A.LetPatBind i p e) ret =
  traceCallCPS_ (CheckLetBinding b) ret $ \ret -> do
    p <- expandPatternSynonyms p
    (v, t) <- inferExpr' ExpandLast e
    let -- construct a type  t -> dummy  for use in checkLeftHandSide
        t0 = El (getSort t) $ Pi (Dom defaultArgInfo t) (NoAbs underscore typeDontCare)
        p0 = Arg defaultArgInfo (Named Nothing p)
    reportSDoc "tc.term.let.pattern" 10 $ vcat
      [ text "let-binding pattern p at type t"
      , nest 2 $ vcat
        [ text "p (A) =" <+> text (show p) -- prettyTCM p
        , text "t     =" <+> prettyTCM t
        ]
      ]
    checkLeftHandSide (CheckPattern p EmptyTel t) Nothing [p0] t0 $ \ (LHSResult delta ps _t _perm) -> do
      -- A single pattern in internal syntax is returned.
      let p = case ps of [p] -> namedArg p; _ -> __IMPOSSIBLE__
      reportSDoc "tc.term.let.pattern" 20 $ nest 2 $ vcat
        [ text "p (I) =" <+> text (show p)
        , text "delta =" <+> text (show delta)
        ]
      -- We translate it into a list of projections.
      fs <- recordPatternToProjections p
      -- We remove the bindings for the pattern variables from the context.
      cxt0 <- getContext
      let (binds, cxt) = splitAt (size delta) cxt0
      escapeContext (length binds) $ do
        reportSDoc "tc.term.let.pattern" 20 $ nest 2 $ vcat
          [ text "delta =" <+> prettyTCM delta
          , text "binds =" <+> text (show binds) -- prettyTCM binds
          ]
{- WE CANNOT USE THIS BINDING
       -- We add a first let-binding for the value of e.
       x <- freshNoName (getRange e)
       addLetBinding Relevant x v t $ do
 -}
        -- We create a substitution for the let-bound variables
        -- (unfortunately, we cannot refer to x in internal syntax
        -- so we have to copy v).
        let sigma = zipWith ($) fs (repeat v)
        -- We apply the types of the let bound-variables to this substitution.
        -- The 0th variable in a context is the last one, so we reverse.
        -- Further, we need to lower all other de Bruijn indices by
        -- the size of delta, so we append the identity substitution.
        let sub    = parallelS (reverse sigma)
        let fdelta = flattenTel delta
        reportSDoc "tc.term.let.pattern" 20 $ nest 2 $ vcat
          [ text "fdelta =" <+> text (show fdelta)
          ]
        let tsl  = applySubst sub fdelta
        -- We get a list of types
        let ts   = map unDom tsl
        -- and relevances.
        let infos = map domInfo tsl
        -- We get list of names of the let-bound vars from the context.
        let xs   = map (fst . unDom) (reverse binds)
        -- We add all the bindings to the context.
        foldr (uncurry4 addLetBinding) ret $ zip4 infos xs sigma ts

checkLetBinding (A.LetApply i x modapp rd rm) ret = do
  -- Any variables in the context that doesn't belong to the current
  -- module should go with the new module.
  fv   <- getModuleFreeVars =<< currentModule
  n    <- getContextSize
  let new = n - fv
  reportSLn "tc.term.let.apply" 10 $ "Applying " ++ show modapp ++ " with " ++ show new ++ " free variables"
  reportSDoc "tc.term.let.apply" 20 $ vcat
    [ text "context =" <+> (prettyTCM =<< getContextTelescope)
    , text "module  =" <+> (prettyTCM =<< currentModule)
    , text "fv      =" <+> (text $ show fv)
    ]
  checkSectionApplication i x modapp rd rm
  withAnonymousModule x new ret
-- LetOpen is only used for highlighting and has no semantics
checkLetBinding A.LetOpen{} ret = ret

class ConvColor a i where
  convColor :: a -> i

instance ConvColor A.ArgInfo I.ArgInfo where
  convColor = mapArgInfoColors $ const [] -- "TODO guilhem 5"

instance ConvColor (A.Arg e) (I.Arg e) where
  convColor = mapArgInfo convColor

instance ConvColor (A.Dom e) (I.Dom e) where
  convColor = mapDomInfo convColor

instance ConvColor a i => ConvColor [a] [i] where
  convColor = map convColor<|MERGE_RESOLUTION|>--- conflicted
+++ resolved
@@ -556,14 +556,10 @@
         text =<< show <$> getRecordConstructor r
 
       def <- getRecordDef r
-<<<<<<< HEAD
-      let axs  = recordFieldNames def
-          exs  = filter notHidden axs
-=======
       let -- Field names with ArgInfo.
           axs  = recordFieldNames def
+          exs  = filter notHidden axs
           -- Just field names.
->>>>>>> 15b3008c
           xs   = map unArg axs
           -- Record constructor.
           con  = killRange $ recConHead def
@@ -572,44 +568,20 @@
         , text   "  ftel= " <> prettyTCM (recTel def)
         , text $ "  con = " ++ show con
         ]
-<<<<<<< HEAD
-      scope  <- getScope
+      -- Compute the list of given fields, decorated with the ArgInfo from the record def.
       fs <- expandModuleAssigns mfs (map unArg exs)
-=======
-      -- Compute the list of given fields, decorated with the ArgInfo from the record def.
->>>>>>> 15b3008c
       let arg x e =
             case [ a | a <- axs, unArg a == x ] of
               [a] -> unnamed e <$ a
               _   -> defaultNamedArg e -- we only end up here if the field names are bad
-<<<<<<< HEAD
-      let meta x = A.Underscore $ A.MetaInfo (getRange e) scope Nothing (show x)
-          missingExplicits = [ (unArg a, [unnamed . meta <$> a])
-                             | a <- exs
-                             , unArg a `notElem` map (view nameFieldA) fs ]
-      -- In es omitted explicit fields are replaced by underscores
-      -- (from missingExplicits). Omitted implicit or instance fields
-      -- are still left out and inserted later by checkArguments_.
-      es   <- concat <$> orderFields r [] xs ([ (x, [arg x e]) | FieldAssignment x e <- fs ] ++
-                                              missingExplicits)
-      let tel = ftel `apply` vs
-      args <- checkArguments_ ExpandLast (getRange e)
-                es -- (zipWith (\ax e -> fmap (const (unnamed e)) ax) axs es)
-                tel
-      -- Don't need to block here!
-      reportSDoc "tc.term.rec" 20 $ text $ "finished record expression"
-      return $ Con con args
-    MetaV _ _ -> do
-      let fields = [ x | Left (FieldAssignment x _) <- mfs ]
-=======
-          givenFields = [ (x, Just $ arg x e) | (x, e) <- fs ]
+          givenFields = [ (x, Just $ arg x e) | FieldAssignment x e <- fs ]
       -- Compute a list of metas for the missing visible fields.
       scope <- getScope
       let re = getRange e
           meta x = A.Underscore $ A.MetaInfo re scope Nothing (show x)
           missingExplicits = [ (unArg a, Just $ unnamed . meta <$> a)
-                             | a <- axs, notHidden a
-                             , notElem (unArg a) (map fst fs) ]
+                             | a <- exs
+                             , unArg a `notElem` map (view nameFieldA) fs ]
       -- In es omitted explicit fields are replaced by underscores
       -- (from missingExplicits). Omitted implicit or instance fields
       -- are still left out and inserted later by checkArguments_.
@@ -625,8 +597,7 @@
 
   where
     guessRecordType t = do
-      let fields = map fst fs
->>>>>>> 15b3008c
+      let fields = [ x | Left (FieldAssignment x _) <- mfs ]
       rs <- findPossibleRecords fields
       case rs of
           -- If there are no records with the right fields we might as well fail right away.
