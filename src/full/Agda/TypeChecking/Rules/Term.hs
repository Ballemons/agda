--- conflicted
+++ resolved
@@ -14,11 +14,8 @@
 import Control.Monad.Reader
 
 import Data.Maybe
-<<<<<<< HEAD
-import Data.Either (partitionEithers , lefts)
-=======
+import Data.Either (partitionEithers)
 import Data.Monoid (mappend)
->>>>>>> 68a2732a
 import Data.List hiding (sort)
 import qualified Data.Map as Map
 import Data.Traversable (sequenceA)
