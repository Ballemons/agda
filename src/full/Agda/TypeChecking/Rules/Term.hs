{-# LANGUAGE CPP                      #-}
{-# LANGUAGE NondecreasingIndentation #-}

module Agda.TypeChecking.Rules.Term where

#if MIN_VERSION_base(4,11,0)
import Prelude hiding ( (<>), null )
#else
import Prelude hiding ( null )
#endif

import Control.Monad.Trans
import Control.Monad.Trans.Maybe
import Control.Monad.State (get, put)
import Control.Monad.Reader

import Data.Maybe
import Data.Either (partitionEithers)
import Data.Monoid (mappend)
import qualified Data.List as List
import qualified Data.Map as Map

import Agda.Interaction.Options
import Agda.Interaction.Highlighting.Generate (storeDisambiguatedName)

import qualified Agda.Syntax.Abstract as A
import Agda.Syntax.Abstract.Views as A
import qualified Agda.Syntax.Info as A
import Agda.Syntax.Concrete.Pretty () -- only Pretty instances
import Agda.Syntax.Concrete (FieldAssignment'(..), nameFieldA)
import qualified Agda.Syntax.Concrete.Name as C
import Agda.Syntax.Common
import Agda.Syntax.Internal as I
import Agda.Syntax.Position
import Agda.Syntax.Literal
import Agda.Syntax.Scope.Base ( ThingsInScope, AbstractName
                              , emptyScopeInfo
                              , exportedNamesInScope)
import Agda.Syntax.Scope.Monad (getNamedScope, freshAbstractQName)
import Agda.Syntax.Translation.InternalToAbstract (reify)

import Agda.TypeChecking.CompiledClause
import Agda.TypeChecking.Constraints
import Agda.TypeChecking.Conversion
import Agda.TypeChecking.Datatypes
import Agda.TypeChecking.EtaContract
import Agda.TypeChecking.Implicit
import Agda.TypeChecking.Irrelevance
import Agda.TypeChecking.Level
import Agda.TypeChecking.MetaVars
import Agda.TypeChecking.Names
import Agda.TypeChecking.Monad
import Agda.TypeChecking.Monad.Builtin
import Agda.TypeChecking.Patterns.Abstract
import Agda.TypeChecking.Positivity.Occurrence
import Agda.TypeChecking.Pretty
import Agda.TypeChecking.Primitive
import Agda.TypeChecking.Quote
import Agda.TypeChecking.RecordPatterns
import Agda.TypeChecking.Records
import Agda.TypeChecking.Reduce
import Agda.TypeChecking.Rules.LHS
import Agda.TypeChecking.SizedTypes
import Agda.TypeChecking.SizedTypes.Solve
import Agda.TypeChecking.Sort
import Agda.TypeChecking.Substitute
import Agda.TypeChecking.Telescope
import Agda.TypeChecking.Unquote

import {-# SOURCE #-} Agda.TypeChecking.Empty (isEmptyType)
import {-# SOURCE #-} Agda.TypeChecking.Rules.Def (checkFunDef', useTerPragma)
import {-# SOURCE #-} Agda.TypeChecking.Rules.Decl (checkSectionApplication)
import {-# SOURCE #-} Agda.TypeChecking.Rules.Application

import Agda.Utils.Except
  ( ExceptT
  , MonadError(catchError, throwError)
  , runExceptT
  )
import Agda.Utils.Functor
import Agda.Utils.Lens
import Agda.Utils.List
import Agda.Utils.Maybe
import Agda.Utils.Monad
import Agda.Utils.Null
import Agda.Utils.NonemptyList
import Agda.Utils.Pretty ( prettyShow )
import qualified Agda.Utils.Pretty as P
import Agda.Utils.Size
import Agda.Utils.Tuple

#include "undefined.h"
import Agda.Utils.Impossible

---------------------------------------------------------------------------
-- * Types
---------------------------------------------------------------------------

-- | Check that an expression is a type.
isType :: A.Expr -> Sort -> TCM Type
isType e s =
    traceCall (IsTypeCall e s) $ do
    v <- checkExpr e (sort s)
    return $ El s v

-- | Check that an expression is a type without knowing the sort.
isType_ :: A.Expr -> TCM Type
isType_ e = traceCall (IsType_ e) $ do
  let fallback = isType e =<< do workOnTypes $ newSortMeta
  case unScope e of
    A.Fun i (Arg info t) b -> do
      a <- setArgInfo info . defaultDom <$> isType_ t
      b <- isType_ b
      s <- inferFunSort (getSort a) (getSort b)
      let t' = El s $ Pi a $ NoAbs underscore b
      noFunctionsIntoSize b t'
      return t'
    A.Pi _ tel e | null tel -> isType_ e
    A.Pi _ tel e -> do
      (t0, t') <- checkPiTelescope tel $ \ tel -> do
        t0  <- instantiateFull =<< isType_ e
        tel <- instantiateFull tel
        return (t0, telePi tel t0)
      checkTelePiSort t'
      noFunctionsIntoSize t0 t'
      return t'
    A.Set _ n    -> do
      return $ sort (mkType n)
    A.Prop _ n -> do
      unlessM isPropEnabled $ genericError
        "Use the --enable-prop flag to use the Prop universe"
      return $ sort (mkProp n)
    A.App i s arg
      | visible arg,
        A.Set _ 0 <- unScope s ->
      ifNotM hasUniversePolymorphism
          (typeError $ GenericError "Use --universe-polymorphism to enable level arguments to Set")
      -- allow NonStrict variables when checking level
      --   Set : (NonStrict) Level -> Set\omega
      $ {- else -} applyRelevanceToContext NonStrict $
          sort . Type <$> checkLevel arg
    A.App i s arg
      | visible arg,
        A.Prop _ 0 <- unScope s ->
      ifNotM hasUniversePolymorphism
          (typeError $ GenericError "Use --universe-polymorphism to enable level arguments to Prop")
      $ {- else -} applyRelevanceToContext NonStrict $
          sort . Prop <$> checkLevel arg

    -- Issue #707: Check an existing interaction point
    A.QuestionMark minfo ii -> caseMaybeM (lookupInteractionMeta ii) fallback $ \ x -> do
      -- -- | Just x <- A.metaNumber minfo -> do
      reportSDoc "tc.ip" 20 $ fsep
        [ text "Rechecking meta "
        , prettyTCM x
        , text $ " for interaction point " ++ show ii
        ]
      mv <- lookupMeta x
      let s0 = jMetaType . mvJudgement $ mv
      -- Andreas, 2016-10-14, issue #2257
      -- The meta was created in a context of length @n@.
      let n  = length . envContext . clEnv . miClosRange . mvInfo $ mv
      (vs, rest) <- splitAt n <$> getContextArgs
      reportSDoc "tc.ip" 20 $ vcat
        [ text "  s0   = " <+> prettyTCM s0
        , text "  vs   = " <+> prettyTCM vs
        , text "  rest = " <+> prettyTCM rest
        ]
      -- We assume the meta variable use here is in an extension of the original context.
      -- If not we revert to the old buggy behavior of #707 (see test/Succeed/Issue2257b).
      if (length vs /= n) then fallback else do
      s1  <- piApplyM s0 vs
      case unEl s1 of
        Sort s -> return $ El s $ MetaV x $ map Apply vs
        _ -> __IMPOSSIBLE__

    _ -> fallback

checkLevel :: NamedArg A.Expr -> TCM Level
checkLevel arg = do
  lvl <- levelType
  levelView =<< checkNamedArg arg lvl

-- | Ensure that a (freshly created) function type does not inhabit 'SizeUniv'.
--   Precondition:  When @noFunctionsIntoSize t tBlame@ is called,
--   we are in the context of @tBlame@ in order to print it correctly.
--   Not being in context of @t@ should not matter, as we are only
--   checking whether its sort reduces to 'SizeUniv'.
noFunctionsIntoSize :: Type -> Type -> TCM ()
noFunctionsIntoSize t tBlame = do
  reportSDoc "tc.fun" 20 $ do
    let El s (Pi dom b) = tBlame
    sep [ text "created function type " <+> prettyTCM tBlame
        , text "with pts rule" <+> prettyTCM (getSort dom, getSort b, s)
        ]
  s <- reduce $ getSort t
  when (s == SizeUniv) $ do
    -- Andreas, 2015-02-14
    -- We have constructed a function type in SizeUniv
    -- which is illegal to prevent issue 1428.
    typeError $ FunctionTypeInSizeUniv $ unEl tBlame

-- | Check that an expression is a type which is equal to a given type.
isTypeEqualTo :: A.Expr -> Type -> TCM Type
isTypeEqualTo e0 t = scopedExpr e0 >>= \case
  A.ScopedExpr{} -> __IMPOSSIBLE__
  A.Underscore i | A.metaNumber i == Nothing -> return t
  e -> workOnTypes $ do
    t' <- isType e (getSort t)
    t' <$ leqType t t'

leqType_ :: Type -> Type -> TCM ()
leqType_ t t' = workOnTypes $ leqType t t'

---------------------------------------------------------------------------
-- * Telescopes
---------------------------------------------------------------------------

-- | Type check a (module) telescope.
--   Binds the variables defined by the telescope.
checkTelescope :: A.Telescope -> (Telescope -> TCM a) -> TCM a
checkTelescope = checkTelescope' LamNotPi

-- | Type check the telescope of a dependent function type.
--   Binds the resurrected variables defined by the telescope.
--   The returned telescope is unmodified (not resurrected).
checkPiTelescope :: A.Telescope -> (Telescope -> TCM a) -> TCM a
checkPiTelescope = checkTelescope' PiNotLam

-- | Flag to control resurrection on domains.
data LamOrPi
  = LamNotPi -- ^ We are checking a module telescope.
             --   We pass into the type world to check the domain type.
             --   This resurrects the whole context.
  | PiNotLam -- ^ We are checking a telescope in a Pi-type.
             --   We stay in the term world, but add resurrected
             --   domains to the context to check the remaining
             --   domains and codomain of the Pi-type.
  deriving (Eq, Show)

-- | Type check a telescope. Binds the variables defined by the telescope.
checkTelescope' :: LamOrPi -> A.Telescope -> (Telescope -> TCM a) -> TCM a
checkTelescope' lamOrPi []        ret = ret EmptyTel
checkTelescope' lamOrPi (b : tel) ret =
    checkTypedBindings lamOrPi b $ \tel1 ->
    checkTelescope' lamOrPi tel  $ \tel2 ->
        ret $ abstract tel1 tel2

-- | Check a typed binding and extends the context with the bound variables.
--   The telescope passed to the continuation is valid in the original context.
--
--   Parametrized by a flag wether we check a typed lambda or a Pi. This flag
--   is needed for irrelevance.
checkTypedBindings :: LamOrPi -> A.TypedBindings -> (Telescope -> TCM a) -> TCM a
checkTypedBindings lamOrPi (A.TypedBindings i (Arg info b)) ret =
    checkTypedBinding lamOrPi info b $ \ bs ->
    ret $ telFromList bs

checkTypedBinding :: LamOrPi -> ArgInfo -> A.TypedBinding -> (ListTel -> TCM a) -> TCM a
checkTypedBinding lamOrPi info (A.TBind i xs' e) ret = do
    let xs = map (fmap A.unBind) xs'
    -- Andreas, 2011-04-26 irrelevant function arguments may appear
    -- non-strictly in the codomain type
    -- 2011-10-04 if flag --experimental-irrelevance is set
    experimental <- optExperimentalIrrelevance <$> pragmaOptions
    t <- modEnv lamOrPi $ isType_ e
    let info' = mapRelevance (modRel lamOrPi experimental) info
    addContext (xs, setArgInfo info' $ defaultDom t) $
      ret $ bindsWithHidingToTel xs (setArgInfo info $ defaultDom t)
    where
        -- if we are checking a typed lambda, we resurrect before we check the
        -- types, but do not modify the new context entries
        -- otherwise, if we are checking a pi, we do not resurrect, but
        -- modify the new context entries
        modEnv LamNotPi = workOnTypes
        modEnv _        = id
        modRel PiNotLam xp = if xp then irrToNonStrict . nonStrictToRel else nonStrictToRel
        modRel _        _  = id
checkTypedBinding lamOrPi info (A.TLet _ lbs) ret = do
    checkLetBindings lbs (ret [])

ifPath :: Type -> TCM a -> TCM a -> TCM a
ifPath ty fallback work = do
  pv <- pathView ty
  if isPathType pv then work else fallback

checkPath :: Arg A.TypedBinding -> A.Expr -> Type -> TCM Term
checkPath b@(Arg info (A.TBind _ xs' typ)) body ty = do
    let xs = map (fmap A.unBind) xs'
        [WithHiding h x] = xs
    PathType s path level typ lhs rhs <- pathView ty
    interval <- elInf primInterval
    v <- addContext (xs, defaultDom interval) $ checkExpr body (El (raise 1 s) (raise 1 (unArg typ) `apply` [argN $ var 0]))
    iZero <- primIZero
    iOne  <- primIOne
    let lhs' = subst 0 iZero v
        rhs' = subst 0 iOne  v
    let t = Lam info $ Abs (nameToArgName x) v
    let btyp i = El s (unArg typ `apply` [argN i])
    locally eRange (const noRange) $ blockTerm ty $ do
      equalTerm (btyp iZero) lhs' (unArg lhs)
      equalTerm (btyp iOne) rhs' (unArg rhs)
      return t
checkPath b body ty = __IMPOSSIBLE__
---------------------------------------------------------------------------
-- * Lambda abstractions
---------------------------------------------------------------------------

-- | Type check a lambda expression.
--   "checkLambda bs e ty"  means  (\ bs -> e) : ty
checkLambda :: Arg A.TypedBinding -> A.Expr -> Type -> TCM Term
checkLambda (Arg _ (A.TLet _ lbs)) body target =
  checkLetBindings lbs (checkExpr body target)
checkLambda b@(Arg info (A.TBind _ xs' typ)) body target = do
  reportSLn "tc.term.lambda" 60 $ "checkLambda   xs = " ++ prettyShow xs
  let numbinds = length xs
      possiblePath = numbinds == 1
                   && (case unScope typ of
                         A.Underscore{} -> True
                         _              -> False)
                   && isRelevant info && visible info
  reportSLn "tc.term.lambda" 60 $ "possiblePath = " ++ show (possiblePath, numbinds, unScope typ, info)
  TelV tel btyp <- telViewUpTo numbinds target
  if size tel < numbinds || numbinds /= 1
    then (if possiblePath then trySeeingIfPath else dontUseTargetType)
    else useTargetType tel btyp
  where
    xs = map (fmap A.unBind) xs'
    trySeeingIfPath = do
      cubical <- optCubical <$> pragmaOptions
      reportSLn "tc.term.lambda" 60 $ "trySeeingIfPath for " ++ show xs
      let postpone' = if cubical then postpone else \ _ _ -> dontUseTargetType
      ifBlockedType target postpone' $ \ _ tgt -> do
          let t = tgt
          ifPath t dontUseTargetType $
            if cubical then checkPath b body t
                       else typeError $ GenericError $ "Option --cubical needed to build a path with a lambda abstraction"

    postpone = \ m tgt -> postponeTypeCheckingProblem_ $ CheckExpr (A.Lam A.exprNoRange (A.DomainFull (A.TypedBindings noRange b)) body) tgt
    dontUseTargetType = do
      -- Checking λ (xs : argsT) → body : target
      verboseS "tc.term.lambda" 5 $ tick "lambda-no-target-type"

      -- First check that argsT is a valid type
      argsT <- workOnTypes $ setArgInfo info . defaultDom <$> isType_ typ
      -- Andreas, 2015-05-28 Issue 1523
      -- If argsT is a SizeLt, it must be non-empty to avoid non-termination.
      -- TODO: do we need to block checkExpr?
      checkSizeLtSat $ unEl $ unDom argsT

      -- In order to have as much type information as possible when checking
      -- body, we first unify (xs : argsT) → ?t₁ with the target type. If this
      -- is inconclusive we need to block the resulting term so we create a
      -- fresh problem for the check.
      let tel = telFromList $ bindsWithHidingToTel xs argsT
      reportSLn "tc.term.lambda" 60 $ "dontUseTargetType tel = " ++ show tel
      -- DONT USE tel for addContext, as it loses NameIds.
      -- WRONG: t1 <- addContext tel $ workOnTypes newTypeMeta_
      t1 <- addContext (xs, argsT) $ workOnTypes newTypeMeta_
      -- Do not coerce hidden lambdas
      if notVisible info || any notVisible xs then do
        pid <- newProblem_ $ leqType (telePi tel t1) target
        -- Now check body : ?t₁
        -- WRONG: v <- addContext tel $ checkExpr body t1
        v <- addContext (xs, argsT) $ checkExpr body t1
        -- Block on the type comparison
        blockTermOnProblem target (teleLam tel v) pid
       else do
        -- Now check body : ?t₁
        -- WRONG: v <- addContext tel $ checkExpr body t1
        v <- addContext (xs, argsT) $ checkExpr body t1
        -- Block on the type comparison
        coerce (teleLam tel v) (telePi tel t1) target

    useTargetType tel@(ExtendTel dom (Abs y EmptyTel)) btyp = do
        verboseS "tc.term.lambda" 5 $ tick "lambda-with-target-type"
        reportSLn "tc.term.lambda" 60 $ "useTargetType y  = " ++ y

        -- merge in the hiding info of the TBind
        let [WithHiding h x] = xs
        info <- return $ mapHiding (mappend h) info
        unless (sameHiding dom info) $ typeError $ WrongHidingInLambda target
        -- Andreas, 2011-10-01 ignore relevance in lambda if not explicitly given
        info <- lambdaIrrelevanceCheck info dom
        -- Andreas, 2015-05-28 Issue 1523
        -- Ensure we are not stepping under a possibly non-existing size.
        -- TODO: do we need to block checkExpr?
        let a = unDom dom
        checkSizeLtSat $ unEl a
        -- We only need to block the final term on the argument type
        -- comparison. The body will be blocked if necessary. We still want to
        -- compare the argument types first, so we spawn a new problem for that
        -- check.
        (pid, argT) <- newProblem $ isTypeEqualTo typ a
        -- Andreas, Issue 630: take name from function type if lambda name is "_"
        v <- lambdaAddContext x y (defaultArgDom info argT) $ checkExpr body btyp
        blockTermOnProblem target (Lam info $ Abs (nameToArgName x) v) pid

    useTargetType _ _ = __IMPOSSIBLE__

-- | Check that irrelevance info in lambda is compatible with irrelevance
--   coming from the function type.
--   If lambda has no user-given relevance, copy that of function type.
lambdaIrrelevanceCheck :: LensRelevance dom => ArgInfo -> dom -> TCM ArgInfo
lambdaIrrelevanceCheck info dom
    -- Case: no specific user annotation: use relevance of function type
  | isRelevant info = return $ setRelevance (getRelevance dom) info
    -- Case: explicit user annotation is taken seriously
  | otherwise = do
      let rPi  = getRelevance dom  -- relevance of function type
      let rLam = getRelevance info -- relevance of lambda
        -- Andreas, 2017-01-24, issue #2429
        -- we should report an error if we try to check a relevant function
        -- against an irrelevant function type (subtyping violation)
      unless (moreRelevant rPi rLam) $ do
        -- @rLam == Relevant@ is impossible here
        -- @rLam == Irrelevant@ is impossible here (least relevant)
        -- this error can only happen if @rLam == NonStrict@ and @rPi == Irrelevant@
        unless (rLam == NonStrict) __IMPOSSIBLE__  -- separate tests for separate line nums
        unless (rPi == Irrelevant) __IMPOSSIBLE__
        typeError WrongIrrelevanceInLambda
      return info

lambdaAddContext :: Name -> ArgName -> Dom Type -> TCM a -> TCM a
lambdaAddContext x y dom
  | isNoName x = addContext (notInScopeName y, dom)  -- Note: String instance
  | otherwise  = addContext (x, dom)                 -- Name instance of addContext

-- | Checking a lambda whose domain type has already been checked.
checkPostponedLambda :: Arg ([WithHiding Name], Maybe Type) -> A.Expr -> Type -> TCM Term
checkPostponedLambda args@(Arg _    ([]    , _ )) body target = do
  checkExpr body target
checkPostponedLambda args@(Arg info (WithHiding h x : xs, mt)) body target = do
  let postpone _ t = postponeTypeCheckingProblem_ $ CheckLambda args body t
      lamHiding = mappend h $ getHiding info
  insertHiddenLambdas lamHiding target postpone $ \ t@(El _ (Pi dom b)) -> do
    -- Andreas, 2011-10-01 ignore relevance in lambda if not explicitly given
    info' <- setHiding lamHiding <$> lambdaIrrelevanceCheck info dom
    -- We only need to block the final term on the argument type
    -- comparison. The body will be blocked if necessary. We still want to
    -- compare the argument types first, so we spawn a new problem for that
    -- check.
    mpid <- caseMaybe mt (return Nothing) $ \ ascribedType -> Just <$> do
      newProblem_ $ leqType (unDom dom) ascribedType
    -- We type-check the body with the ascribedType given by the user
    -- to get better error messages.
    -- Using the type dom from the usage context would be more precise,
    -- though.
    let dom' = setRelevance (getRelevance info') . setHiding lamHiding $
          maybe dom (dom $>) mt
    v <- lambdaAddContext x (absName b) dom'  $
      checkPostponedLambda (Arg info (xs, mt)) body $ absBody b
    let v' = Lam info' $ Abs (nameToArgName x) v
    maybe (return v') (blockTermOnProblem t v') mpid


-- | Insert hidden lambda until the hiding info of the domain type
--   matches the expected hiding info.
--   Throws 'WrongHidingInLambda'
insertHiddenLambdas
  :: Hiding                       -- ^ Expected hiding.
  -> Type                         -- ^ Expected to be a function type.
  -> (MetaId -> Type -> TCM Term) -- ^ Continuation on blocked type.
  -> (Type -> TCM Term)           -- ^ Continuation when expected hiding found.
                                  --   The continuation may assume that the @Type@
                                  --   is of the form @(El _ (Pi _ _))@.
  -> TCM Term                     -- ^ Term with hidden lambda inserted.
insertHiddenLambdas h target postpone ret = do
  -- If the target type is blocked, we postpone,
  -- because we do not know if a hidden lambda needs to be inserted.
  ifBlockedType target postpone $ \ _ t -> do
    case unEl t of

      Pi dom b -> do
        let h' = getHiding dom
        -- Found expected hiding: return function type.
        if sameHiding h h' then ret t else do
          -- Found a visible argument but expected a hidden one:
          -- That's an error, as we cannot insert a visible lambda.
          if visible h' then typeError $ WrongHidingInLambda target else do
            -- Otherwise, we found a hidden argument that we can insert.
            let x = absName b
            Lam (domInfo dom) . Abs x <$> do
              addContext (x, dom) $ insertHiddenLambdas h (absBody b) postpone ret

      _ -> typeError . GenericDocError =<< do
        text "Expected " <+> prettyTCM target <+> text " to be a function type"

-- | @checkAbsurdLambda i h e t@ checks absurd lambda against type @t@.
--   Precondition: @e = AbsurdLam i h@
checkAbsurdLambda :: A.ExprInfo -> Hiding -> A.Expr -> Type -> TCM Term
checkAbsurdLambda i h e t = do
  t <- instantiateFull t
  ifBlockedType t (\ m t' -> postponeTypeCheckingProblem_ $ CheckExpr e t') $ \ _ t' -> do
    case unEl t' of
      Pi dom@(Dom{domInfo = info', unDom = a}) b
        | not (sameHiding h info') -> typeError $ WrongHidingInLambda t'
        | not (null $ allMetas a) ->
            postponeTypeCheckingProblem (CheckExpr e t') $
              null . allMetas <$> instantiateFull a
        | otherwise -> blockTerm t' $ do
          isEmptyType (getRange i) a
          -- Add helper function
          top <- currentModule
          aux <- qualify top <$> freshName_ (getRange i, absurdLambdaName)
          -- if we are in irrelevant position, the helper function
          -- is added as irrelevant
          rel <- asks envRelevance
          reportSDoc "tc.term.absurd" 10 $ vcat
            [ text "Adding absurd function" <+> prettyTCM rel <> prettyTCM aux
            , nest 2 $ text "of type" <+> prettyTCM t'
            ]
          addConstant aux $
            (\ d -> (defaultDefn (setRelevance rel info') aux t' d)
                    { defPolarity       = [Nonvariant]
                    , defArgOccurrences = [Unused] })
            $ emptyFunction
              { funClauses        =
                  [ Clause
                    { clauseLHSRange  = getRange e
                    , clauseFullRange = getRange e
                    , clauseTel       = telFromList [fmap (absurdPatternName,) dom]
                    , namedClausePats = [Arg info' $ Named (Just $ unranged $ absName b) $ VarP PatOAbsurd (DBPatVar absurdPatternName 0)]
                    , clauseBody      = Nothing
                    , clauseType      = Just $ setRelevance rel $ defaultArg $ absBody b
                    , clauseCatchall  = False
                    , clauseUnreachable = Just True -- absurd clauses are unreachable
                    }
                  ]
              , funCompiled       = Just Fail
              , funMutual         = Just []
              , funTerminates     = Just True
              }
          -- Andreas 2012-01-30: since aux is lifted to toplevel
          -- it needs to be applied to the current telescope (issue 557)
          tel <- getContextTelescope
          return $ Def aux $ map Apply $ teleArgs tel
      _ -> typeError $ ShouldBePi t'

-- | @checkExtendedLambda i di qname cs e t@ check pattern matching lambda.
-- Precondition: @e = ExtendedLam i di qname cs@
checkExtendedLambda :: A.ExprInfo -> A.DefInfo -> QName -> [A.Clause] ->
                       A.Expr -> Type -> TCM Term
checkExtendedLambda i di qname cs e t = do
   -- Andreas, 2016-06-16 issue #2045
   -- Try to get rid of unsolved size metas before we
   -- fix the type of the extended lambda auxiliary function
   solveSizeConstraints DontDefaultToInfty
   lamMod <- inFreshModuleIfFreeParams currentModule  -- #2883: need a fresh module if refined params
   t <- instantiateFull t
   ifBlockedType t (\ m t' -> postponeTypeCheckingProblem_ $ CheckExpr e t') $ \ _ t -> do
     j   <- currentOrFreshMutualBlock
     rel <- asks envRelevance
     let info = setRelevance rel defaultArgInfo

     reportSDoc "tc.term.exlam" 20 $
       text (show $ A.defAbstract di) <+>
       text "extended lambda's implementation \"" <> prettyTCM qname <>
       text "\" has type: " $$ prettyTCM t -- <+> text " where clauses: " <+> text (show cs)
     args     <- getContextArgs

     -- Andreas, Ulf, 2016-02-02: We want to postpone type checking an extended lambda
     -- in case the lhs checker failed due to insufficient type info for the patterns.
     -- Issues 480, 1159, 1811.
     (abstract (A.defAbstract di) $ do
       -- Andreas, 2013-12-28: add extendedlambda as @Function@, not as @Axiom@;
       -- otherwise, @addClause@ in @checkFunDef'@ fails (see issue 1009).
       addConstant qname =<< do
         useTerPragma $
           (defaultDefn info qname t emptyFunction) { defMutual = j }
       checkFunDef' t info NotDelayed (Just $ ExtLamInfo lamMod Nothing) Nothing di qname cs
       return $ Def qname $ map Apply args)
  where
    -- Concrete definitions cannot use information about abstract things.
    abstract ConcreteDef = inConcreteMode
    abstract AbstractDef = inAbstractMode

-- | Run a computation.
--
--   * If successful, return Nothing.
--
--   * If @IlltypedPattern p a@, @NotADatatype a@ or @CannotEliminateWithPattern p a@
--     is thrown and type @a@ is blocked on some meta @x@,
--     reset any changes to the state and return @Just x@.
--
--   * If @SplitError (UnificationStuck c tel us vs _)@ is thrown and the unification
--     problem @us =?= vs : tel@ is blocked on some meta @x@ return @Just x@.
--
--   * If another error was thrown or the type @a@ is not blocked, reraise the error.
--
--   Note that the returned meta might only exists in the state where the error was
--   thrown, thus, be an invalid 'MetaId' in the current state.
--
--   If --sharing is enabled, we will never catch errors since it's not safe to roll
--   back the state.
catchIlltypedPatternBlockedOnMeta :: TCM a -> ((TCErr, MetaId) -> TCM a) -> TCM a
catchIlltypedPatternBlockedOnMeta m handle = do

  -- Andreas, 2016-07-13, issue 2028.
  -- Save the state to rollback the changes to the signature.
  st <- get

  m `catchError` \ err -> do

    let reraise = throwError err

    x <- maybe reraise return =<< case err of
      TypeError s cl -> localState $ put s >> do
        enterClosure cl $ \case
          IlltypedPattern p a -> isBlockedType a
          SplitError (UnificationStuck c tel us vs _) -> do
            problem <- reduce =<< instantiateFull (flattenTel tel, us, vs)
            -- over-approximating the set of metas actually blocking unification
            return $ listToMaybe $ allMetas problem
          SplitError (NotADatatype aClosure) ->
            enterClosure aClosure $ \ a -> isBlockedType a
          CannotEliminateWithPattern p a -> isBlockedType a
          _ -> return Nothing
      _ -> return Nothing

    reportSDoc "tc.postpone" 20 $ vcat $
      [ text "checking definition blocked on meta: " <+> prettyTCM x ]

    -- Note that we messed up the state a bit.  We might want to unroll these state changes.
    -- However, they are mostly harmless:
    -- 1. We created a new mutual block id.
    -- 2. We added a constant without definition.
    -- In fact, they are not so harmless, see issue 2028!
    -- Thus, reset the state!
    put st

    -- The meta might not be known in the reset state, as it could have been created
    -- somewhere on the way to the type error.
    Map.lookup x <$> getMetaStore >>= \case
      -- Case: we do not know the meta, so we reraise
      Nothing -> reraise
      -- Case: we know the meta here.
      Just m | InstV{} <- mvInstantiation m -> __IMPOSSIBLE__  -- It cannot be instantiated yet.
      -- Case: the meta is frozen (and not an interaction meta).
      -- Postponing doesn't make sense, so we reraise.
      Just m | Frozen  <- mvFrozen m -> isInteractionMeta x >>= \case
        Nothing -> reraise
      -- Remaining cases: the meta is known and can still be instantiated.
        Just{}  -> handle (err, x)
      Just{} -> handle (err, x)

---------------------------------------------------------------------------
-- * Records
---------------------------------------------------------------------------

expandModuleAssigns :: [Either A.Assign A.ModuleName] -> [C.Name] -> TCM A.Assigns
expandModuleAssigns mfs exs = do
  let (fs , ms) = partitionEithers mfs
      exs' = exs List.\\ map (view nameFieldA) fs
  fs' <- forM exs' $ \ f -> do
    pms <- forM ms $ \ m -> do
       modScope <- getNamedScope m
       let names :: ThingsInScope AbstractName
           names = exportedNamesInScope modScope
       return $
        case Map.lookup f names of
          Just [n] -> Just (m, FieldAssignment f (A.nameExpr n))
          _        -> Nothing

    case catMaybes pms of
      []        -> return Nothing
      [(_, fa)] -> return (Just fa)
      mfas      -> typeError . GenericDocError =<< do
        vcat $
          [ text "Ambiguity: the field" <+> prettyTCM f
            <+> text "appears in the following modules: " ]
          ++ map (prettyTCM . fst) mfas
  return (fs ++ catMaybes fs')

-- | @checkRecordExpression fs e t@ checks record construction against type @t@.
-- Precondition @e = Rec _ fs@.
checkRecordExpression :: A.RecordAssigns  -> A.Expr -> Type -> TCM Term
checkRecordExpression mfs e t = do
  reportSDoc "tc.term.rec" 10 $ sep
    [ text "checking record expression"
    , prettyA e
    ]
  ifBlockedType t (\ _ t -> guessRecordType t) {-else-} $ \ _ t -> do
  case unEl t of
    -- Case: We know the type of the record already.
    Def r es  -> do
      let ~(Just vs) = allApplyElims es
      reportSDoc "tc.term.rec" 20 $ text $ "  r   = " ++ prettyShow r

      reportSDoc "tc.term.rec" 30 $ text "  xs  = " <> do
        text =<< prettyShow . map unArg <$> getRecordFieldNames r
      reportSDoc "tc.term.rec" 30 $ text "  ftel= " <> do
        prettyTCM =<< getRecordFieldTypes r
      reportSDoc "tc.term.rec" 30 $ text "  con = " <> do
        text =<< prettyShow <$> getRecordConstructor r

      def <- getRecordDef r
      let -- Field names with ArgInfo.
          axs  = recordFieldNames def
          exs  = filter visible axs
          -- Just field names.
          xs   = map unArg axs
          -- Record constructor.
          con  = killRange $ recConHead def
      reportSDoc "tc.term.rec" 20 $ vcat
        [ text "  xs  = " <> return (P.pretty xs)
        , text "  ftel= " <> prettyTCM (recTel def)
        , text "  con = " <> return (P.pretty con)
        ]

      -- Compute the list of given fields, decorated with the ArgInfo from the record def.
      fs <- expandModuleAssigns mfs (map unArg exs)

      -- Compute a list of metas for the missing visible fields.
      scope <- getScope
      let re = getRange e
          meta x = A.Underscore $ A.MetaInfo re scope Nothing (prettyShow x)
      -- In @es@ omitted explicit fields are replaced by underscores.
      -- Omitted implicit or instance fields
      -- are still left out and inserted later by checkArguments_.
      es <- insertMissingFields r meta fs axs

      args <- checkArguments_ ExpandLast re es (recTel def `apply` vs) >>= \case
        (elims, remainingTel) | null remainingTel
                              , Just args <- allApplyElims elims -> return args
        _ -> __IMPOSSIBLE__
      -- Don't need to block here!
      reportSDoc "tc.term.rec" 20 $ text $ "finished record expression"
      return $ Con con ConORec (map Apply args)
    _         -> typeError $ ShouldBeRecordType t

  where
    guessRecordType t = do
      let fields = [ x | Left (FieldAssignment x _) <- mfs ]
      rs <- findPossibleRecords fields
      case rs of
          -- If there are no records with the right fields we might as well fail right away.
        [] -> case fields of
          []  -> typeError $ GenericError "There are no records in scope"
          [f] -> typeError $ GenericError $ "There is no known record with the field " ++ prettyShow f
          _   -> typeError $ GenericError $ "There is no known record with the fields " ++ unwords (map prettyShow fields)
          -- If there's only one record with the appropriate fields, go with that.
        [r] -> do
          def <- getConstInfo r
          let rt = defType def
          vs  <- newArgsMeta rt
          target <- reduce $ piApply rt vs
          s  <- case unEl target of
                  Sort s  -> return s
                  v       -> do
                    reportSDoc "impossible" 10 $ vcat
                      [ text "The impossible happened when checking record expression against meta"
                      , text "Candidate record type r = " <+> prettyTCM r
                      , text "Type of r               = " <+> prettyTCM rt
                      , text "Ends in (should be sort)= " <+> prettyTCM v
                      , text $ "  Raw                   =  " ++ show v
                      ]
                    __IMPOSSIBLE__
          let inferred = El s $ Def r $ map Apply vs
          v <- checkExpr e inferred
          coerce v inferred t
          -- Andreas 2012-04-21: OLD CODE, WRONG DIRECTION, I GUESS:
          -- blockTerm t $ v <$ leqType_ t inferred

          -- If there are more than one possible record we postpone
        _:_:_ -> do
          reportSDoc "tc.term.expr.rec" 10 $ sep
            [ text "Postponing type checking of"
            , nest 2 $ prettyA e <+> text ":" <+> prettyTCM t
            ]
          postponeTypeCheckingProblem_ $ CheckExpr e t


-- | @checkRecordUpdate ei recexpr fs e t@
-- Precondition @e = RecUpdate ei recexpr fs@.
checkRecordUpdate :: A.ExprInfo -> A.Expr -> A.Assigns -> A.Expr -> Type -> TCM Term
checkRecordUpdate ei recexpr fs e t = do
  case unEl t of
    Def r vs  -> do
      v <- checkExpr recexpr t
      name <- freshNoName (getRange recexpr)
      addLetBinding defaultArgInfo name v t $ do
        projs <- recFields <$> getRecordDef r
        axs <- getRecordFieldNames r
        scope <- getScope
        let xs = map unArg axs
        es <- orderFields r Nothing xs $ map (\ (FieldAssignment x e) -> (x, Just e)) fs
        let es' = zipWith (replaceFields name ei) projs es
        checkExpr (A.Rec ei [ Left (FieldAssignment x e) | (x, Just e) <- zip xs es' ]) t
    MetaV _ _ -> do
      inferred <- inferExpr recexpr >>= reduce . snd
      case unEl inferred of
        MetaV _ _ -> postponeTypeCheckingProblem_ $ CheckExpr e t
        _         -> do
          v <- checkExpr e inferred
          coerce v inferred t
    _         -> typeError $ ShouldBeRecordType t
  where
    replaceFields :: Name -> A.ExprInfo -> Arg A.QName -> Maybe A.Expr -> Maybe A.Expr
    replaceFields n ei a@(Arg _ p) Nothing | visible a =
        Just $ A.App (A.defaultAppInfo $ getRange ei) (A.Def p) $ defaultNamedArg $ A.Var n
    replaceFields _ _  (Arg _ _) Nothing  = Nothing
    replaceFields _ _  _         (Just e) = Just $ e

---------------------------------------------------------------------------
-- * Literal
---------------------------------------------------------------------------

checkLiteral :: Literal -> Type -> TCM Term
checkLiteral lit t = do
  t' <- litType lit
  coerce (Lit lit) t' t

---------------------------------------------------------------------------
-- * Terms
---------------------------------------------------------------------------

-- | Remove top layers of scope info of expression and set the scope accordingly
--   in the 'TCState'.

scopedExpr :: A.Expr -> TCM A.Expr
scopedExpr (A.ScopedExpr scope e) = setScope scope >> scopedExpr e
scopedExpr e                      = return e

-- | Type check an expression.
checkExpr :: A.Expr -> Type -> TCM Term
checkExpr e t0 =
  verboseBracket "tc.term.expr.top" 5 "checkExpr" $
  traceCall (CheckExprCall e t0) $ localScope $ doExpandLast $ unfoldInlined =<< do
    reportSDoc "tc.term.expr.top" 15 $
        text "Checking" <+> sep
          [ fsep [ prettyTCM e, text ":", prettyTCM t0 ]
          , nest 2 $ text "at " <+> (text . prettyShow =<< getCurrentRange)
          ]
    reportSDoc "tc.term.expr.top.detailed" 80 $
      text "Checking" <+> fsep [ prettyTCM e, text ":", text (show t0) ]
    t <- reduce t0
    reportSDoc "tc.term.expr.top" 15 $
        text "    --> " <+> prettyTCM t

    e <- scopedExpr e

    let irrelevantIfProp = if isProp t
                           then applyRelevanceToContext Irrelevant
                           else id

    irrelevantIfProp $ tryInsertHiddenLambda e t $ case e of

        A.ScopedExpr scope e -> __IMPOSSIBLE__ -- setScope scope >> checkExpr e t

        -- a meta variable without arguments: type check directly for efficiency
        A.QuestionMark i ii -> checkQuestionMark (newValueMeta' RunMetaOccursCheck) t0 i ii
        A.Underscore i -> checkUnderscore t0 i

        A.WithApp _ e es -> typeError $ NotImplemented "type checking of with application"

        -- check |- Set l : t  (requires universe polymorphism)
        A.App i s arg@(Arg ai l)
          | A.Set _ 0 <- unScope s, visible ai ->
          ifNotM hasUniversePolymorphism
              (typeError $ GenericError "Use --universe-polymorphism to enable level arguments to Set")
          $ {- else -} do
            lvl <- levelType
            -- allow NonStrict variables when checking level
            --   Set : (NonStrict) Level -> Set\omega
            n   <- levelView =<< do
              applyRelevanceToContext NonStrict $
                checkNamedArg arg lvl
            -- check that Set (l+1) <= t
            reportSDoc "tc.univ.poly" 10 $
              text "checking Set " <+> prettyTCM n <+>
              text "against" <+> prettyTCM t
            coerce (Sort $ Type n) (sort $ Type $ levelSuc n) t

        e0@(A.App i q (Arg ai e))
          | A.Quote _ <- unScope q, visible ai -> do
          let quoted (A.Def x) = return x
              quoted (A.Macro x) = return x
              quoted (A.Proj o p) | Just x <- getUnambiguous p = return x
              quoted (A.Proj o p)  =
                typeError $ GenericError $ "quote: Ambigous name: " ++ prettyShow (unAmbQ p)
              quoted (A.Con c) | Just x <- getUnambiguous c = return x
              quoted (A.Con c)  =
                typeError $ GenericError $ "quote: Ambigous name: " ++ prettyShow (unAmbQ c)
              quoted (A.ScopedExpr _ e) = quoted e
              quoted _                  =
                typeError $ GenericError $ "quote: not a defined name"
          x <- quoted (namedThing e)
          ty <- qNameType
          coerce (quoteName x) ty t

          | A.QuoteTerm _ <- unScope q ->
             do (et, _)   <- inferExpr (namedThing e)
                et'       <- etaContract =<< instantiateFull et
                let metas = allMetas et'
                case metas of
                  _:_ -> postponeTypeCheckingProblem (CheckExpr e0 t) $ andM $ map isInstantiatedMeta metas
                  []  -> do
                    q  <- quoteTerm et'
                    ty <- el primAgdaTerm
                    coerce q ty t

        A.Quote _ -> typeError $ GenericError "quote must be applied to a defined name"
        A.QuoteTerm _ -> typeError $ GenericError "quoteTerm must be applied to a term"
        A.Unquote _ -> typeError $ GenericError "unquote must be applied to a term"

        A.AbsurdLam i h -> checkAbsurdLambda i h e t

        A.ExtendedLam i di qname cs -> checkExtendedLambda i di qname cs e t

        A.Lam i (A.DomainFull (A.TypedBindings _ b)) e -> checkLambda b e t

        A.Lam i (A.DomainFree info x) e0 -> checkExpr (A.Lam i (domainFree info $ A.unBind x) e0) t

        A.Lit lit    -> checkLiteral lit t
        A.Let i ds e -> checkLetBindings ds $ checkExpr e t
        A.Pi _ tel e | null tel -> checkExpr e t
        A.Pi _ tel e -> do
            (t0, t') <- checkPiTelescope tel $ \ tel -> do
                    t0  <- instantiateFull =<< isType_ e
                    tel <- instantiateFull tel
                    return (t0, telePi tel t0)
            checkTelePiSort t'
            noFunctionsIntoSize t0 t'
            let s = getSort t'
                v = unEl t'
            when (s == Inf) $ reportSDoc "tc.term.sort" 20 $
              vcat [ text ("reduced to omega:")
                   , nest 2 $ text "t   =" <+> prettyTCM t'
                   , nest 2 $ text "cxt =" <+> (prettyTCM =<< getContextTelescope)
                   ]
            coerce v (sort s) t
        A.Fun _ (Arg info a) b -> do
            a' <- isType_ a
            b' <- isType_ b
            s  <- inferFunSort (getSort a') (getSort b')
            let v = Pi (defaultArgDom info a') (NoAbs underscore b')
            noFunctionsIntoSize b' $ El s v
            coerce v (sort s) t
        A.Set _ n    -> do
          coerce (Sort $ mkType n) (sort $ mkType $ n + 1) t
        A.Prop _ n   -> do
          unlessM isPropEnabled $ genericError
            "Use the --enable-prop flag to use the Prop universe"
          coerce (Sort $ mkProp n) (sort $ mkType $ n + 1) t

        A.Rec _ fs  -> checkRecordExpression fs e t

        A.RecUpdate ei recexpr fs -> checkRecordUpdate ei recexpr fs e t

        A.DontCare e -> -- resurrect vars
          ifM ((Irrelevant ==) <$> asks envRelevance)
            (dontCare <$> do applyRelevanceToContext Irrelevant $ checkExpr e t)
            (internalError "DontCare may only appear in irrelevant contexts")

        e0@(A.QuoteGoal _ x e) -> do
          qg <- quoteGoal t
          case qg of
            Left metas -> postponeTypeCheckingProblem (CheckExpr e0 t) $ andM $ map isInstantiatedMeta metas
            Right quoted -> do
              tmType <- agdaTermType
              (v, ty) <- addLetBinding defaultArgInfo x quoted tmType (inferExpr e)
              coerce v ty t
        e0@(A.QuoteContext _) -> do
          qc <- quoteContext
          case qc of
            Left metas -> postponeTypeCheckingProblem (CheckExpr e0 t) $ andM $ map isInstantiatedMeta metas
            Right quotedContext -> do
              ctxType <- el $ list $ primArg <@> (unEl <$> agdaTypeType)
              coerce quotedContext ctxType t
        e0@(A.Tactic i e xs ys) -> do
          qc <- quoteContext
          qg <- quoteGoal t
          let postpone metas = postponeTypeCheckingProblem (CheckExpr e0 t) $ andM $ map isInstantiatedMeta metas
          case (qc, qg) of
            (Left metas1, Left metas2) -> postpone $ metas1 ++ metas2
            (Left metas , Right _    ) -> postpone $ metas
            (Right _    , Left metas ) -> postpone $ metas
            (Right quotedCtx, Right quotedGoal) -> do
              quotedCtx  <- defaultNamedArg <$> reify quotedCtx
              quotedGoal <- defaultNamedArg <$> reify quotedGoal
              let ai     = A.defaultAppInfo (getRange i)
                  tac    = foldl (A.App ai) (A.App ai (A.App ai e quotedCtx) quotedGoal) xs
                  result = foldl (A.App ai) (A.Unquote i) (defaultNamedArg tac : ys)
              checkExpr result t

        A.ETel _   -> __IMPOSSIBLE__

        A.Dot{} -> typeError $ GenericError $ "Invalid dotted expression"

        -- Application
        _   | Application hd args <- appView e -> checkApplication hd args e t

      `catchIlltypedPatternBlockedOnMeta` \ (err, x) -> do
        -- We could not check the term because the type of some pattern is blocked.
        -- It has to be blocked on some meta, so we can postpone,
        -- being sure it will be retried when a meta is solved
        -- (which might be the blocking meta in which case we actually make progress).
        reportSDoc "tc.term" 50 $ vcat $
          [ text "checking pattern got stuck on meta: " <+> text (show x) ]
        postponeTypeCheckingProblem (CheckExpr e t) $ isInstantiatedMeta x

  where
  -- | Call checkExpr with an hidden lambda inserted if appropriate,
  --   else fallback.
  tryInsertHiddenLambda :: A.Expr -> Type -> TCM Term -> TCM Term
  tryInsertHiddenLambda e t fallback
    -- Insert hidden lambda if all of the following conditions are met:
        -- type is a hidden function type, {x : A} -> B or {{x : A}} -> B
    | Pi (Dom{domInfo = info, unDom = a}) b <- unEl t
        , let h = getHiding info
        , notVisible h
        -- expression is not a matching hidden lambda or question mark
        , not (hiddenLambdaOrHole h e)
        = do
      let proceed = doInsert info $ absName b
      -- If we skip the lambda insertion for an introduction,
      -- we will hit a dead end, so proceed no matter what.
      if definitelyIntroduction then proceed else do
        -- Andreas, 2017-01-19, issue #2412:
        -- We do not want to insert a hidden lambda if A is
        -- possibly empty type of sizes, as this will produce an error.
        reduce a >>= isSizeType >>= \case
          Just (BoundedLt u) -> ifBlocked u (\ _ _ -> fallback) $ \ _ v -> do
            ifM (checkSizeNeverZero v) proceed fallback
            `catchError` \_ -> fallback
          _ -> proceed

    | otherwise = fallback

    where
    re = getRange e
    rx = caseMaybe (rStart re) noRange $ \ pos -> posToRange pos pos

    doInsert info y = do
      x <- unshadowName <=< freshName rx $ notInScopeName y
      reportSLn "tc.term.expr.impl" 15 $ "Inserting implicit lambda"
      checkExpr (A.Lam (A.ExprRange re) (domainFree info x) e) t

    hiddenLambdaOrHole h e = case e of
      A.AbsurdLam _ h'        -> sameHiding h h'
      A.ExtendedLam _ _ _ cls -> any hiddenLHS cls
      A.Lam _ bind _          -> sameHiding h bind
      A.QuestionMark{}        -> True
      _                       -> False

    hiddenLHS (A.Clause (A.LHS _ (A.LHSHead _ (a : _))) _ _ _ _) = notVisible a
    hiddenLHS _ = False

    -- Things with are definitely introductions,
    -- thus, cannot be of hidden Pi-type, unless they are hidden lambdas.
    definitelyIntroduction = case e of
      A.Lam{}        -> True
      A.AbsurdLam{}  -> True
      A.Lit{}        -> True
      A.Pi{}         -> True
      A.Fun{}        -> True
      A.Set{}        -> True
      A.Prop{}       -> True
      A.Rec{}        -> True
      A.RecUpdate{}  -> True
      A.ScopedExpr{} -> __IMPOSSIBLE__
      A.ETel{}       -> __IMPOSSIBLE__
      _ -> False
---------------------------------------------------------------------------
-- * Reflection
---------------------------------------------------------------------------

-- | DOCUMENT ME!
quoteGoal :: Type -> TCM (Either [MetaId] Term)
quoteGoal t = do
  t' <- etaContract =<< instantiateFull t
  let metas = allMetas t'
  case metas of
    _:_ -> return $ Left metas
    []  -> do
      quotedGoal <- quoteTerm (unEl t')
      return $ Right quotedGoal

-- | DOCUMENT ME!
quoteContext :: TCM (Either [MetaId] Term)
quoteContext = do
  contextTypes  <- map (fmap snd) <$> getContext
  contextTypes  <- etaContract =<< instantiateFull contextTypes
  let metas = allMetas contextTypes
  case metas of
    _:_ -> return $ Left metas
    []  -> do
      quotedContext <- buildList <*> mapM quoteDom contextTypes
      return $ Right quotedContext

-- | Unquote a TCM computation in a given hole.
unquoteM :: A.Expr -> Term -> Type -> TCM Term -> TCM Term
unquoteM tac hole holeType k = do
  tac <- checkExpr tac =<< (el primAgdaTerm --> el (primAgdaTCM <#> primLevelZero <@> primUnit))
  inFreshModuleIfFreeParams $ unquoteTactic tac hole holeType k

-- | DOCUMENT ME!
unquoteTactic :: Term -> Term -> Type -> TCM Term -> TCM Term
unquoteTactic tac hole goal k = do
  ok  <- runUnquoteM $ unquoteTCM tac hole
  case ok of
    Left (BlockedOnMeta oldState x) -> do
      put oldState
      mi <- Map.lookup x <$> getMetaStore
      (r, unblock) <- case mi of
        Nothing -> do -- fresh meta: need to block on something else!
          otherMetas <- allMetas <$> instantiateFull goal
          case otherMetas of
            []  -> return (noRange,     return False) -- Nothing to block on, leave it yellow. Alternative: fail.
            x:_ -> return (noRange,     isInstantiatedMeta x)  -- range?
        Just mi -> return (getRange mi, isInstantiatedMeta x)
      setCurrentRange r $
        postponeTypeCheckingProblem (UnquoteTactic tac hole goal) unblock
    Left err -> typeError $ UnquoteFailed err
    Right _ -> k

---------------------------------------------------------------------------
-- * Meta variables
---------------------------------------------------------------------------

-- | Check an interaction point without arguments.
checkQuestionMark :: (Type -> TCM (MetaId, Term)) -> Type -> A.MetaInfo -> InteractionId -> TCM Term
checkQuestionMark new t0 i ii = do
  reportSDoc "tc.interaction" 20 $ sep
    [ text "Found interaction point"
    , text (show ii)
    , text ":"
    , prettyTCM t0
    ]
  reportSDoc "tc.interaction" 60 $ sep
    [ text "Raw:"
    , text (show t0)
    ]
  checkMeta (newQuestionMark' new ii) t0 i -- Andreas, 2013-05-22 use unreduced type t0!

-- | Check an underscore without arguments.
checkUnderscore :: Type -> A.MetaInfo -> TCM Term
checkUnderscore = checkMeta (newValueMeta RunMetaOccursCheck)

-- | Type check a meta variable.
checkMeta :: (Type -> TCM (MetaId, Term)) -> Type -> A.MetaInfo -> TCM Term
checkMeta newMeta t i = fst <$> checkOrInferMeta newMeta (Just t) i

-- | Infer the type of a meta variable.
--   If it is a new one, we create a new meta for its type.
inferMeta :: (Type -> TCM (MetaId, Term)) -> A.MetaInfo -> TCM (Elims -> Term, Type)
inferMeta newMeta i = mapFst applyE <$> checkOrInferMeta newMeta Nothing i

-- | Type check a meta variable.
--   If its type is not given, we return its type, or a fresh one, if it is a new meta.
--   If its type is given, we check that the meta has this type, and we return the same
--   type.
checkOrInferMeta :: (Type -> TCM (MetaId, Term)) -> Maybe Type -> A.MetaInfo -> TCM (Term, Type)
checkOrInferMeta newMeta mt i = do
  case A.metaNumber i of
    Nothing -> do
      setScope (A.metaScope i)
      t <- maybe (workOnTypes $ newTypeMeta_) return mt
      (x, v) <- newMeta t
      setMetaNameSuggestion x (A.metaNameSuggestion i)
      return (v, t)
    -- Rechecking an existing metavariable
    Just x -> do
      let v = MetaV x []
      reportSDoc "tc.meta.check" 20 $
        text "checking existing meta " <+> prettyTCM v
      t' <- jMetaType . mvJudgement <$> lookupMeta x
      reportSDoc "tc.meta.check" 20 $
        nest 2 $ text "of type " <+> prettyTCM t'
      case mt of
        Nothing -> return (v, t')
        Just t  -> (,t) <$> coerce v t' t

-- | Turn a domain-free binding (e.g. lambda) into a domain-full one,
--   by inserting an underscore for the missing type.
domainFree :: ArgInfo -> A.Name -> A.LamBinding
domainFree info x =
  A.DomainFull $ A.TypedBindings r $ Arg info $ A.TBind r [pure $ A.BindName x] $ A.Underscore underscoreInfo
  where
    r = getRange x
    underscoreInfo = A.MetaInfo
      { A.metaRange          = r
      , A.metaScope          = emptyScopeInfo
      , A.metaNumber         = Nothing
      , A.metaNameSuggestion = prettyShow $ A.nameConcrete x
      }

-- | Check arguments whose value we already know.
--
--   This function can be used to check user-supplied parameters
--   we have already computed by inference.
--
--   Precondition: The type @t@ of the head has enough domains.

checkKnownArguments
  :: [NamedArg A.Expr]  -- ^ User-supplied arguments (hidden ones may be missing).
  -> Args               -- ^ Inferred arguments (including hidden ones).
  -> Type               -- ^ Type of the head (must be Pi-type with enough domains).
  -> TCM (Args, Type)   -- ^ Remaining inferred arguments, remaining type.
checkKnownArguments []           vs t = return (vs, t)
checkKnownArguments (arg : args) vs t = do
  (vs', t') <- traceCall (SetRange $ getRange arg) $ checkKnownArgument arg vs t
  checkKnownArguments args vs' t'

-- | Check an argument whose value we already know.

checkKnownArgument
  :: NamedArg A.Expr    -- ^ User-supplied argument.
  -> Args               -- ^ Inferred arguments (including hidden ones).
  -> Type               -- ^ Type of the head (must be Pi-type with enough domains).
  -> TCM (Args, Type)   -- ^ Remaining inferred arguments, remaining type.
checkKnownArgument arg [] _ = genericDocError =<< do
  text "Invalid projection parameter " <+> prettyA arg
checkKnownArgument arg@(Arg info e) (Arg _infov v : vs) t = do
  (Dom{domInfo = info',unDom = a}, b) <- mustBePi t
  -- Skip the arguments from vs that do not correspond to e
  if not (sameHiding info info'
          && (visible info || maybe True ((absName b ==) . rangedThing) (nameOf e)))
    -- Continue with the next one
    then checkKnownArgument arg vs (b `absApp` v)
    -- Found the right argument
    else do
      u <- checkNamedArg arg a
      equalTerm a u v
      return (vs, b `absApp` v)

-- | Check a single argument.

checkNamedArg :: NamedArg A.Expr -> Type -> TCM Term
checkNamedArg arg@(Arg info e0) t0 = do
  let e = namedThing e0
  let x = maybe "" rangedThing $ nameOf e0
  traceCall (CheckExprCall e t0) $ do
    reportSDoc "tc.term.args.named" 15 $ do
        text "Checking named arg" <+> sep
          [ fsep [ prettyTCM arg, text ":", prettyTCM t0 ]
          ]
    reportSLn "tc.term.args.named" 75 $ "  arg = " ++ show (deepUnscope arg)
    -- Ulf, 2017-03-24: (#2172) Always treat explicit _ and ? as implicit
    -- argument (i.e. solve with unification).
    let checkU = checkMeta (newMetaArg (setHiding Hidden info) x) t0
    let checkQ = checkQuestionMark (newInteractionMetaArg (setHiding Hidden info) x) t0
    if not $ isHole e then checkExpr e t0 else localScope $ do
      -- Note: we need localScope here,
      -- as scopedExpr manipulates the scope in the state.
      -- However, we may not pull localScope over checkExpr!
      -- This is why we first test for isHole, and only do
      -- scope manipulations if we actually handle the checking
      -- of e here (and not pass it to checkExpr).
      scopedExpr e >>= \case
        A.Underscore i ->  checkU i
        A.QuestionMark i ii -> checkQ i ii
        _ -> __IMPOSSIBLE__
  where
  isHole A.Underscore{} = True
  isHole A.QuestionMark{} = True
  isHole (A.ScopedExpr _ e) = isHole e
  isHole _ = False

-- | Infer the type of an expression. Implemented by checking against a meta
--   variable.  Except for neutrals, for them a polymorphic type is inferred.
inferExpr :: A.Expr -> TCM (Term, Type)
-- inferExpr e = inferOrCheck e Nothing
inferExpr = inferExpr' DontExpandLast

inferExpr' :: ExpandHidden -> A.Expr -> TCM (Term, Type)
inferExpr' exh e = traceCall (InferExpr e) $ do
  let Application hd args = appView e
  reportSDoc "tc.infer" 30 $ vcat
    [ text "inferExpr': appView of " <+> prettyA e
    , text "  hd   = " <+> prettyA hd
    , text "  args = " <+> prettyAs args
    ]
  reportSDoc "tc.infer" 60 $ vcat
    [ text $ "  hd (raw) = " ++ show hd
    ]
  inferApplication exh hd args e

defOrVar :: A.Expr -> Bool
defOrVar A.Var{} = True
defOrVar A.Def{} = True
defOrVar A.Proj{} = True
defOrVar (A.ScopedExpr _ e) = defOrVar e
defOrVar _     = False

-- | Used to check aliases @f = e@.
--   Switches off 'ExpandLast' for the checking of top-level application.
checkDontExpandLast :: A.Expr -> Type -> TCM Term
checkDontExpandLast e t = case e of
  _ | Application hd args <- appView e,  defOrVar hd ->
    traceCall (CheckExprCall e t) $ localScope $ dontExpandLast $ do
      checkApplication hd args e t
  _ -> checkExpr e t -- note that checkExpr always sets ExpandLast

-- | Check whether a de Bruijn index is bound by a module telescope.
isModuleFreeVar :: Int -> TCM Bool
isModuleFreeVar i = do
  params <- moduleParamsToApply =<< currentModule
  return $ any ((== Var i []) . unArg) params

-- | Infer the type of an expression, and if it is of the form
--   @{tel} -> D vs@ for some datatype @D@ then insert the hidden
--   arguments.  Otherwise, leave the type polymorphic.
inferExprForWith :: A.Expr -> TCM (Term, Type)
inferExprForWith e = do
  reportSDoc "tc.with.infer" 20 $ text "inferExprforWith " <+> prettyTCM e
  reportSLn  "tc.with.infer" 80 $ "inferExprforWith " ++ show (deepUnscope e)
  traceCall (InferExpr e) $ do
    -- With wants type and term fully instantiated!
    (v, t) <- instantiateFull =<< inferExpr e
    v0 <- reduce v
    -- Andreas 2014-11-06, issue 1342.
    -- Check that we do not `with` on a module parameter!
    case v0 of
      Var i [] -> whenM (isModuleFreeVar i) $ do
        reportSDoc "tc.with.infer" 80 $ vcat
          [ text $ "with expression is variable " ++ show i
          , text "current modules = " <+> do text . show =<< currentModule
          , text "current module free vars = " <+> do text . show =<< getCurrentModuleFreeVars
          , text "context size = " <+> do text . show =<< getContextSize
          , text "current context = " <+> do prettyTCM =<< getContextTelescope
          ]
        typeError $ WithOnFreeVariable e v0
      _        -> return ()
    -- Possibly insert hidden arguments.
    TelV tel t0 <- telViewUpTo' (-1) (not . visible) t
    case unEl t0 of
      Def d vs -> do
        res <- isDataOrRecordType d
        case res of
          Nothing -> return (v, t)
          Just{}  -> do
            (args, t1) <- implicitArgs (-1) notVisible t
            return (v `apply` args, t1)
      _ -> return (v, t)

---------------------------------------------------------------------------
-- * Let bindings
---------------------------------------------------------------------------

checkLetBindings :: [A.LetBinding] -> TCM a -> TCM a
checkLetBindings = foldr (.) id . map checkLetBinding

checkLetBinding :: A.LetBinding -> TCM a -> TCM a

checkLetBinding b@(A.LetBind i info x t e) ret =
  traceCall (CheckLetBinding b) $ do
    t <- isType_ t
    v <- applyRelevanceToContext (getRelevance info) $ checkDontExpandLast e t
    addLetBinding info (A.unBind x) v t ret

checkLetBinding b@(A.LetPatBind i p e) ret =
  traceCall (CheckLetBinding b) $ do
    p <- expandPatternSynonyms p
    (v, t) <- inferExpr' ExpandLast e
    let -- construct a type  t -> dummy  for use in checkLeftHandSide
<<<<<<< HEAD
        t0 = El (getSort t) $ Pi (defaultDom t) (NoAbs underscore dummyType)
=======
        t0 = El (getSort t) $ Pi (Dom defaultArgInfo t) (NoAbs underscore __DUMMY_TYPE__)
>>>>>>> a1030da5
        p0 = Arg defaultArgInfo (Named Nothing p)
    reportSDoc "tc.term.let.pattern" 10 $ vcat
      [ text "let-binding pattern p at type t"
      , nest 2 $ vcat
        [ text "p (A) =" <+> prettyA p
        , text "t     =" <+> prettyTCM t
        ]
      ]
    fvs <- getContextSize
    checkLeftHandSide (CheckPattern p EmptyTel t) Nothing [p0] t0 Nothing [] $ \ (LHSResult _ delta0 ps _ _t _ asb _) -> bindAsPatterns asb $ do
          -- After dropping the free variable patterns there should be a single pattern left.
      let p = case drop fvs ps of [p] -> namedArg p; _ -> __IMPOSSIBLE__
          -- Also strip the context variables from the telescope
          delta = telFromList $ drop fvs $ telToList delta0
      reportSDoc "tc.term.let.pattern" 20 $ nest 2 $ vcat
        [ text "p (I) =" <+> prettyTCM p
        , text "delta =" <+> prettyTCM delta
        ]
      -- We translate it into a list of projections.
      fs <- recordPatternToProjections p
      -- We remove the bindings for the pattern variables from the context.
      cxt0 <- getContext
      let (binds, cxt) = splitAt (size delta) cxt0
          toDrop       = length binds

          -- We create a substitution for the let-bound variables
          -- (unfortunately, we cannot refer to x in internal syntax
          -- so we have to copy v).
          sigma = map ($ v) fs
          -- We apply the types of the let bound-variables to this substitution.
          -- The 0th variable in a context is the last one, so we reverse.
          -- Further, we need to lower all other de Bruijn indices by
          -- the size of delta, so we append the identity substitution.
          sub    = parallelS (reverse sigma)

      updateContext sub (drop toDrop) $ do
        reportSDoc "tc.term.let.pattern" 20 $ nest 2 $ vcat
          [ text "delta =" <+> prettyTCM delta
          , text "binds =" <+> prettyTCM binds
          ]
        let fdelta = flattenTel delta
        reportSDoc "tc.term.let.pattern" 20 $ nest 2 $ vcat
          [ text "fdelta =" <+> addContext delta (prettyTCM fdelta)
          ]
        let tsl  = applySubst sub fdelta
        -- We get a list of types
        let ts   = map unDom tsl
        -- and relevances.
        let infos = map domInfo tsl
        -- We get list of names of the let-bound vars from the context.
        let xs   = map (fst . unDom) (reverse binds)
        -- We add all the bindings to the context.
        foldr (uncurry4 addLetBinding) ret $ List.zip4 infos xs sigma ts

checkLetBinding (A.LetApply i x modapp copyInfo _adir) ret = do
  -- Any variables in the context that doesn't belong to the current
  -- module should go with the new module.
  -- Example: @f x y = let open M t in u@.
  -- There are 2 @new@ variables, @x@ and @y@, going into the anonynous module
  -- @module _ (x : _) (y : _) = M t@.
  fv   <- getCurrentModuleFreeVars
  n    <- getContextSize
  let new = n - fv
  reportSLn "tc.term.let.apply" 10 $ "Applying " ++ show modapp ++ " with " ++ show new ++ " free variables"
  reportSDoc "tc.term.let.apply" 20 $ vcat
    [ text "context =" <+> (prettyTCM =<< getContextTelescope)
    , text "module  =" <+> (prettyTCM =<< currentModule)
    , text "fv      =" <+> (text $ show fv)
    ]
  checkSectionApplication i x modapp copyInfo
  withAnonymousModule x new ret
-- LetOpen and LetDeclaredVariable are only used for highlighting.
checkLetBinding A.LetOpen{} ret = ret
checkLetBinding (A.LetDeclaredVariable _) ret = ret<|MERGE_RESOLUTION|>--- conflicted
+++ resolved
@@ -1355,11 +1355,7 @@
     p <- expandPatternSynonyms p
     (v, t) <- inferExpr' ExpandLast e
     let -- construct a type  t -> dummy  for use in checkLeftHandSide
-<<<<<<< HEAD
-        t0 = El (getSort t) $ Pi (defaultDom t) (NoAbs underscore dummyType)
-=======
-        t0 = El (getSort t) $ Pi (Dom defaultArgInfo t) (NoAbs underscore __DUMMY_TYPE__)
->>>>>>> a1030da5
+        t0 = El (getSort t) $ Pi (defaultDom t) (NoAbs underscore __DUMMY_TYPE__)
         p0 = Arg defaultArgInfo (Named Nothing p)
     reportSDoc "tc.term.let.pattern" 10 $ vcat
       [ text "let-binding pattern p at type t"
