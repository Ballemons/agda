{-# LANGUAGE CPP #-}
{-# LANGUAGE NondecreasingIndentation #-}

module Agda.TypeChecking.Rules.Decl where

import Control.Monad
import Control.Monad.Reader
import Control.Monad.State (modify, gets, get)
import Control.Monad.Writer (tell)

import qualified Data.Foldable as Fold
import Data.List (genericLength)
import Data.Maybe
import Data.Map (Map)
import qualified Data.Sequence as Seq
import qualified Data.Set as Set
import Data.Set (Set)

import Agda.Compiler.HaskellTypes
import Agda.Compiler.UHC.Pragmas.Parse
import Agda.Interaction.Options
import Agda.Interaction.Highlighting.Generate

import qualified Agda.Syntax.Abstract as A
import Agda.Syntax.Abstract.Views (deepUnscopeDecl, deepUnscopeDecls)
import Agda.Syntax.Internal
import qualified Agda.Syntax.Reflected as R
import qualified Agda.Syntax.Info as Info
import Agda.Syntax.Position
import Agda.Syntax.Common
import Agda.Syntax.Literal
import Agda.Syntax.Translation.InternalToAbstract
import Agda.Syntax.Translation.ReflectedToAbstract

import Agda.TypeChecking.Monad
import Agda.TypeChecking.Monad.Builtin
import qualified Agda.TypeChecking.Monad.Benchmark as Bench

import Agda.TypeChecking.Constraints
import Agda.TypeChecking.Conversion
import Agda.TypeChecking.Errors
import Agda.TypeChecking.Injectivity
import Agda.TypeChecking.Irrelevance
import Agda.TypeChecking.Positivity
import Agda.TypeChecking.Positivity.Occurrence
import Agda.TypeChecking.Polarity
import Agda.TypeChecking.Pretty
import Agda.TypeChecking.Primitive
import Agda.TypeChecking.ProjectionLike
import Agda.TypeChecking.Quote
import Agda.TypeChecking.Unquote
import Agda.TypeChecking.Records
import Agda.TypeChecking.Reduce
import Agda.TypeChecking.Rewriting
import Agda.TypeChecking.SizedTypes.Solve
import Agda.TypeChecking.Substitute
import Agda.TypeChecking.Telescope
import Agda.TypeChecking.Unquote

import Agda.TypeChecking.Rules.Term
import Agda.TypeChecking.Rules.Data    ( checkDataDef )
import Agda.TypeChecking.Rules.Record  ( checkRecDef )
import Agda.TypeChecking.Rules.Def     ( checkFunDef, newSection, useTerPragma )
import Agda.TypeChecking.Rules.Builtin
import Agda.TypeChecking.Rules.Display ( checkDisplayPragma )

import Agda.Termination.TermCheck

import Agda.Utils.Except
import Agda.Utils.Functor
import Agda.Utils.Function
import Agda.Utils.Maybe
import Agda.Utils.Monad
import Agda.Utils.Pretty (prettyShow)
import Agda.Utils.Size
import Agda.Utils.Lens

#include "undefined.h"
import Agda.Utils.Impossible

-- | Cached checkDecl
checkDeclCached :: A.Declaration -> TCM ()
checkDeclCached d@A.ScopedDecl{} = checkDecl d
checkDeclCached d@(A.Section minfo mname tbinds _) = do
  e <- readFromCachedLog
  reportSLn "cache.decl" 10 $ "checkDeclCached: " ++ show (isJust e)
  case e of
    Just (EnterSection minfo' mname' tbinds', _)
      | killRange minfo == killRange minfo' && mname == mname' && tbinds == tbinds' -> do
        return ()
    _ -> do
      cleanCachedLog
  writeToCurrentLog $ EnterSection minfo mname tbinds
  checkDecl d
  e' <- readFromCachedLog
  case e' of
    Just (LeaveSection mname', _) | mname == mname' -> do
      return ()
    _ -> do
      cleanCachedLog
  writeToCurrentLog $ LeaveSection mname

checkDeclCached d = do
    e <- readFromCachedLog

    reportSLn "cache.decl" 10 $ "checkDeclCached: " ++ show (isJust e)

    case e of
      (Just (Decl d',s)) | compareDecl d d' -> do
        restorePostScopeState s
        reportSLn "cache.decl" 50 $ "range: " ++ show (getRange d)
        printSyntaxInfo (getRange d)
      _ -> do
        cleanCachedLog
        checkDeclWrap d
    writeToCurrentLog $ Decl d
 where
   compareDecl A.Section{} A.Section{} = __IMPOSSIBLE__
   compareDecl A.ScopedDecl{} A.ScopedDecl{} = __IMPOSSIBLE__
   compareDecl x y = x == y
   -- changes to CS inside a RecDef or Mutual ought not happen,
   -- but they do happen, so we discard them.
   ignoreChanges m = do
     cs <- gets $ stLoadedFileCache . stPersistentState
     cleanCachedLog
     _ <- m
     modifyPersistentState $ \st -> st{stLoadedFileCache = cs}
   checkDeclWrap d@A.RecDef{} = ignoreChanges $ checkDecl d
   checkDeclWrap d@A.Mutual{} = ignoreChanges $ checkDecl d
   checkDeclWrap d            = checkDecl d

-- | Type check a sequence of declarations.
checkDecls :: [A.Declaration] -> TCM ()
checkDecls ds = do
  reportSLn "tc.decl" 45 $ "Checking " ++ show (length ds) ++ " declarations..."
  mapM_ checkDecl ds
  -- Andreas, 2011-05-30, unfreezing moved to Interaction/Imports
  -- whenM onTopLevel unfreezeMetas

-- | Type check a single declaration.

checkDecl :: A.Declaration -> TCM ()
checkDecl d = setCurrentRange d $ do
    reportSDoc "tc.decl" 10 $ text "checking declaration"
    debugPrintDecl d
    reportSDoc "tc.decl" 90 $ (text . show) (deepUnscopeDecl d)
    reportSDoc "tc.decl" 10 $ prettyA d  -- Might loop, see e.g. Issue 1597

    -- Issue 418 fix: freeze metas before checking an abstract thing
    -- when_ isAbstract freezeMetas -- WAS IN PLACE 2012-2016, but too crude
    -- applyWhen isAbstract withFreezeMetas $ do -- WRONG

    let -- What kind of final checks/computations should be performed
        -- if we're not inside a mutual block?
        none        m = m $>  Nothing           -- skip all checks
        meta        m = m $>  Just (return ())  -- do the usual checks
        mutual i ds m = m <&> Just . uncurry (mutualChecks i d ds)
        impossible  m = m $>  __IMPOSSIBLE__
                        -- We're definitely inside a mutual block.

    let mi = Info.MutualInfo TerminationCheck True noRange

    finalChecks <- case d of
      A.Axiom{}                -> meta $ checkTypeSignature d
      A.Field{}                -> typeError FieldOutsideRecord
      A.Primitive i x e        -> meta $ checkPrimitive i x e
      A.Mutual i ds            -> mutual i ds $ checkMutual i ds
      A.Section i x tel ds     -> meta $ checkSection i x tel ds
      A.Apply i x modapp ci _adir -> meta $ checkSectionApplication i x modapp ci
      A.Import i x _adir       -> none $ checkImport i x
      A.Pragma i p             -> none $ checkPragma i p
      A.ScopedDecl scope ds    -> none $ setScope scope >> mapM_ checkDeclCached ds
      A.FunDef i x delayed cs  -> impossible $ check x i $ checkFunDef delayed i x cs
      A.DataDef i x ps cs      -> impossible $ check x i $ checkDataDef i x ps cs
      A.RecDef i x ind eta c ps tel cs -> mutual mi [d] $ check x i $ do
                                    checkRecDef i x ind eta c ps tel cs
                                    blockId <- mutualBlockOf x
                                    return (blockId, Set.singleton x)
      A.DataSig i x ps t       -> impossible $ checkSig i x ps t
      A.RecSig i x ps t        -> none $ checkSig i x ps t
                                  -- A record signature is always followed by a
                                  -- record definition. Metas should not be
                                  -- frozen until after the definition has been
                                  -- checked. NOTE: Metas are not frozen
                                  -- immediately after the last field. Perhaps
                                  -- they should be (unless we're in a mutual
                                  -- block).
      A.Open{}                 -> none $ return ()
      A.PatternSynDef{}        -> none $ return ()
                                  -- Open and PatternSynDef are just artifacts
                                  -- from the concrete syntax, retained for
                                  -- highlighting purposes.
      A.UnquoteDecl mi i x e   -> checkUnquoteDecl mi i x e
      A.UnquoteDef i x e       -> impossible $ checkUnquoteDef i x e

    whenNothingM (asks envMutualBlock) $ do

      -- Syntax highlighting.
      highlight_ d

      -- Post-typing checks.
      whenJust finalChecks $ \ theMutualChecks -> do
        checkingWhere <- asks envCheckingWhere
        solveSizeConstraints $ if checkingWhere then DontDefaultToInfty else DefaultToInfty
        wakeupConstraints_   -- solve emptiness constraints
        _ <- freezeMetas
        theMutualChecks

    where

    -- check record or data type signature
    checkSig i x ps t = checkTypeSignature $
      A.Axiom A.NoFunSig i defaultArgInfo Nothing x
              (A.Pi (Info.ExprRange (fuseRange ps t)) ps t)

    check x i m = do
      reportSDoc "tc.decl" 5 $ text "Checking" <+> prettyTCM x <> text "."
      reportSLn "tc.decl.abstract" 25 $ show (Info.defAbstract i)
      r <- abstract (Info.defAbstract i) m
      reportSDoc "tc.decl" 5 $ text "Checked" <+> prettyTCM x <> text "."
      return r

    isAbstract = fmap Info.defAbstract (A.getDefInfo d) == Just AbstractDef

    -- Concrete definitions cannot use information about abstract things.
    abstract ConcreteDef = inConcreteMode
    abstract AbstractDef = inAbstractMode

-- Some checks that should be run at the end of a mutual
-- block (or non-mutual record declaration). The set names
-- contains the names defined in the mutual block.
mutualChecks :: Info.MutualInfo -> A.Declaration -> [A.Declaration] -> MutualId -> Set QName -> TCM ()
mutualChecks mi d ds mid names = do
  -- Andreas, 2014-04-11: instantiate metas in definition types
  mapM_ instantiateDefinitionType $ Set.toList names
  -- Andreas, 2013-02-27: check termination before injectivity,
  -- to avoid making the injectivity checker loop.
  checkTermination_        mid d
  checkPositivity_         mi names
  -- Andreas, 2015-03-26 Issue 1470:
  -- Restricting coinduction to recursive does not solve the
  -- actual problem, and prevents interesting sound applications
  -- of sized types.
  -- checkCoinductiveRecords  ds
  -- Andreas, 2012-09-11:  Injectivity check stores clauses
  -- whose 'Relevance' is affected by polarity computation,
  -- so do it here (again).
  -- Andreas, 2015-07-01:  In particular, 'UnusedArg's of local functions
  -- are only recognized after the polarity computation.
  -- See Issue 1366 for an example where injectivity of a local function
  -- is used to solve metas.  It fails if we do injectivity analysis
  -- before polarity only.
  checkInjectivity_        names
  checkProjectionLikeness_ names

type FinalChecks = Maybe (TCM ())

checkUnquoteDecl :: Info.MutualInfo -> [Info.DefInfo] -> [QName] -> A.Expr -> TCM FinalChecks
checkUnquoteDecl mi is xs e = do
  reportSDoc "tc.unquote.decl" 20 $ text "Checking unquoteDecl" <+> sep (map prettyTCM xs)
  Nothing <$ unquoteTop xs e

checkUnquoteDef :: [Info.DefInfo] -> [QName] -> A.Expr -> TCM ()
checkUnquoteDef _ xs e = do
  reportSDoc "tc.unquote.decl" 20 $ text "Checking unquoteDef" <+> sep (map prettyTCM xs)
  () <$ unquoteTop xs e

-- | Run a reflected TCM computatation expected to define a given list of
--   names.
unquoteTop :: [QName] -> A.Expr -> TCM [QName]
unquoteTop xs e = do
  tcm   <- primAgdaTCM
  unit  <- primUnit
  lzero <- primLevelZero
  let vArg = defaultArg
      hArg = setHiding Hidden . vArg
  m    <- checkExpr e $ El (mkType 0) $ apply tcm [hArg lzero, vArg unit]
  res  <- runUnquoteM $ tell xs >> evalTCM m
  case res of
    Left err      -> typeError $ UnquoteFailed err
    Right (_, xs) -> return xs

-- | Instantiate all metas in 'Definition' associated to 'QName'.
--   Makes sense after freezing metas. Some checks, like free variable
--   analysis, are not in 'TCM', so they will be more precise (see issue 1099)
--   after meta instantiation.
--   Precondition: name has been added to signature already.
instantiateDefinitionType :: QName -> TCM ()
instantiateDefinitionType q = do
  reportSLn "tc.decl.inst" 20 $ "instantiating type of " ++ show q
  sig <- getSignature
  let t = defType $ fromMaybe __IMPOSSIBLE__ $ lookupDefinition q sig
  t <- instantiateFull t
  modifySignature $ updateDefinition q $ \ def -> def { defType = t }

-- Andreas, 2014-04-11
-- UNUSED, costs a couple of sec on the std-lib
-- -- | Instantiate all metas in 'Definition' associated to 'QName'.
-- --   Makes sense after freezing metas.
-- --   Some checks, like free variable analysis, are not in 'TCM',
-- --   so they will be more precise (see issue 1099) after meta instantiation.
-- --
-- --   Precondition: name has been added to signature already.
-- instantiateDefinition :: QName -> TCM ()
-- instantiateDefinition q = do
--   reportSLn "tc.decl.inst" 20 $ "instantiating " ++ show q
--   sig <- getSignature
--   let def = fromMaybe __IMPOSSIBLE__ $ lookupDefinition q sig
--   def <- instantiateFull def
--   modifySignature $ updateDefinition q $ const def

-- | Highlight a declaration.
highlight_ :: A.Declaration -> TCM ()
highlight_ d = do
  let highlight d = generateAndPrintSyntaxInfo d Full
  Bench.billTo [Bench.Highlighting] $ case d of
    A.Axiom{}                -> highlight d
    A.Field{}                -> __IMPOSSIBLE__
    A.Primitive{}            -> highlight d
    A.Mutual i ds            -> mapM_ highlight_ $ deepUnscopeDecls ds
    A.Apply{}                -> highlight d
    A.Import{}               -> highlight d
    A.Pragma{}               -> highlight d
    A.ScopedDecl{}           -> return ()
    A.FunDef{}               -> highlight d
    A.DataDef{}              -> highlight d
    A.DataSig{}              -> highlight d
    A.Open{}                 -> highlight d
    A.PatternSynDef{}        -> highlight d
    A.UnquoteDecl{}          -> highlight d
    A.UnquoteDef{}           -> highlight d
    A.Section i x tel _      -> highlight (A.Section i x tel [])
      -- Each block in the section has already been highlighted,
      -- all that remains is the module declaration.
    A.RecSig{}               -> highlight d
    A.RecDef i x ind eta c ps tel cs ->
      highlight (A.RecDef i x ind eta c [] dummy (fields cs))
      -- The telescope and all record module declarations except
      -- for the fields have already been highlighted.
      where
      fields (A.ScopedDecl _ ds1 : ds2) = fields ds1 ++ fields ds2
      fields (d@A.Field{}        : ds)  = d : fields ds
      fields (_                  : ds)  = fields ds
      fields []                         = []
      -- Andreas, 2016-01-22, issue 1791
      -- The expression denoting the record constructor type
      -- is replace by a dummy expression in order to /not/
      -- generate highlighting from it.
      -- Simply because all the highlighting info is wrong
      -- in the record constructor type:
      -- * fields become bound variables,
      -- * declarations become let-bound variables.
      -- We do not need that crap.
      dummy = A.Lit $ LitString noRange $
        "do not highlight construct(ed/or) type"

-- | Termination check a declaration.
checkTermination_ :: MutualId -> A.Declaration -> TCM ()
checkTermination_ mid d = Bench.billTo [Bench.Termination] $ do
  reportSLn "tc.decl" 20 $ "checkDecl: checking termination..."
  whenM (optTerminationCheck <$> pragmaOptions) $ do
    case d of
      -- Record module definitions should not be termination-checked twice.
      A.RecDef {} -> return ()
      _ -> disableDestructiveUpdate $ do
        termErrs <- termDecl mid d
        -- If there are some termination errors, we collect them in
        -- the state and mark the definition as non-terminating so
        -- that it does not get unfolded
        unless (null termErrs) $ do
          termIssue <- TerminationIssue <$> get <*> buildClosure termErrs
          warning termIssue
          case Seq.viewl (A.allNames d) of
            nm Seq.:< _ -> setTerminates nm False
            _           -> return ()

-- | Check a set of mutual names for positivity.
checkPositivity_ :: Info.MutualInfo -> Set QName -> TCM ()
checkPositivity_ mi names = Bench.billTo [Bench.Positivity] $ do
  -- Positivity checking.
  reportSLn "tc.decl" 20 $ "checkDecl: checking positivity..."
  checkStrictlyPositive mi names

  -- Andreas, 2012-02-13: Polarity computation uses info from
  -- positivity check, so it needs happen after positivity
  -- check.
  mapM_ computePolarity $ Set.toList names

-- | Check that all coinductive records are actually recursive.
--   (Otherwise, one can implement invalid recursion schemes just like
--   for the old coinduction.)
checkCoinductiveRecords :: [A.Declaration] -> TCM ()
checkCoinductiveRecords ds = forM_ ds $ \ d -> case d of
  A.RecDef _ q (Just (Ranged r CoInductive)) _ _ _ _ _ -> setCurrentRange r $ do
    unlessM (isRecursiveRecord q) $ typeError $ GenericError $
      "Only recursive records can be coinductive"
  _ -> return ()

-- | Check a set of mutual names for constructor-headedness.
checkInjectivity_ :: Set QName -> TCM ()
checkInjectivity_ names = Bench.billTo [Bench.Injectivity] $ do
  reportSLn "tc.decl" 20 $ "checkDecl: checking injectivity..."
  -- Andreas, 2015-07-01, see Issue1366b:
  -- Injectivity check needs also to be run for abstract definitions.
  -- Fold.forM_ names $ \ q -> ignoreAbstractMode $ do -- NOT NECESSARY after all
  Fold.forM_ names $ \ q -> inConcreteOrAbstractMode q $ do
    -- For abstract q, we should be inAbstractMode,
    -- otherwise getConstInfo returns Axiom.
    --
    -- Andreas, 2015-07-01:
    -- Quite surprisingly, inAbstractMode does not allow us to look
    -- at a local definition (@where@ block) of an abstract definition.
    -- This is because the local definition is defined in a strict submodule.
    -- We can only see through abstract definitions in the current module
    -- or super modules inAbstractMode.
    -- I changed that in Monad.Signature.treatAbstractly', so we can see
    -- our own local definitions.
    def <- getConstInfo q
    case theDef def of
      d@Function{ funClauses = cs, funTerminates = term } -> do
        case term of
          Just True -> do
            inv <- checkInjectivity q cs
            modifySignature $ updateDefinition q $ const $
              def { theDef = d { funInv = inv }}
          _ -> reportSLn "tc.inj.check" 20 $
             show q ++ " is not verified as terminating, thus, not considered for injectivity"
      _ -> do
        abstr <- asks envAbstractMode
        reportSLn "tc.inj.check" 20 $
          "we are in " ++ show abstr ++ " and " ++
             show q ++ " is abstract or not a function, thus, not considered for injectivity"

-- | Check a set of mutual names for projection likeness.
--
--   Only a single, non-abstract function can be projection-like.
--   Making an abstract function projection-like would break the
--   invariant that the type of the principle argument of a projection-like
--   function is always inferable.

checkProjectionLikeness_ :: Set QName -> TCM ()
checkProjectionLikeness_ names = Bench.billTo [Bench.ProjectionLikeness] $ do
      -- Non-mutual definitions can be considered for
      -- projection likeness
      let ds = Set.toList names
      reportSLn "tc.proj.like" 20 $ "checkDecl: checking projection-likeness of " ++ show ds
      case ds of
        [d] -> do
          def <- getConstInfo d
          -- For abstract identifiers, getConstInfo returns Axiom.
          -- Thus, abstract definitions are not considered for projection-likeness.
          case theDef def of
            Function{} -> makeProjection (defName def)
            _          -> reportSLn "tc.proj.like" 25 $
              show d ++ " is abstract or not a function, thus, not considered for projection-likeness"
        _ -> reportSLn "tc.proj.like" 25 $
               "mutual definitions are not considered for projection-likeness"

-- | Freeze metas created by given computation if in abstract mode.
whenAbstractFreezeMetasAfter :: Info.DefInfo -> TCM a -> TCM a
whenAbstractFreezeMetasAfter Info.DefInfo{ defAccess, defAbstract} m = do
  let pubAbs = defAccess == PublicAccess && defAbstract == AbstractDef
  if not pubAbs then m else do
    (a, ms) <- metasCreatedBy m
    xs <- freezeMetas' $ (`Set.member` ms)
    reportSDoc "tc.decl.ax" 20 $ vcat
      [ text "Abstract type signature produced new metas: " <+> sep (map prettyTCM $ Set.toList ms)
      , text "We froze the following ones of these:       " <+> sep (map prettyTCM xs)
      ]
    return a

-- | Type check an axiom.
checkAxiom :: A.Axiom -> Info.DefInfo -> ArgInfo ->
              Maybe [Occurrence] -> QName -> A.Expr -> TCM ()
checkAxiom funSig i info0 mp x e = whenAbstractFreezeMetasAfter i $ do
  -- Andreas, 2016-07-19 issues #418 #2102:
  -- We freeze metas in type signatures of abstract definitions, to prevent
  -- leakage of implementation details.

  -- Andreas, 2012-04-18  if we are in irrelevant context, axioms is irrelevant
  -- even if not declared as such (Issue 610).
  rel <- max (getRelevance info0) <$> asks envRelevance
  let info = setRelevance rel info0
  -- rel <- ifM ((Irrelevant ==) <$> asks envRelevance) (return Irrelevant) (return rel0)
  t <- workOnTypes $ isType_ e
  reportSDoc "tc.decl.ax" 10 $ sep
    [ text $ "checked type signature"
    , nest 2 $ prettyTCM rel <> prettyTCM x <+> text ":" <+> prettyTCM t
    , nest 2 $ text "of sort " <+> prettyTCM (getSort t)
    ]

  -- Andreas, 2015-03-17 Issue 1428: Do not postulate sizes in parametrized
  -- modules!
  when (funSig == A.NoFunSig) $ do
    whenM ((== SizeUniv) <$> do reduce $ getSort t) $ do
      whenM ((> 0) <$> getContextSize) $ do
        typeError $ GenericError $ "We don't like postulated sizes in parametrized modules."

  -- Ensure that polarity pragmas do not contain too many occurrences.
  (occs, pols) <- case mp of
    Nothing   -> return ([], [])
    Just occs -> do
      TelV tel _ <- telView t
      let n = genericLength (telToList tel)
      when (n < genericLength occs) $
        typeError $ TooManyPolarities x n
      let pols = map polFromOcc occs
      reportSLn "tc.polarity.pragma" 10 $
        "Setting occurrences and polarity for " ++ show x ++ ":\n  " ++
        show occs ++ "\n  " ++ show pols
      return (occs, pols)

  -- Not safe. See Issue 330
  -- t <- addForcingAnnotations t
  addConstant x =<< do
    useTerPragma $
      (defaultDefn info x t $
         case funSig of
           A.FunSig   -> set funMacro (Info.defMacro i == MacroDef) emptyFunction
           A.NoFunSig -> Axiom)   -- NB: used also for data and record type sigs
        { defArgOccurrences = occs
        , defPolarity       = pols
        }

  -- Add the definition to the instance table, if needed
  when (Info.defInstance i == InstanceDef) $ do
    addTypedInstance x t

  traceCall (IsType_ e) $ do -- need Range for error message
    -- Andreas, 2016-06-21, issue #2054
    -- Do not default size metas to ∞ in local type signatures
    checkingWhere <- asks envCheckingWhere
    solveSizeConstraints $ if checkingWhere then DontDefaultToInfty else DefaultToInfty

  -- Andreas, 2011-05-31, that freezing below is probably wrong:
  -- when_ (Info.defAbstract i == AbstractDef) $ freezeMetas

-- | Type check a primitive function declaration.
checkPrimitive :: Info.DefInfo -> QName -> A.Expr -> TCM ()
checkPrimitive i x e =
    traceCall (CheckPrimitive (getRange i) (qnameName x) e) $ do  -- TODO!! (qnameName)
    (name, PrimImpl t' pf) <- lookupPrimitiveFunctionQ x
    -- Primitive functions on nats are BUILTIN not 'primitive'
    let builtinPrimitives =
          [ "primNatPlus", "primNatMinus" , "primNatTimes"
          , "primNatDivSucAux", "primNatModSucAux"
          , "primNatEquality", "primNatLess" ]
    when (elem name builtinPrimitives) $ typeError $ NoSuchPrimitiveFunction name
    t <- isType_ e
    noConstraints $ equalType t t'
    let s  = prettyShow $ qnameName x
    bindPrimitive s pf
    addConstant x $
      defaultDefn defaultArgInfo x t $
        Primitive (Info.defAbstract i) s [] Nothing

assertCurrentModule :: QName -> String -> TCM ()
assertCurrentModule x err =
  do def <- getConstInfo x
     m <- currentModule
     let m' = qnameModule $ defName def
     unless (m == m') $ typeError $ GenericError err

-- | Check a pragma.
checkPragma :: Range -> A.Pragma -> TCM ()
checkPragma r p =
    traceCall (CheckPragma r p) $ case p of
        A.BuiltinPragma x e -> bindBuiltin x e
        A.BuiltinNoDefPragma b x -> bindBuiltinNoDef b x
        A.RewritePragma q   -> addRewriteRule q
        A.CompiledDeclareDataPragma x hs -> do
          def <- getConstInfo x
          assertCurrentModule x $
              "COMPILED_DECLARE_DATA directives must appear in the same module " ++
              "as their corresponding datatype definition,"
          case theDef def of
            Datatype{} -> addHaskellType x hs
            Axiom{}    -> -- possible when the data type has only been declared yet
              addHaskellType x hs
            _          -> typeError $ GenericError
                          "COMPILED_DECLARE_DATA directive only works on data types"
        A.CompiledTypePragma x hs -> do
          def <- getConstInfo x
          case theDef def of
            Axiom{} -> addHaskellType x hs
            _       -> typeError $ GenericError
                        "COMPILED_TYPE directive only works on postulates"
        A.CompiledDataPragma x hs hcs -> do
          def <- getConstInfo x
          -- Check that the pragma appears in the same module
          -- as the datatype.
          assertCurrentModule x $
              "COMPILED_DATA directives must appear in the same module " ++
              "as their corresponding datatype definition,"
          let addCompiledData cs = do
                addHaskellType x hs
                let computeHaskellType c = do
                      def <- getConstInfo c
                      let Constructor{ conPars = np } = theDef def
                          underPars 0 a = haskellType a
                          underPars n a = do
                            a <- reduce a
                            case unEl a of
                              Pi a (NoAbs _ b) -> underPars (n - 1) b
                              Pi a b  -> underAbstraction a b $ \b -> hsForall <$> getHsVar 0 <*> underPars (n - 1) b
                              _       -> __IMPOSSIBLE__
                      ty <- underPars np $ defType def
                      reportSLn "tc.pragma.compile" 10 $ "Haskell type for " ++ show c ++ ": " ++ ty
                      return ty
                hts <- mapM computeHaskellType cs
                sequence_ $ zipWith3 addHaskellCode cs hts hcs
          case theDef def of
            Datatype{dataCons = cs}
              | length cs /= length hcs -> do
                  let n_forms_are = case length hcs of
                        1 -> "1 compiled form is"
                        n -> show n ++ " compiled forms are"
                      only | null hcs               = ""
                           | length hcs < length cs = "only "
                           | otherwise              = ""

                  err <- fsep $ [prettyTCM x] ++ pwords ("has " ++ show (length cs) ++
                                " constructors, but " ++ only ++ n_forms_are ++ " given [" ++ unwords hcs ++ "]")
                  typeError $ GenericError $ show err
              | otherwise -> addCompiledData cs
            Record{recConHead = ch}
              | length hcs == 1 -> addCompiledData [conName ch]
              | otherwise -> do
                  err <- fsep $ [prettyTCM x] ++ pwords ("has 1 constructor, but " ++
                                show (length hcs) ++ " Haskell constructors are given [" ++ unwords hcs ++ "]")
                  typeError $ GenericError $ show err
            _ -> typeError $ GenericError "COMPILED_DATA on non datatype"
        A.CompiledPragma x hs -> do
          def <- getConstInfo x
          case theDef def of
            Axiom{} -> do
              ty <- haskellType $ defType def
              reportSLn "tc.pragma.compile" 10 $ "Haskell type for " ++ show x ++ ": " ++ ty
              addHaskellCode x ty hs
            _   -> typeError $ GenericError "COMPILED directive only works on postulates"
        A.CompiledExportPragma x hs -> do
          def <- getConstInfo x
          let correct = case theDef def of
                            -- Axiom{} -> do
                            --   ty <- haskellType $ defType def
                            --   reportSLn "tc.pragma.compile" 10 $ "Haskell type for " ++ show x ++ ": " ++ ty
                            --   addHaskellCode x ty hs
                            Function{} -> True
                            Constructor{} -> False
                            _   -> False
          if not correct
            then typeError $ GenericError "COMPILED_EXPORT directive only works on functions"
            else do
              ty <- haskellType $ defType def
              addHaskellExport x ty hs
        A.CompiledEpicPragma x ep -> do
          def <- getConstInfo x
          case theDef def of
            Axiom{} -> do
              --ty <- haskellType $ defType def
              --reportSLn "tc.pragma.compile" 10 $ "Haskell type for " ++ show x ++ ": " ++ ty
              addEpicCode x ep
            _   -> typeError $ GenericError "COMPILED_EPIC directive only works on postulates"
        A.CompiledJSPragma x ep ->
          addJSCode x ep
        A.CompiledUHCPragma x cr -> do
          def <- getConstInfo x
          case theDef def of
            Axiom{} -> case parseCoreExpr cr of
                    Left msg -> typeError $ GenericError $ "Could not parse COMPILED_UHC pragma: " ++ msg
                    Right cr -> addCoreCode x cr
            _ -> typeError $ GenericError "COMPILED_UHC directive only works on postulates" -- only allow postulates for the time being
        A.CompiledDataUHCPragma x crd crcs -> do
          -- TODO mostly copy-paste from the CompiledDataPragma, should be refactored into a seperate function
          def <- getConstInfo x
          -- Check that the pragma appears in the same module
          -- as the datatype.
          m <- currentModule
          let m' = qnameModule $ defName def
          unless (m == m') $ typeError $ GenericError $
              "COMPILED_DATA_UHC directives must appear in the same module " ++
              "as their corresponding datatype definition,"
          case theDef def of
            Datatype{dataCons = cs}
              | length cs /= length crcs -> do
                  let n_forms_are = case length crcs of
                        1 -> "1 compiled form is"
                        n -> show n ++ " compiled forms are"
                      only | null crcs               = ""
                           | length crcs < length cs = "only "
                           | otherwise               = ""

                  err <- fsep $ [prettyTCM x] ++ pwords ("has " ++ show (length cs) ++
                                " constructors, but " ++ only ++ n_forms_are ++ " given [" ++ unwords crcs ++ "]")
                  typeError $ GenericError $ show err
              | otherwise -> do
                -- Remark: core pragmas are not type-checked
                dt' <- parseCoreData crd
                cons' <- parseCoreConstrs dt' crcs
                addCoreType x dt'
                sequence_ $ zipWith addCoreConstr cs cons'
            _ -> typeError $ GenericError "COMPILED_DATA_UHC on non datatype"
        A.StaticPragma x -> do
          def <- getConstInfo x
          case theDef def of
            Function{} -> markStatic x
            _          -> typeError $ GenericError "STATIC directive only works on functions"
        A.InlinePragma x -> do
          def <- getConstInfo x
          case theDef def of
            Function{} -> markInline x
            _          -> typeError $ GenericError "INLINE directive only works on functions"
        A.OptionsPragma{} -> typeError $ GenericError $ "OPTIONS pragma only allowed at beginning of file, before top module declaration"
        A.DisplayPragma f ps e -> checkDisplayPragma f ps e

-- | Type check a bunch of mutual inductive recursive definitions.
--
-- All definitions which have so far been assigned to the given mutual
-- block are returned.
checkMutual :: Info.MutualInfo -> [A.Declaration] -> TCM (MutualId, Set QName)
checkMutual i ds = inMutualBlock $ do

  blockId <- currentOrFreshMutualBlock
  verboseS "tc.decl.mutual" 20 $ do
    reportSDoc "tc.decl.mutual" 20 $ vcat $
      (text "Checking mutual block" <+> text (show blockId) <> text ":") :
      map (nest 2 . prettyA) ds

  local (\e -> e { envTerminationCheck = () <$ Info.mutualTermCheck i }) $
    mapM_ checkDecl ds

  (blockId, ) <$> lookupMutualBlock blockId

-- | Type check the type signature of an inductive or recursive definition.
checkTypeSignature :: A.TypeSignature -> TCM ()
checkTypeSignature (A.ScopedDecl scope ds) = do
  setScope scope
  mapM_ checkTypeSignature ds
checkTypeSignature (A.Axiom funSig i info mp x e) =
  Bench.billTo [Bench.Typing, Bench.TypeSig] $
    case Info.defAccess i of
        PublicAccess  -> inConcreteMode $ checkAxiom funSig i info mp x e
        PrivateAccess{} -> inAbstractMode $ checkAxiom funSig i info mp x e
        OnlyQualified -> __IMPOSSIBLE__
checkTypeSignature _ = __IMPOSSIBLE__   -- type signatures are always axioms


-- | Type check a module.

checkSection :: Info.ModuleInfo -> ModuleName -> A.Telescope -> [A.Declaration] -> TCM ()
checkSection _ x tel ds = newSection x tel $ mapM_ checkDeclCached ds


-- | Helper for 'checkSectionApplication'.
--
--   Matches the arguments of the module application with the
--   module parameters.
--
--   Returns the remaining module parameters as an open telescope.
--   Warning: the returned telescope is /not/ the final result,
--   an actual instantiation of the parameters does not occur.
checkModuleArity
  :: ModuleName           -- ^ Name of applied module.
  -> Telescope            -- ^ The module parameters.
  -> [NamedArg A.Expr]  -- ^ The arguments this module is applied to.
  -> TCM Telescope        -- ^ The remaining module parameters (has free de Bruijn indices!).
checkModuleArity m tel args = check tel args
  where
    bad = typeError $ ModuleArityMismatch m tel args

    check tel []             = return tel
    check EmptyTel (_:_)     = bad
    check (ExtendTel (Dom{domInfo = info}) btel) args0@(Arg info' (Named rname _) : args) =
      let name = fmap rangedThing rname
          y    = absName btel
          tel  = absBody btel in
      case (argInfoHiding info, argInfoHiding info', name) of
        (Instance, NotHidden, _) -> check tel args0
        (Instance, Hidden, _)    -> check tel args0
        (Instance, Instance, Nothing) -> check tel args
        (Instance, Instance, Just x)
          | x == y                -> check tel args
          | otherwise             -> check tel args0
        (Hidden, NotHidden, _)    -> check tel args0
        (Hidden, Instance, _)     -> check tel args0
        (Hidden, Hidden, Nothing) -> check tel args
        (Hidden, Hidden, Just x)
          | x == y                -> check tel args
          | otherwise             -> check tel args0
        (NotHidden, NotHidden, _) -> check tel args
        (NotHidden, Hidden, _)    -> bad
        (NotHidden, Instance, _)    -> bad

-- | Check an application of a section (top-level function, includes @'traceCall'@).
checkSectionApplication
  :: Info.ModuleInfo
  -> ModuleName          -- ^ Name @m1@ of module defined by the module macro.
  -> A.ModuleApplication -- ^ The module macro @λ tel → m2 args@.
  -> A.ScopeCopyInfo     -- ^ Imported names and modules
  -> TCM ()
checkSectionApplication i m1 modapp copyInfo =
  traceCall (CheckSectionApplication (getRange i) m1 modapp) $
  checkSectionApplication' i m1 modapp copyInfo

-- | Check an application of a section.
checkSectionApplication'
  :: Info.ModuleInfo
  -> ModuleName          -- ^ Name @m1@ of module defined by the module macro.
  -> A.ModuleApplication -- ^ The module macro @λ tel → m2 args@.
  -> A.ScopeCopyInfo     -- ^ Imported names and modules
  -> TCM ()
checkSectionApplication' i m1 (A.SectionApp ptel m2 args) copyInfo = do
  -- Module applications can appear in lets, in which case we treat
  -- lambda-bound variables as additional parameters to the module.
  extraParams <- do
    mfv <- getCurrentModuleFreeVars
    fv  <- size <$> getContextTelescope
    return (fv - mfv)
  when (extraParams > 0) $ reportSLn "tc.mod.apply" 30 $ "Extra parameters to " ++ show m1 ++ ": " ++ show extraParams
  -- Type-check the LHS (ptel) of the module macro.
  checkTelescope ptel $ \ ptel -> do
    -- We are now in the context @ptel@.
    -- Get the correct parameter telescope of @m2@.
    tel <- lookupSection m2
    vs  <- freeVarsToApply $ mnameToQName m2
    let tel'  = apply tel vs
    -- Compute the remaining parameter telescope after stripping of
    -- the initial parameters that are determined by the @args@.
    -- Warning: @etaTel@ is not well-formed in @ptel@, since
    -- the actual application has not happened.
    etaTel <- checkModuleArity m2 tel' args
    -- Take the module parameters that will be instantiated by @args@.
    let tel'' = telFromList $ take (size tel' - size etaTel) $ telToList tel'
    reportSDoc "tc.mod.apply" 15 $ vcat
      [ text "applying section" <+> prettyTCM m2
      , nest 2 $ text "args =" <+> sep (map prettyA args)
      , nest 2 $ text "ptel =" <+> escapeContext (size ptel) (prettyTCM ptel)
      , nest 2 $ text "tel  =" <+> prettyTCM tel
      , nest 2 $ text "tel' =" <+> prettyTCM tel'
      , nest 2 $ text "tel''=" <+> prettyTCM tel''
      , nest 2 $ text "eta  =" <+> escapeContext (size ptel) (addContext tel'' $ prettyTCM etaTel)
      ]
    -- Now, type check arguments.
    ts <- (noConstraints $ checkArguments_ DontExpandLast (getRange i) args tel') >>= \case
      (ts', etaTel') | (size etaTel == size etaTel')
                     , Just ts <- allApplyElims ts' -> return ts
      _ -> __IMPOSSIBLE__
    -- Perform the application of the module parameters.
    let aTel = tel' `apply` ts
    reportSDoc "tc.mod.apply" 15 $ vcat
      [ nest 2 $ text "aTel =" <+> prettyTCM aTel
      ]
    -- Andreas, 2014-04-06, Issue 1094:
    -- Add the section with well-formed telescope.
    addContext aTel $ do
      reportSDoc "tc.mod.apply" 80 $
        text "addSection" <+> prettyTCM m1 <+> (getContextTelescope >>= \ tel -> inTopContext (prettyTCM tel))
      addSection m1

    reportSDoc "tc.mod.apply" 20 $ vcat
      [ sep [ text "applySection", prettyTCM m1, text "=", prettyTCM m2, fsep $ map prettyTCM (vs ++ ts) ]
      , nest 2 $ pretty copyInfo
      ]
    args <- instantiateFull $ vs ++ ts
    let n = size aTel
    etaArgs <- inTopContext $ addContext aTel getContextArgs
    addContext' aTel $
      applySection m1 (ptel `abstract` aTel) m2 (raise n args ++ etaArgs) copyInfo

checkSectionApplication' i m1 (A.RecordModuleIFS x) copyInfo = do
  let name = mnameToQName x
  tel' <- lookupSection x
  vs   <- freeVarsToApply name
  let tel = tel' `apply` vs
      args = teleArgs tel

      telInst :: Telescope
      telInst = instFinal tel

      -- Locate last (rightmost) parameter and make it @Instance@.
      instFinal :: Telescope -> Telescope
      -- Telescopes do not have @NoAbs@.
      instFinal (ExtendTel _ NoAbs{}) = __IMPOSSIBLE__
      -- Found last parameter: switch it to @Instance@.
<<<<<<< HEAD
      instFinal (ExtendTel dom (Abs n EmptyTel)) =
                 ExtendTel do' (Abs n EmptyTel)
        where do' = setHiding Instance dom
      -- Otherwise, keep searchinf for last parameter:
=======
      instFinal (ExtendTel (Dom info t) (Abs n EmptyTel)) =
                 ExtendTel (Dom ifo' t) (Abs n EmptyTel)
        where ifo' = setHiding Instance info
      -- Otherwise, keep searching for last parameter:
>>>>>>> a0cf9974
      instFinal (ExtendTel arg (Abs n tel)) =
                 ExtendTel arg (Abs n (instFinal tel))
      -- Before instFinal is invoked, we have checked that the @tel@ is not empty.
      instFinal EmptyTel = __IMPOSSIBLE__

  reportSDoc "tc.mod.apply" 20 $ vcat
    [ sep [ text "applySection", prettyTCM name, text "{{...}}" ]
    , nest 2 $ text "x       =" <+> prettyTCM x
    , nest 2 $ text "name    =" <+> prettyTCM name
    , nest 2 $ text "tel     =" <+> prettyTCM tel
    , nest 2 $ text "telInst =" <+> prettyTCM telInst
    , nest 2 $ text "vs      =" <+> sep (map prettyTCM vs)
    -- , nest 2 $ text "args    =" <+> sep (map prettyTCM args)
    ]
  reportSDoc "tc.mod.apply" 60 $ vcat
    [ nest 2 $ text "vs      =" <+> text (show vs)
    -- , nest 2 $ text "args    =" <+> text (show args)
    ]
  when (tel == EmptyTel) $
    typeError $ GenericError $ show (qnameToConcrete name) ++ " is not a parameterised section"

  addContext' telInst $ do
    vs <- freeVarsToApply name
    reportSDoc "tc.mod.apply" 20 $ vcat
      [ nest 2 $ text "vs      =" <+> sep (map prettyTCM vs)
      , nest 2 $ text "args    =" <+> sep (map (parens . prettyTCM) args)
      ]
    reportSDoc "tc.mod.apply" 60 $ vcat
      [ nest 2 $ text "vs      =" <+> text (show vs)
      , nest 2 $ text "args    =" <+> text (show args)
      ]
    addSection m1
    applySection m1 telInst x (vs ++ args) copyInfo

-- | Type check an import declaration. Actually doesn't do anything, since all
--   the work is done when scope checking.
checkImport :: Info.ModuleInfo -> ModuleName -> TCM ()
checkImport i x = return ()

------------------------------------------------------------------------
-- * Debugging
------------------------------------------------------------------------

class ShowHead a where
  showHead :: a -> String

instance ShowHead A.Declaration where
  showHead d =
    case d of
      A.Axiom        {} -> "Axiom"
      A.Field        {} -> "Field"
      A.Primitive    {} -> "Primitive"
      A.Mutual       {} -> "Mutual"
      A.Section      {} -> "Section"
      A.Apply        {} -> "Apply"
      A.Import       {} -> "Import"
      A.Pragma       {} -> "Pragma"
      A.Open         {} -> "Open"
      A.FunDef       {} -> "FunDef"
      A.DataSig      {} -> "DataSig"
      A.DataDef      {} -> "DataDef"
      A.RecSig       {} -> "RecSig"
      A.RecDef       {} -> "RecDef"
      A.PatternSynDef{} -> "PatternSynDef"
      A.UnquoteDecl  {} -> "UnquoteDecl"
      A.ScopedDecl   {} -> "ScopedDecl"
      A.UnquoteDef   {} -> "UnquoteDef"

debugPrintDecl :: A.Declaration -> TCM ()
debugPrintDecl d = do
    verboseS "tc.decl" 45 $ do
      reportSLn "tc.decl" 45 $ "checking a " ++ showHead d
      case d of
        A.Section info mname tel ds -> do
          reportSLn "tc.decl" 45 $
            "section " ++ show mname ++ " has "
              ++ show (length tel) ++ " parameters and "
              ++ show (length ds) ++ " declarations"
          reportSDoc "tc.decl" 45 $ prettyA $ A.Section info mname tel []
          forM_ ds $ \ d -> do
            reportSDoc "tc.decl" 45 $ prettyA d
        _ -> return ()<|MERGE_RESOLUTION|>--- conflicted
+++ resolved
@@ -882,17 +882,10 @@
       -- Telescopes do not have @NoAbs@.
       instFinal (ExtendTel _ NoAbs{}) = __IMPOSSIBLE__
       -- Found last parameter: switch it to @Instance@.
-<<<<<<< HEAD
       instFinal (ExtendTel dom (Abs n EmptyTel)) =
                  ExtendTel do' (Abs n EmptyTel)
         where do' = setHiding Instance dom
       -- Otherwise, keep searchinf for last parameter:
-=======
-      instFinal (ExtendTel (Dom info t) (Abs n EmptyTel)) =
-                 ExtendTel (Dom ifo' t) (Abs n EmptyTel)
-        where ifo' = setHiding Instance info
-      -- Otherwise, keep searching for last parameter:
->>>>>>> a0cf9974
       instFinal (ExtendTel arg (Abs n tel)) =
                  ExtendTel arg (Abs n (instFinal tel))
       -- Before instFinal is invoked, we have checked that the @tel@ is not empty.
