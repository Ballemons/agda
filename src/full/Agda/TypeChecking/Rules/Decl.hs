{-# LANGUAGE CPP #-}
{-# LANGUAGE TupleSections #-}

#if __GLASGOW_HASKELL__ >= 710
{-# LANGUAGE FlexibleContexts #-}
#endif

module Agda.TypeChecking.Rules.Decl where

import Control.Monad
import Control.Monad.Reader
import Control.Monad.State (modify, gets)

import qualified Data.Foldable as Fold
import Data.Maybe
import Data.Map (Map)
import qualified Data.Set as Set
import Data.Set (Set)
import Data.Sequence ((|>))

import Agda.Compiler.HaskellTypes
import Agda.Compiler.UHC.Pragmas.Parse
import Agda.Interaction.Options
import Agda.Interaction.Highlighting.Generate

import qualified Agda.Syntax.Abstract as A
import Agda.Syntax.Internal as I
import qualified Agda.Syntax.Reflected as R
import qualified Agda.Syntax.Info as Info
import Agda.Syntax.Position
import Agda.Syntax.Common
import Agda.Syntax.Translation.InternalToAbstract
import Agda.Syntax.Translation.ReflectedToAbstract

import Agda.TypeChecking.Monad
import Agda.TypeChecking.Monad.Builtin
import qualified Agda.TypeChecking.Monad.Benchmark as Bench

import Agda.TypeChecking.Constraints
import Agda.TypeChecking.Conversion
import Agda.TypeChecking.Errors
import Agda.TypeChecking.Injectivity
import Agda.TypeChecking.Irrelevance
import Agda.TypeChecking.Positivity
import Agda.TypeChecking.Polarity
import Agda.TypeChecking.Pretty
import Agda.TypeChecking.Primitive
import Agda.TypeChecking.ProjectionLike
import Agda.TypeChecking.Quote
import Agda.TypeChecking.Unquote
import Agda.TypeChecking.Records
import Agda.TypeChecking.Reduce
import Agda.TypeChecking.Rewriting
import Agda.TypeChecking.SizedTypes.Solve
import Agda.TypeChecking.Substitute
import Agda.TypeChecking.Telescope
import Agda.TypeChecking.Unquote

import Agda.TypeChecking.Rules.Term
import Agda.TypeChecking.Rules.Data    ( checkDataDef )
import Agda.TypeChecking.Rules.Record  ( checkRecDef )
import Agda.TypeChecking.Rules.Def     ( checkFunDef, useTerPragma )
import Agda.TypeChecking.Rules.Builtin
import Agda.TypeChecking.Rules.Display ( checkDisplayPragma )

import Agda.Termination.TermCheck

import qualified Agda.Utils.HashMap as HMap
import Agda.Utils.Maybe
import Agda.Utils.Monad
import Agda.Utils.Pretty (prettyShow)
import Agda.Utils.Size

#include "undefined.h"
import Agda.Utils.Impossible

-- | Cached checkDecl
checkDeclCached :: A.Declaration -> TCM ()
checkDeclCached d@A.ScopedDecl{} = checkDecl d
checkDeclCached d@(A.Section minfo mname tbinds _) = do
  e <- readFromCachedLog
  reportSLn "cache.decl" 10 $ "checkDeclCached: " ++ show (isJust e)
  case e of
    Just (EnterSection minfo' mname' tbinds', _)
      | killRange minfo == killRange minfo' && mname == mname' && tbinds == tbinds' -> do
        return ()
    _ -> do
      cleanCachedLog
  writeToCurrentLog $ EnterSection minfo mname tbinds
  checkDecl d
  e' <- readFromCachedLog
  case e' of
    Just (LeaveSection mname', _) | mname == mname' -> do
      return ()
    _ -> do
      cleanCachedLog
  writeToCurrentLog $ LeaveSection mname

checkDeclCached d = do
    e <- readFromCachedLog

    let b = isJust e in b `seq` reportSLn "cache.decl" 10 $ "checkDeclCached: " ++ show b
    case e of
      (Just (Decl d',s)) | compareDecl d d' -> do
        restorePostScopeState s
        reportSLn "cache.decl" 50 $ "range: " ++ show (getRange d')
        printSyntaxInfo (getRange d')
      _ -> do
        cleanCachedLog
        checkDeclWrap d
    writeToCurrentLog $ Decl d
 where
   compareDecl A.Section{} A.Section{} = __IMPOSSIBLE__
   compareDecl A.ScopedDecl{} A.ScopedDecl{} = __IMPOSSIBLE__
   compareDecl x y = x == y
   -- changes to CS inside a RecDef or Mutual ought not happen,
   -- but they do happen, so we discard them.
   ignoreChanges m = do
     cs <- gets $ stLoadedFileCache . stPersistentState
     cleanCachedLog
     _ <- m
     modifyPersistentState $ \st -> st{stLoadedFileCache = cs}
   checkDeclWrap d@A.RecDef{} = ignoreChanges $ checkDecl d
   checkDeclWrap d@A.Mutual{} = ignoreChanges $ checkDecl d
   checkDeclWrap d            = checkDecl d

-- | Type check a sequence of declarations.
checkDecls :: [A.Declaration] -> TCM ()
checkDecls ds = do
  reportSLn "tc.decl" 45 $ "Checking " ++ show (length ds) ++ " declarations..."
  mapM_ checkDecl ds
  -- Andreas, 2011-05-30, unfreezing moved to Interaction/Imports
  -- whenM onTopLevel unfreezeMetas

-- | Type check a single declaration.

checkDecl :: A.Declaration -> TCM ()
checkDecl d = setCurrentRange d $ do
    reportSDoc "tc.decl" 10 $ text "checking declaration"
    debugPrintDecl d
    reportSDoc "tc.decl" 90 $ (text . show) d
    reportSDoc "tc.decl" 10 $ prettyA d  -- Might loop, see e.g. Issue 1597

    -- Issue 418 fix: freeze metas before checking an abstract thing
    when_ isAbstract freezeMetas

    let -- What kind of final checks/computations should be performed
        -- if we're not inside a mutual block?
        none        m = m >> return Nothing
        meta        m = m >> return (Just (return ()))
        mutual i ds m = m >>= return . Just . mutualChecks i d ds
        impossible  m = m >> return __IMPOSSIBLE__
                       -- We're definitely inside a mutual block.

    let mi = Info.MutualInfo TerminationCheck noRange

    finalChecks <- case d of
      A.Axiom{}                -> meta $ checkTypeSignature d
      A.Field{}                -> typeError FieldOutsideRecord
      A.Primitive i x e        -> meta $ checkPrimitive i x e
      A.Mutual i ds            -> mutual i ds $ checkMutual i ds
      A.Section i x tel ds     -> meta $ checkSection i x tel ds
      A.Apply i x modapp rd rm -> meta $ checkSectionApplication i x modapp rd rm
      A.Import i x             -> none $ checkImport i x
      A.Pragma i p             -> none $ checkPragma i p
      A.ScopedDecl scope ds    -> none $ setScope scope >> mapM_ checkDeclCached ds
      A.FunDef i x delayed cs  -> impossible $ check x i $ checkFunDef delayed i x cs
      A.DataDef i x ps cs      -> impossible $ check x i $ checkDataDef i x ps cs
      A.RecDef i x ind eta c ps tel cs -> mutual mi [d] $ check x i $ do
                                    checkRecDef i x ind eta c ps tel cs
                                    return (Set.singleton x)
      A.DataSig i x ps t       -> impossible $ checkSig i x ps t
      A.RecSig i x ps t        -> none $ checkSig i x ps t
                                  -- A record signature is always followed by a
                                  -- record definition. Metas should not be
                                  -- frozen until after the definition has been
                                  -- checked. NOTE: Metas are not frozen
                                  -- immediately after the last field. Perhaps
                                  -- they should be (unless we're in a mutual
                                  -- block).
      A.Open{}                 -> none $ return ()
      A.PatternSynDef{}        -> none $ return ()
                                  -- Open and PatternSynDef are just artifacts
                                  -- from the concrete syntax, retained for
                                  -- highlighting purposes.
      A.UnquoteDecl mi i x e   -> checkUnquoteDecl mi i x e
      A.UnquoteDef i x e       -> impossible $ checkUnquoteDef i x e

    whenNothingM (asks envMutualBlock) $ do

      -- Syntax highlighting.
      highlight_ d

      -- Post-typing checks.
      whenJust finalChecks $ \ theMutualChecks -> do
        solveSizeConstraints
        wakeupConstraints_   -- solve emptiness constraints
        _ <- freezeMetas
        theMutualChecks

    where
    unScope (A.ScopedDecl scope ds) = setScope scope >> unScope d
    unScope d = return d

    -- check record or data type signature
    checkSig i x ps t = checkTypeSignature $
      A.Axiom A.NoFunSig i defaultArgInfo x (A.Pi (Info.ExprRange (fuseRange ps t)) ps t)

    check x i m = do
      reportSDoc "tc.decl" 5 $ text "Checking" <+> prettyTCM x <> text "."
      reportSLn "tc.decl.abstract" 25 $ show (Info.defAbstract i)
      r <- abstract (Info.defAbstract i) m
      reportSDoc "tc.decl" 5 $ text "Checked" <+> prettyTCM x <> text "."
      return r

    isAbstract = fmap Info.defAbstract (A.getDefInfo d) == Just AbstractDef

    -- Concrete definitions cannot use information about abstract things.
    abstract ConcreteDef = inConcreteMode
    abstract AbstractDef = inAbstractMode

-- Some checks that should be run at the end of a mutual
-- block (or non-mutual record declaration). The set names
-- contains the names defined in the mutual block.
mutualChecks :: Info.MutualInfo -> A.Declaration -> [A.Declaration] -> Set QName -> TCM ()
mutualChecks i d ds names = do
  -- Andreas, 2014-04-11: instantiate metas in definition types
  mapM_ instantiateDefinitionType $ Set.toList names
  -- Andreas, 2013-02-27: check termination before injectivity,
  -- to avoid making the injectivity checker loop.
  checkTermination_        d
  checkPositivity_         names
  -- Andreas, 2015-03-26 Issue 1470:
  -- Restricting coinduction to recursive does not solve the
  -- actual problem, and prevents interesting sound applications
  -- of sized types.
  -- checkCoinductiveRecords  ds
  -- Andreas, 2012-09-11:  Injectivity check stores clauses
  -- whose 'Relevance' is affected by polarity computation,
  -- so do it here (again).
  -- Andreas, 2015-07-01:  In particular, 'UnusedArg's of local functions
  -- are only recognized after the polarity computation.
  -- See Issue 1366 for an example where injectivity of a local function
  -- is used to solve metas.  It fails if we do injectivity analysis
  -- before polarity only.
  checkInjectivity_        names
  checkProjectionLikeness_ names

type FinalChecks = Maybe (TCM ())

checkUnquoteDecl :: Info.MutualInfo -> Info.DefInfo -> QName -> A.Expr -> TCM FinalChecks
checkUnquoteDecl mi i x e = do
  reportSDoc "tc.unquote.decl" 20 $ text "Checking unquoteDecl" <+> prettyTCM x
  fundef <- primAgdaFunDef
  v      <- checkExpr e $ El (mkType 0) fundef
  reportSDoc "tc.unquote.decl" 20 $ text "unquoteDecl: Checked term"
  uv <- runUnquoteM $ unquote v
  case uv of
    Left err -> typeError $ UnquoteFailed err
    Right (R.FunDef a cs) -> do
      reportSDoc "tc.unquote.decl" 20 $
        vcat $ text "unquoteDecl: Unquoted term"
             : [ nest 2 $ text (show c) | c <- cs ]
      a <- toAbstract_ a
      reportSDoc "tc.unquote.decl" 10 $
        vcat [ text "unquoteDecl" <+> prettyTCM x <+> text "-->"
             , prettyTCM x <+> text ":" <+> prettyA a ]
      cs <- mapM (toAbstract_ . (QNamed x)) cs
      reportSDoc "tc.unquote.decl" 10 $ vcat $ map prettyA cs
      let ds = [ A.Axiom A.FunSig i defaultArgInfo x a   -- TODO other than defaultArg
               , A.FunDef i x NotDelayed cs ]
      xs <- checkMutual mi ds
      return $ Just $ mutualChecks mi (A.Mutual mi ds) ds xs
    Right R.DataDef         -> __IMPOSSIBLE__
    Right R.RecordDef       -> __IMPOSSIBLE__
    Right R.DataConstructor -> __IMPOSSIBLE__
    Right R.Axiom           -> __IMPOSSIBLE__
    Right R.Primitive       -> __IMPOSSIBLE__

checkUnquoteDef :: Info.DefInfo -> QName -> A.Expr -> TCM ()
checkUnquoteDef i x e = do
  reportSDoc "tc.unquote.def" 20 $ text "Checking unquoteDef" <+> prettyTCM x
  list   <- primList
  clause <- primAgdaClause
  v      <- checkExpr e $ El (mkType 0) $ list `apply` [defaultArg clause]
  reportSDoc "tc.unquote.def" 20 $ text "unquoteDef: Checked term"
  uv <- runUnquoteM $ unquote v :: TCM (Either UnquoteError [R.Clause])
  case uv of
    Left err -> typeError $ UnquoteFailed err
    Right cs -> do
      reportSDoc "tc.unquote.def" 20 $
        vcat $ text "unquoteDef: Unquoted term"
             : [ nest 2 $ text (show c) | c <- cs ]
      cs <- mapM (toAbstract_ . (QNamed x)) cs
      reportSDoc "tc.unquote.def" 10 $ vcat $ map prettyA cs
      checkFunDef NotDelayed i x cs

-- | Instantiate all metas in 'Definition' associated to 'QName'. --   Makes sense after freezing metas.
--   Some checks, like free variable analysis, are not in 'TCM', --   so they will be more precise (see issue 1099) after meta instantiation.
-- --   Precondition: name has been added to signature already.
instantiateDefinitionType :: QName -> TCM ()
instantiateDefinitionType q = do
  reportSLn "tc.decl.inst" 20 $ "instantiating type of " ++ show q
  sig <- getSignature
  let t = defType $ fromMaybe __IMPOSSIBLE__ $ lookupDefinition q sig
  t <- instantiateFull t
  modifySignature $ updateDefinition q $ \ def -> def { defType = t }

-- Andreas, 2014-04-11
-- UNUSED, costs a couple of sec on the std-lib
-- -- | Instantiate all metas in 'Definition' associated to 'QName'.
-- --   Makes sense after freezing metas.
-- --   Some checks, like free variable analysis, are not in 'TCM',
-- --   so they will be more precise (see issue 1099) after meta instantiation.
-- --
-- --   Precondition: name has been added to signature already.
-- instantiateDefinition :: QName -> TCM ()
-- instantiateDefinition q = do
--   reportSLn "tc.decl.inst" 20 $ "instantiating " ++ show q
--   sig <- getSignature
--   let def = fromMaybe __IMPOSSIBLE__ $ lookupDefinition q sig
--   def <- instantiateFull def
--   modifySignature $ updateDefinition q $ const def

-- | Highlight a declaration.
highlight_ :: A.Declaration -> TCM ()
highlight_ d = do
  let highlight d = generateAndPrintSyntaxInfo d Full
  Bench.billTo [Bench.Highlighting] $ case d of
    A.Axiom{}                -> highlight d
    A.Field{}                -> __IMPOSSIBLE__
    A.Primitive{}            -> highlight d
    A.Mutual{}               -> highlight d
    A.Apply{}                -> highlight d
    A.Import{}               -> highlight d
    A.Pragma{}               -> highlight d
    A.ScopedDecl{}           -> return ()
    A.FunDef{}               -> __IMPOSSIBLE__
    A.DataDef{}              -> __IMPOSSIBLE__
    A.DataSig{}              -> __IMPOSSIBLE__
    A.Open{}                 -> highlight d
    A.PatternSynDef{}        -> highlight d
    A.UnquoteDecl{}          -> highlight d
    A.UnquoteDef{}           -> highlight d
    A.Section i x tel _      -> highlight (A.Section i x tel [])
      -- Each block in the section has already been highlighted,
      -- all that remains is the module declaration.
    A.RecSig{}               -> highlight d
    A.RecDef i x ind eta c ps tel cs ->
      highlight (A.RecDef i x ind eta c [] tel (fields cs))
      -- The telescope and all record module declarations except
      -- for the fields have already been highlighted.
      where
      fields (A.ScopedDecl _ ds1 : ds2) = fields ds1 ++ fields ds2
      fields (d@A.Field{}        : ds)  = d : fields ds
      fields (_                  : ds)  = fields ds
      fields []                         = []

-- | Termination check a declaration.
checkTermination_ :: A.Declaration -> TCM ()
checkTermination_ d = Bench.billTo [Bench.Termination] $ do
  reportSLn "tc.decl" 20 $ "checkDecl: checking termination..."
  whenM (optTerminationCheck <$> pragmaOptions) $ do
    case d of
      -- Record module definitions should not be termination-checked twice.
      A.RecDef {} -> return ()
      _ -> disableDestructiveUpdate $ do
        termErrs <- termDecl d
        unless (null termErrs) $
          typeError $ TerminationCheckFailed termErrs

-- | Check a set of mutual names for positivity.
checkPositivity_ :: Set QName -> TCM ()
checkPositivity_ names = Bench.billTo [Bench.Positivity] $ do
  -- Positivity checking.
  reportSLn "tc.decl" 20 $ "checkDecl: checking positivity..."
  checkStrictlyPositive names

  -- Andreas, 2012-02-13: Polarity computation uses info from
  -- positivity check, so it needs happen after positivity
  -- check.
  mapM_ computePolarity $ Set.toList names

-- | Check that all coinductive records are actually recursive.
--   (Otherwise, one can implement invalid recursion schemes just like
--   for the old coinduction.)
checkCoinductiveRecords :: [A.Declaration] -> TCM ()
checkCoinductiveRecords ds = forM_ ds $ \ d -> case d of
  A.RecDef _ q (Just (Ranged r CoInductive)) _ _ _ _ _ -> setCurrentRange r $ do
    unlessM (isRecursiveRecord q) $ typeError $ GenericError $
      "Only recursive records can be coinductive"
  _ -> return ()

-- | Check a set of mutual names for constructor-headedness.
checkInjectivity_ :: Set QName -> TCM ()
checkInjectivity_ names = Bench.billTo [Bench.Injectivity] $ do
  reportSLn "tc.decl" 20 $ "checkDecl: checking injectivity..."
  -- Andreas, 2015-07-01, see Issue1366b:
  -- Injectivity check needs also to be run for abstract definitions.
  -- Fold.forM_ names $ \ q -> ignoreAbstractMode $ do -- NOT NECESSARY after all
  Fold.forM_ names $ \ q -> inConcreteOrAbstractMode q $ do
    -- For abstract q, we should be inAbstractMode,
    -- otherwise getConstInfo returns Axiom.
    --
    -- Andreas, 2015-07-01:
    -- Quite surprisingly, inAbstractMode does not allow us to look
    -- at a local definition (@where@ block) of an abstract definition.
    -- This is because the local definition is defined in a strict submodule.
    -- We can only see through abstract definitions in the current module
    -- or super modules inAbstractMode.
    -- I changed that in Monad.Signature.treatAbstractly', so we can see
    -- our own local definitions.
    def <- getConstInfo q
    case theDef def of
      d@Function{ funClauses = cs, funTerminates = term } -> do
        case term of
          Just True -> do
            inv <- checkInjectivity q cs
            modifySignature $ updateDefinition q $ const $
              def { theDef = d { funInv = inv }}
          _ -> reportSLn "tc.inj.check" 20 $
             show q ++ " is not verified as terminating, thus, not considered for injectivity"
      _ -> do
        abstr <- asks envAbstractMode
        reportSLn "tc.inj.check" 20 $
          "we are in " ++ show abstr ++ " and " ++
             show q ++ " is abstract or not a function, thus, not considered for injectivity"

-- | Check a set of mutual names for projection likeness.
--
--   Only a single, non-abstract function can be projection-like.
--   Making an abstract function projection-like would break the
--   invariant that the type of the principle argument of a projection-like
--   function is always inferable.

checkProjectionLikeness_ :: Set QName -> TCM ()
checkProjectionLikeness_ names = Bench.billTo [Bench.ProjectionLikeness] $ do
      -- Non-mutual definitions can be considered for
      -- projection likeness
      let ds = Set.toList names
      reportSLn "tc.proj.like" 20 $ "checkDecl: checking projection-likeness of " ++ show ds
      case ds of
        [d] -> do
          def <- getConstInfo d
          -- For abstract identifiers, getConstInfo returns Axiom.
          -- Thus, abstract definitions are not considered for projection-likeness.
          case theDef def of
            Function{} -> makeProjection (defName def)
            _          -> reportSLn "tc.proj.like" 25 $
              show d ++ " is abstract or not a function, thus, not considered for projection-likeness"
        _ -> reportSLn "tc.proj.like" 25 $
               "mutual definitions are not considered for projection-likeness"

-- | Type check an axiom.
checkAxiom :: A.Axiom -> Info.DefInfo -> A.ArgInfo -> QName -> A.Expr -> TCM ()
checkAxiom funSig i info0 x e = do
  -- Andreas, 2012-04-18  if we are in irrelevant context, axioms is irrelevant
  -- even if not declared as such (Issue 610).
  rel <- max (getRelevance info0) <$> asks envRelevance
  let info = setRelevance rel $ convColor info0
  -- rel <- ifM ((Irrelevant ==) <$> asks envRelevance) (return Irrelevant) (return rel0)
  t <- workOnTypes $ isType_ e
  reportSDoc "tc.decl.ax" 10 $ sep
    [ text $ "checked type signature"
    , nest 2 $ prettyTCM rel <> prettyTCM x <+> text ":" <+> prettyTCM t
    , nest 2 $ text "of sort " <+> prettyTCM (getSort t)
    ]

  -- check macro type if necessary
  when (Info.defMacro i == MacroDef) $ do
    (Def nTerm _) <- primAgdaTerm
    t' <- normalise t
    TelV tel _ <- telView t'
    tn <- getOutputTypeName t'

    case tn of
      OutputTypeName n | n == nTerm -> return ()
      _ -> typeError $ GenericError $ "Result type of a macro must be Term."
    unless (all (visible) (telToList tel)) $ do
      typeError $ GenericError $ "Hidden / instance arguments are not allowed in macros."

  -- Andreas, 2015-03-17 Issue 1428: Do not postulate sizes in parametrized
  -- modules!
  when (funSig == A.NoFunSig) $ do
    whenM ((== SizeUniv) <$> do reduce $ getSort t) $ do
      whenM ((> 0) <$> getContextSize) $ do
        typeError $ GenericError $ "We don't like postulated sizes in parametrized modules."
  -- Not safe. See Issue 330
  -- t <- addForcingAnnotations t
  addConstant x =<< do
    useTerPragma $ defaultDefn info x t $
      case funSig of
        A.FunSig   -> emptyFunction
        A.NoFunSig -> Axiom    -- NB: used also for data and record type sigs

  -- Add the definition to the instance table, if needed
  when (Info.defInstance i == InstanceDef) $ do
    addTypedInstance x t

  traceCall (IsType_ e) $ solveSizeConstraints  -- need Range for error message

  -- Andreas, 2011-05-31, that freezing below is probably wrong:
  -- when_ (Info.defAbstract i == AbstractDef) $ freezeMetas

-- | Type check a primitive function declaration.
checkPrimitive :: Info.DefInfo -> QName -> A.Expr -> TCM ()
checkPrimitive i x e =
    traceCall (CheckPrimitive (getRange i) (qnameName x) e) $ do  -- TODO!! (qnameName)
    (name, PrimImpl t' pf) <- lookupPrimitiveFunctionQ x
    -- Primitive functions on nats are BUILTIN not 'primitive'
    let builtinPrimitives =
          [ "primNatPlus", "primNatMinus" , "primNatTimes"
          , "primNatDivSucAux", "primNatModSucAux"
          , "primNatEquality", "primNatLess" ]
    when (elem name builtinPrimitives) $ typeError $ NoSuchPrimitiveFunction name
    t <- isType_ e
    noConstraints $ equalType t t'
    let s  = prettyShow $ qnameName x
    bindPrimitive s pf
    addConstant x $
      defaultDefn defaultArgInfo x t $
        Primitive (Info.defAbstract i) s [] Nothing

assertCurrentModule :: QName -> String -> TCM ()
assertCurrentModule x err =
  do def <- getConstInfo x
     m <- currentModule
     let m' = qnameModule $ defName def
     unless (m == m') $ typeError $ GenericError err

-- | Check a pragma.
checkPragma :: Range -> A.Pragma -> TCM ()
checkPragma r p =
    traceCall (CheckPragma r p) $ case p of
        A.BuiltinPragma x e -> bindBuiltin x e
        A.BuiltinNoDefPragma b x -> bindBuiltinNoDef b x
        A.RewritePragma q   -> addRewriteRule q
        A.CompiledDeclareDataPragma x hs -> do
          def <- getConstInfo x
          assertCurrentModule x $
              "COMPILED_DECLARE_DATA directives must appear in the same module " ++
              "as their corresponding datatype definition,"
          case theDef def of
            Datatype{} -> addHaskellType x hs
            Axiom{}    -> -- possible when the data type has only been declared yet
              addHaskellType x hs
            _          -> typeError $ GenericError
                          "COMPILED_DECLARE_DATA directive only works on data types"
        A.CompiledTypePragma x hs -> do
          def <- getConstInfo x
          case theDef def of
            Axiom{} -> addHaskellType x hs
            _       -> typeError $ GenericError
                        "COMPILED_TYPE directive only works on postulates"
        A.CompiledDataPragma x hs hcs -> do
          def <- getConstInfo x
          -- Check that the pragma appears in the same module
          -- as the datatype.
          assertCurrentModule x $
              "COMPILED_DATA directives must appear in the same module " ++
              "as their corresponding datatype definition,"
          let addCompiledData cs = do
                addHaskellType x hs
                let computeHaskellType c = do
                      def <- getConstInfo c
                      let Constructor{ conPars = np } = theDef def
                          underPars 0 a = haskellType a
                          underPars n a = do
                            a <- reduce a
                            case unEl a of
                              Pi a (NoAbs _ b) -> underPars (n - 1) b
                              Pi a b  -> underAbstraction a b $ \b -> hsForall <$> getHsVar 0 <*> underPars (n - 1) b
                              _       -> __IMPOSSIBLE__
                      ty <- underPars np $ defType def
                      reportSLn "tc.pragma.compile" 10 $ "Haskell type for " ++ show c ++ ": " ++ ty
                      return ty
                hts <- mapM computeHaskellType cs
                sequence_ $ zipWith3 addHaskellCode cs hts hcs
          case theDef def of
            Datatype{dataCons = cs}
              | length cs /= length hcs -> do
                  let n_forms_are = case length hcs of
                        1 -> "1 compiled form is"
                        n -> show n ++ " compiled forms are"
                      only | null hcs               = ""
                           | length hcs < length cs = "only "
                           | otherwise              = ""

                  err <- fsep $ [prettyTCM x] ++ pwords ("has " ++ show (length cs) ++
                                " constructors, but " ++ only ++ n_forms_are ++ " given [" ++ unwords hcs ++ "]")
                  typeError $ GenericError $ show err
              | otherwise -> addCompiledData cs
            Record{recConHead = ch}
              | length hcs == 1 -> addCompiledData [conName ch]
              | otherwise -> do
                  err <- fsep $ [prettyTCM x] ++ pwords ("has 1 constructor, but " ++
                                show (length hcs) ++ " Haskell constructors are given [" ++ unwords hcs ++ "]")
                  typeError $ GenericError $ show err
            _ -> typeError $ GenericError "COMPILED_DATA on non datatype"
        A.CompiledPragma x hs -> do
          def <- getConstInfo x
          case theDef def of
            Axiom{} -> do
              ty <- haskellType $ defType def
              reportSLn "tc.pragma.compile" 10 $ "Haskell type for " ++ show x ++ ": " ++ ty
              addHaskellCode x ty hs
            _   -> typeError $ GenericError "COMPILED directive only works on postulates"
        A.CompiledExportPragma x hs -> do
          def <- getConstInfo x
          let correct = case theDef def of
                            -- Axiom{} -> do
                            --   ty <- haskellType $ defType def
                            --   reportSLn "tc.pragma.compile" 10 $ "Haskell type for " ++ show x ++ ": " ++ ty
                            --   addHaskellCode x ty hs
                            Function{} -> True
                            Constructor{} -> False
                            _   -> False
          if not correct
            then typeError $ GenericError "COMPILED_EXPORT directive only works on functions"
            else do
              ty <- haskellType $ defType def
              addHaskellExport x ty hs
        A.CompiledEpicPragma x ep -> do
          def <- getConstInfo x
          case theDef def of
            Axiom{} -> do
              --ty <- haskellType $ defType def
              --reportSLn "tc.pragma.compile" 10 $ "Haskell type for " ++ show x ++ ": " ++ ty
              addEpicCode x ep
            _   -> typeError $ GenericError "COMPILED_EPIC directive only works on postulates"
        A.CompiledJSPragma x ep ->
          addJSCode x ep
        A.CompiledUHCPragma x cr -> do
          def <- getConstInfo x
          case theDef def of
            Axiom{} -> case parseCoreExpr cr of
                    Left msg -> typeError $ GenericError $ "Could not parse COMPILED_UHC pragma: " ++ msg
                    Right cr -> addCoreCode x cr
            _ -> typeError $ GenericError "COMPILED_UHC directive only works on postulates" -- only allow postulates for the time being
        A.CompiledDataUHCPragma x crd crcs -> do
          -- TODO mostly copy-paste from the CompiledDataPragma, should be refactored into a seperate function
          def <- getConstInfo x
          -- Check that the pragma appears in the same module
          -- as the datatype.
          m <- currentModule
          let m' = qnameModule $ defName def
          unless (m == m') $ typeError $ GenericError $
              "COMPILED_DATA_UHC directives must appear in the same module " ++
              "as their corresponding datatype definition,"
          case theDef def of
            Datatype{dataCons = cs}
              | length cs /= length crcs -> do
                  let n_forms_are = case length crcs of
                        1 -> "1 compiled form is"
                        n -> show n ++ " compiled forms are"
                      only | null crcs               = ""
                           | length crcs < length cs = "only "
                           | otherwise               = ""

                  err <- fsep $ [prettyTCM x] ++ pwords ("has " ++ show (length cs) ++
                                " constructors, but " ++ only ++ n_forms_are ++ " given [" ++ unwords crcs ++ "]")
                  typeError $ GenericError $ show err
              | otherwise -> do
                -- Remark: core pragmas are not type-checked
                dt' <- parseCoreData crd
                cons' <- parseCoreConstrs dt' crcs
                addCoreType x dt'
                sequence_ $ zipWith addCoreConstr cs cons'
            _ -> typeError $ GenericError "COMPILED_DATA_UHC on non datatype"
        A.NoSmashingPragma x -> do
          def <- getConstInfo x
          case theDef def of
            Function{} -> markNoSmashing x
            _          -> typeError $ GenericError "NO_SMASHING directive only works on functions"
        A.StaticPragma x -> do
          def <- getConstInfo x
          case theDef def of
            Function{} -> markStatic x
            _          -> typeError $ GenericError "STATIC directive only works on functions"
        A.OptionsPragma{} -> typeError $ GenericError $ "OPTIONS pragma only allowed at beginning of file, before top module declaration"
<<<<<<< HEAD
        A.EtaPragma r -> etaPragmas True r
        A.NoEtaPragma r -> etaPragmas False r
        A.DisplayPragma f ps e -> checkDisplayPragma f ps e
  where
    etaPragmas b r = do
          let name = if b then "ETA" else "NO_ETA"
          whenNothingM (isRecord r) $
            typeError $ GenericError $ name ++ " pragma is only applicable to records"
          modifySignature $ updateDefinition r $ updateTheDef $ setEta
          where
            setEta d = case d of
              Record{} -> d { recEtaEquality = b }
              _        -> __IMPOSSIBLE__
=======
        A.DisplayPragma f ps e -> checkDisplayPragma f ps e
>>>>>>> 8c1f3577

-- | Type check a bunch of mutual inductive recursive definitions.
--
-- All definitions which have so far been assigned to the given mutual
-- block are returned.
checkMutual :: Info.MutualInfo -> [A.Declaration] -> TCM (Set QName)
checkMutual i ds = inMutualBlock $ do

  verboseS "tc.decl.mutual" 20 $ do
    blockId <- currentOrFreshMutualBlock
    reportSDoc "tc.decl.mutual" 20 $ vcat $
      (text "Checking mutual block" <+> text (show blockId) <> text ":") :
      map (nest 2 . prettyA) ds

  local (\e -> e { envTerminationCheck = () <$ Info.mutualTermCheck i }) $
    mapM_ checkDecl ds

  lookupMutualBlock =<< currentOrFreshMutualBlock

-- | Type check the type signature of an inductive or recursive definition.
checkTypeSignature :: A.TypeSignature -> TCM ()
checkTypeSignature (A.ScopedDecl scope ds) = do
  setScope scope
  mapM_ checkTypeSignature ds
checkTypeSignature (A.Axiom funSig i info x e) =
    case Info.defAccess i of
        PublicAccess  -> inConcreteMode $ checkAxiom funSig i info x e
        PrivateAccess -> inAbstractMode $ checkAxiom funSig i info x e
        OnlyQualified -> __IMPOSSIBLE__
checkTypeSignature _ = __IMPOSSIBLE__   -- type signatures are always axioms

-- | Type check a module.
checkSection :: Info.ModuleInfo -> ModuleName -> A.Telescope -> [A.Declaration] -> TCM ()
checkSection i x tel ds =
  checkTelescope tel $ \ tel' -> do
    addSection x (size tel')
    verboseS "tc.mod.check" 10 $ do
      dx   <- prettyTCM x
      dtel <- mapM prettyAs tel
      dtel' <- prettyTCM =<< lookupSection x
      reportSLn "tc.mod.check" 10 $ "checking section " ++ show dx ++ " " ++ show dtel
      reportSLn "tc.mod.check" 10 $ "    actual tele: " ++ show dtel'
    withCurrentModule x $ mapM_ checkDeclCached ds

-- | Helper for 'checkSectionApplication'.
--
--   Matches the arguments of the module application with the
--   module parameters.
--
--   Returns the remaining module parameters as an open telescope.
--   Warning: the returned telescope is /not/ the final result,
--   an actual instantiation of the parameters does not occur.
checkModuleArity
  :: ModuleName           -- ^ Name of applied module.
  -> Telescope            -- ^ The module parameters.
  -> [I.NamedArg A.Expr]  -- ^ The arguments this module is applied to.
  -> TCM Telescope        -- ^ The remaining module parameters (has free de Bruijn indices!).
checkModuleArity m tel args = check tel args
  where
    bad = typeError $ ModuleArityMismatch m tel args

    check tel []             = return tel
    check EmptyTel (_:_)     = bad
    check (ExtendTel (Dom info _) btel) args0@(Arg info' (Named rname _) : args) =
      let name = fmap rangedThing rname
          y    = absName btel
          tel  = absBody btel in
      case (argInfoHiding info, argInfoHiding info', name) of
        (Instance, NotHidden, _) -> check tel args0
        (Instance, Hidden, _)    -> check tel args0
        (Instance, Instance, Nothing) -> check tel args
        (Instance, Instance, Just x)
          | x == y                -> check tel args
          | otherwise             -> check tel args0
        (Hidden, NotHidden, _)    -> check tel args0
        (Hidden, Instance, _)     -> check tel args0
        (Hidden, Hidden, Nothing) -> check tel args
        (Hidden, Hidden, Just x)
          | x == y                -> check tel args
          | otherwise             -> check tel args0
        (NotHidden, NotHidden, _) -> check tel args
        (NotHidden, Hidden, _)    -> bad
        (NotHidden, Instance, _)    -> bad

-- | Check an application of a section (top-level function, includes @'traceCall'@).
checkSectionApplication
  :: Info.ModuleInfo
  -> ModuleName          -- ^ Name @m1@ of module defined by the module macro.
  -> A.ModuleApplication -- ^ The module macro @λ tel → m2 args@.
  -> A.Ren QName         -- ^ Imported names (given as renaming).
  -> A.Ren ModuleName    -- ^ Imported modules (given as renaming).
  -> TCM ()
checkSectionApplication i m1 modapp rd rm =
  traceCall (CheckSectionApplication (getRange i) m1 modapp) $
  checkSectionApplication' i m1 modapp rd rm

-- | Check an application of a section.
checkSectionApplication'
  :: Info.ModuleInfo
  -> ModuleName          -- ^ Name @m1@ of module defined by the module macro.
  -> A.ModuleApplication -- ^ The module macro @λ tel → m2 args@.
  -> A.Ren QName         -- ^ Imported names (given as renaming).
  -> A.Ren ModuleName    -- ^ Imported modules (given as renaming).
  -> TCM ()
checkSectionApplication' i m1 (A.SectionApp ptel m2 args) rd rm = do
  -- Module applications can appear in lets, in which case we treat
  -- lambda-bound variables as additional parameters to the module.
  extraParams <- do
    mfv <- getModuleFreeVars =<< currentModule
    fv  <- size <$> getContextTelescope
    return (fv - mfv)
  when (extraParams > 0) $ reportSLn "tc.mod.apply" 30 $ "Extra parameters to " ++ show m1 ++ ": " ++ show extraParams
  -- Type-check the LHS (ptel) of the module macro.
  checkTelescope ptel $ \ ptel -> do
    -- We are now in the context @ptel@.
    -- Get the correct parameter telescope of @m2@.
    tel <- lookupSection m2
    vs  <- freeVarsToApply $ mnameToQName m2
    let tel'  = apply tel vs
        args' = convColor args
    -- Compute the remaining parameter telescope after stripping of
    -- the initial parameters that are determined by the @args@.
    -- Warning: @etaTel@ is not well-formed in @ptel@, since
    -- the actual application has not happened.
    etaTel <- checkModuleArity m2 tel' args'
    -- Take the module parameters that will be instantiated by @args@.
    let tel'' = telFromList $ take (size tel' - size etaTel) $ telToList tel'
    reportSDoc "tc.mod.apply" 15 $ vcat
      [ text "applying section" <+> prettyTCM m2
      , nest 2 $ text "args =" <+> sep (map prettyA args)
      , nest 2 $ text "ptel =" <+> escapeContext (size ptel) (prettyTCM ptel)
      , nest 2 $ text "tel  =" <+> prettyTCM tel
      , nest 2 $ text "tel' =" <+> prettyTCM tel'
      , nest 2 $ text "tel''=" <+> prettyTCM tel''
      , nest 2 $ text "eta  =" <+> escapeContext (size ptel) (addContext tel'' $ prettyTCM etaTel)
      ]
    -- Now, type check arguments.
    ts <- noConstraints $ checkArguments_ DontExpandLast (getRange i) args' tel''
    -- Perform the application of the module parameters.
    let aTel = tel' `apply` ts
    reportSDoc "tc.mod.apply" 15 $ vcat
      [ nest 2 $ text "aTel =" <+> prettyTCM aTel
      ]
    -- Andreas, 2014-04-06, Issue 1094:
    -- Add the section with well-formed telescope.
    addCtxTel aTel $ addSection m1 (size ptel + size aTel + extraParams)

    reportSDoc "tc.mod.apply" 20 $ vcat
      [ sep [ text "applySection", prettyTCM m1, text "=", prettyTCM m2, fsep $ map prettyTCM (vs ++ ts) ]
      , nest 2 $ text "  defs:" <+> text (show rd)
      , nest 2 $ text "  mods:" <+> text (show rm)
      ]
    args <- instantiateFull $ vs ++ ts
    applySection m1 ptel m2 args rd rm

checkSectionApplication' i m1 (A.RecordModuleIFS x) rd rm = do
  let name = mnameToQName x
  tel' <- lookupSection x
  vs   <- freeVarsToApply name
  let tel = tel' `apply` vs
      args = teleArgs tel

      telInst :: Telescope
      telInst = instFinal tel

      -- Locate last (rightmost) parameter and make it @Instance@.
      instFinal :: Telescope -> Telescope
      -- Telescopes do not have @NoAbs@.
      instFinal (ExtendTel _ NoAbs{}) = __IMPOSSIBLE__
      -- Found last parameter: switch it to @Instance@.
      instFinal (ExtendTel (Dom info t) (Abs n EmptyTel)) =
                 ExtendTel (Dom ifo' t) (Abs n EmptyTel)
        where ifo' = setHiding Instance info
      -- Otherwise, keep searchinf for last parameter:
      instFinal (ExtendTel arg (Abs n tel)) =
                 ExtendTel arg (Abs n (instFinal tel))
      -- Before instFinal is invoked, we have checked that the @tel@ is not empty.
      instFinal EmptyTel = __IMPOSSIBLE__

  reportSDoc "tc.mod.apply" 20 $ vcat
    [ sep [ text "applySection", prettyTCM name, text "{{...}}" ]
    , nest 2 $ text "x       =" <+> prettyTCM x
    , nest 2 $ text "name    =" <+> prettyTCM name
    , nest 2 $ text "tel     =" <+> prettyTCM tel
    , nest 2 $ text "telInst =" <+> prettyTCM telInst
    , nest 2 $ text "vs      =" <+> sep (map prettyTCM vs)
    -- , nest 2 $ text "args    =" <+> sep (map prettyTCM args)
    ]
  reportSDoc "tc.mod.apply" 60 $ vcat
    [ nest 2 $ text "vs      =" <+> text (show vs)
    -- , nest 2 $ text "args    =" <+> text (show args)
    ]
  when (tel == EmptyTel) $
    typeError $ GenericError $ show (qnameToConcrete name) ++ " is not a parameterised section"

  addCtxTel telInst $ do
    vs <- freeVarsToApply name
    reportSDoc "tc.mod.apply" 20 $ vcat
      [ nest 2 $ text "vs      =" <+> sep (map prettyTCM vs)
      , nest 2 $ text "args    =" <+> sep (map (parens . prettyTCM) args)
      ]
    reportSDoc "tc.mod.apply" 60 $ vcat
      [ nest 2 $ text "vs      =" <+> text (show vs)
      , nest 2 $ text "args    =" <+> text (show args)
      ]
    applySection m1 telInst x (vs ++ args) rd rm

-- | Type check an import declaration. Actually doesn't do anything, since all
--   the work is done when scope checking.
checkImport :: Info.ModuleInfo -> ModuleName -> TCM ()
checkImport i x = return ()

------------------------------------------------------------------------
-- * Debugging
------------------------------------------------------------------------

class ShowHead a where
  showHead :: a -> String

instance ShowHead A.Declaration where
  showHead d =
    case d of
      A.Axiom        {} -> "Axiom"
      A.Field        {} -> "Field"
      A.Primitive    {} -> "Primitive"
      A.Mutual       {} -> "Mutual"
      A.Section      {} -> "Section"
      A.Apply        {} -> "Apply"
      A.Import       {} -> "Import"
      A.Pragma       {} -> "Pragma"
      A.Open         {} -> "Open"
      A.FunDef       {} -> "FunDef"
      A.DataSig      {} -> "DataSig"
      A.DataDef      {} -> "DataDef"
      A.RecSig       {} -> "RecSig"
      A.RecDef       {} -> "RecDef"
      A.PatternSynDef{} -> "PatternSynDef"
      A.UnquoteDecl  {} -> "UnquoteDecl"
      A.ScopedDecl   {} -> "ScopedDecl"
      A.UnquoteDef   {} -> "UnquoteDef"

debugPrintDecl :: A.Declaration -> TCM ()
debugPrintDecl d = do
    verboseS "tc.decl" 45 $ do
      reportSLn "tc.decl" 45 $ "checking a " ++ showHead d
      case d of
        A.Section info mname tel ds -> do
          reportSLn "tc.decl" 45 $
            "section " ++ show mname ++ " has "
              ++ show (length tel) ++ " parameters and "
              ++ show (length ds) ++ " declarations"
          reportSDoc "tc.decl" 45 $ prettyA $ A.Section info mname tel []
          forM_ ds $ \ d -> do
            reportSDoc "tc.decl" 45 $ prettyA d
        _ -> return ()<|MERGE_RESOLUTION|>--- conflicted
+++ resolved
@@ -678,23 +678,7 @@
             Function{} -> markStatic x
             _          -> typeError $ GenericError "STATIC directive only works on functions"
         A.OptionsPragma{} -> typeError $ GenericError $ "OPTIONS pragma only allowed at beginning of file, before top module declaration"
-<<<<<<< HEAD
-        A.EtaPragma r -> etaPragmas True r
-        A.NoEtaPragma r -> etaPragmas False r
         A.DisplayPragma f ps e -> checkDisplayPragma f ps e
-  where
-    etaPragmas b r = do
-          let name = if b then "ETA" else "NO_ETA"
-          whenNothingM (isRecord r) $
-            typeError $ GenericError $ name ++ " pragma is only applicable to records"
-          modifySignature $ updateDefinition r $ updateTheDef $ setEta
-          where
-            setEta d = case d of
-              Record{} -> d { recEtaEquality = b }
-              _        -> __IMPOSSIBLE__
-=======
-        A.DisplayPragma f ps e -> checkDisplayPragma f ps e
->>>>>>> 8c1f3577
 
 -- | Type check a bunch of mutual inductive recursive definitions.
 --
