{-# LANGUAGE CPP                      #-}
{-# LANGUAGE NondecreasingIndentation #-}

module Agda.TypeChecking.Rules.Def where

import Prelude hiding (mapM)
import Control.Arrow ((***),first,second)
import Control.Applicative
import Control.Monad.State hiding (forM, mapM)
import Control.Monad.Reader hiding (forM, mapM)

import Data.Function
import qualified Data.List as List
import Data.Maybe
import Data.Traversable
import qualified Data.Set as Set

import Agda.Syntax.Common
import qualified Agda.Syntax.Concrete as C
import Agda.Syntax.Concrete (exprFieldA)
import Agda.Syntax.Position
import Agda.Syntax.Abstract.Pattern ( containsAbsurdPattern )
import qualified Agda.Syntax.Abstract as A
import qualified Agda.Syntax.Abstract.Views as A
import Agda.Syntax.Internal as I
import Agda.Syntax.Internal.Pattern as I
import qualified Agda.Syntax.Info as Info
import Agda.Syntax.Fixity
import Agda.Syntax.Translation.InternalToAbstract
import Agda.Syntax.Info

import Agda.TypeChecking.Monad
import Agda.TypeChecking.Monad.Builtin
import qualified Agda.TypeChecking.Monad.Benchmark as Bench

import Agda.TypeChecking.Constraints
import Agda.TypeChecking.Conversion
import Agda.TypeChecking.MetaVars
import Agda.TypeChecking.Reduce
import Agda.TypeChecking.Patterns.Abstract (expandPatternSynonyms)
import Agda.TypeChecking.Pretty
import Agda.TypeChecking.Substitute
import Agda.TypeChecking.Free
import Agda.TypeChecking.CheckInternal (checkType, inferSort)
import Agda.TypeChecking.With
import Agda.TypeChecking.Telescope
import Agda.TypeChecking.Injectivity
import Agda.TypeChecking.Irrelevance
import Agda.TypeChecking.SizedTypes.Solve
import Agda.TypeChecking.RecordPatterns
import Agda.TypeChecking.Records
import Agda.TypeChecking.CompiledClause (CompiledClauses'(..))
import Agda.TypeChecking.CompiledClause.Compile
import Agda.TypeChecking.Primitive hiding (Nat)

import Agda.TypeChecking.Rules.Term                ( checkExpr, inferExpr, inferExprForWith, checkDontExpandLast, checkTelescope )
import Agda.TypeChecking.Rules.LHS                 ( checkLeftHandSide, LHSResult(..), bindAsPatterns )
import Agda.TypeChecking.Rules.LHS.Problem         ( AsBinding(..) )
import {-# SOURCE #-} Agda.TypeChecking.Rules.Decl ( checkDecls )

import Agda.Utils.Except ( MonadError(catchError, throwError) )
import Agda.Utils.Functor
import Agda.Utils.Lens
import Agda.Utils.List
import Agda.Utils.Maybe ( whenNothing )
import Agda.Utils.Monad
import Agda.Utils.Permutation
import Agda.Utils.Pretty ( prettyShow )
import qualified Agda.Utils.Pretty as P
import Agda.Utils.Size

#include "undefined.h"
import Agda.Utils.Impossible

---------------------------------------------------------------------------
-- * Definitions by pattern matching
---------------------------------------------------------------------------

checkFunDef :: Delayed -> Info.DefInfo -> QName -> [A.Clause] -> TCM ()
checkFunDef delayed i name cs = do
        -- Get the type and relevance of the function
        t    <- typeOfConst name
        info  <- flip setRelevance defaultArgInfo <$> relOfConst name
        case isAlias cs t of
          Just (e, mc, x) ->
            traceCall (CheckFunDef (getRange i) (qnameName name) cs) $ do
              -- Andreas, 2012-11-22: if the alias is in an abstract block
              -- it has been frozen.  We unfreeze it to enable type inference.
              -- See issue 729.
              whenM (isFrozen x) $ unfreezeMeta x
              checkAlias t info delayed i name e mc
          _ -> checkFunDef' t info delayed Nothing Nothing i name cs

        -- If it's a macro check that it ends in Term → TC ⊤
        ismacro <- isMacro . theDef <$> getConstInfo name
        when (ismacro || Info.defMacro i == MacroDef) $ checkMacroType t

checkMacroType :: Type -> TCM ()
checkMacroType t = do
  t' <- normalise t
  TelV tel tr <- telView t'

  let telList = telToList tel
      resType = abstract (telFromList (drop (length telList - 1) telList)) tr
  expectedType <- el primAgdaTerm --> el (primAgdaTCM <#> primLevelZero <@> primUnit)
  equalType resType expectedType
    `catchError` \ _ -> typeError . GenericDocError =<< sep [ text "Result type of a macro must be"
                                                            , nest 2 $ prettyTCM expectedType ]

-- | A single clause without arguments and without type signature is an alias.
isAlias :: [A.Clause] -> Type -> Maybe (A.Expr, Maybe C.Expr, MetaId)
isAlias cs t =
        case trivialClause cs of
          -- if we have just one clause without pattern matching and
          -- without a type signature, then infer, to allow
          -- "aliases" for things starting with hidden abstractions
          Just (e, mc) | Just x <- isMeta (ignoreSharing $ unEl t) -> Just (e, mc, x)
          _ -> Nothing
  where
    isMeta (MetaV x _) = Just x
    isMeta _           = Nothing
    trivialClause [A.Clause (A.LHS i (A.LHSHead f []) []) _ _ (A.RHS e mc) [] _] = Just (e, mc)
    trivialClause _ = Nothing

-- | Check a trivial definition of the form @f = e@
checkAlias :: Type -> ArgInfo -> Delayed -> Info.DefInfo -> QName -> A.Expr -> Maybe C.Expr -> TCM ()
checkAlias t' ai delayed i name e mc = atClause name 0 (A.RHS e mc) $ do
  reportSDoc "tc.def.alias" 10 $ text "checkAlias" <+> vcat
    [ text (prettyShow name) <+> colon  <+> prettyTCM t'
    , text (prettyShow name) <+> equals <+> prettyTCM e
    ]

{-
  -- Infer the type of the rhs
  (v, t) <- applyRelevanceToContext (argInfoRelevance ai) $
                                    inferOrCheck e (Just t')
  -- v <- coerce v t t'
-}

  -- Infer the type of the rhs
  v <- applyRelevanceToContext (getRelevance ai) $ checkDontExpandLast e t'
  let t = t'

  reportSDoc "tc.def.alias" 20 $ text "checkAlias: finished checking"

  solveSizeConstraints DontDefaultToInfty

  v <- instantiateFull v  -- if we omit this, we loop (stdlib: Relation.Binary.Sum)
    -- or the termination checker might stumble over levels in sorts
    -- that cannot be converted to expressions without the level built-ins
    -- (test/succeed/Issue655.agda)

  -- compute body modification for irrelevant definitions, see issue 610
  let bodyMod = case getRelevance ai of
        Irrelevant -> dontCare
        _          -> id

  -- Add the definition
  addConstant name $ defaultDefn ai name t
                   $ set funMacro (Info.defMacro i == MacroDef) $
                     emptyFunction
                      { funClauses = [ Clause  -- trivial clause @name = v@
                          { clauseLHSRange  = getRange i
                          , clauseFullRange = getRange i
                          , clauseTel       = EmptyTel
                          , namedClausePats = []
                          , clauseBody      = Just $ bodyMod v
                          , clauseType      = Just $ Arg ai t
                          , clauseCatchall  = False
                          } ]
                      , funCompiled = Just $ Done [] $ bodyMod v
                      , funDelayed  = delayed
                      , funAbstr    = Info.defAbstract i
                      }

  -- Andreas, 2017-01-01, issue #2372:
  -- Add the definition to the instance table, if needed, to update its type.
  when (Info.defInstance i == InstanceDef) $ do
    addTypedInstance name t

  reportSDoc "tc.def.alias" 20 $ text "checkAlias: leaving"


-- | Type check a definition by pattern matching.
checkFunDef' :: Type             -- ^ the type we expect the function to have
             -> ArgInfo        -- ^ is it irrelevant (for instance)
             -> Delayed          -- ^ are the clauses delayed (not unfolded willy-nilly)
             -> Maybe ExtLamInfo -- ^ does the definition come from an extended lambda
                                 --   (if so, we need to know some stuff about lambda-lifted args)
             -> Maybe QName      -- ^ is it a with function (if so, what's the name of the parent function)
             -> Info.DefInfo     -- ^ range info
             -> QName            -- ^ the name of the function
             -> [A.Clause]       -- ^ the clauses to check
             -> TCM ()
checkFunDef' t ai delayed extlam with i name cs =
  checkFunDefS t ai delayed extlam with i name Nothing cs

-- | Type check a definition by pattern matching.
checkFunDefS :: Type             -- ^ the type we expect the function to have
             -> ArgInfo        -- ^ is it irrelevant (for instance)
             -> Delayed          -- ^ are the clauses delayed (not unfolded willy-nilly)
             -> Maybe ExtLamInfo -- ^ does the definition come from an extended lambda
                                 --   (if so, we need to know some stuff about lambda-lifted args)
             -> Maybe QName      -- ^ is it a with function (if so, what's the name of the parent function)
             -> Info.DefInfo     -- ^ range info
             -> QName            -- ^ the name of the function
             -> Maybe Substitution -- ^ substitution (from with abstraction) that needs to be applied to module parameters
             -> [A.Clause]       -- ^ the clauses to check
             -> TCM ()
checkFunDefS t ai delayed extlam with i name withSub cs = do

    traceCall (CheckFunDef (getRange i) (qnameName name) cs) $ do   -- TODO!! (qnameName)
        reportSDoc "tc.def.fun" 10 $
          sep [ text "checking body of" <+> prettyTCM name
              , nest 2 $ text ":" <+> prettyTCM t
              , nest 2 $ text "full type:" <+> (prettyTCM . defType =<< getConstInfo name)
              ]

        reportSDoc "tc.def.fun" 70 $
          sep $ [ text "clauses:" ] ++ map (nest 2 . text . show . A.deepUnscope) cs

        cs <- return $ map A.lhsToSpine cs

        reportSDoc "tc.def.fun" 70 $
          sep $ [ text "spine clauses:" ] ++ map (nest 2 . text . show . A.deepUnscope) cs

        -- Ensure that all clauses have the same number of trailing hidden patterns
        -- This is necessary since trailing implicits are no longer eagerly inserted.
        -- Andreas, 2013-10-13
        -- Since we have flexible function arity, it is no longer necessary
        -- to patch clauses to same arity
        -- cs <- trailingImplicits t cs

        canBeSystem <- do
          let pss = map (A.spLhsPats . A.clauseLHS) cs
          return $! null [ () | ps <- pss, A.ConP{} <- map (namedThing . unArg) ps]

        -- Check the clauses
        cs <- traceCall NoHighlighting $ do -- To avoid flicker.
          forM (zip cs [0..]) $ \ (c, clauseNo) -> do
            atClause name clauseNo (A.clauseRHS c) $ do
              (c,b) <- applyRelevanceToContext (argInfoRelevance ai) $ do
                checkClause t withSub c
              -- Andreas, 2013-11-23 do not solve size constraints here yet
              -- in case we are checking the body of an extended lambda.
              -- 2014-04-24: The size solver requires each clause to be
              -- checked individually, since otherwise we get constraints
              -- in typing contexts which are not prefixes of each other.
              whenNothing extlam $ solveSizeConstraints DontDefaultToInfty
              -- Andreas, 2013-10-27 add clause as soon it is type-checked
              -- TODO: instantiateFull?
              inTopContext $ addClauses name [c]
              return (c,b)

        (cs,isOneIxs) <- return $ (second (List.nub . concat) . unzip) cs

        let isSystem = not . null $ isOneIxs
        when isSystem $ unless canBeSystem $
          typeError $ GenericError "no actual pattern matching in systems!"


        reportSDoc "tc.def.fun" 70 $ inTopContext $ do
          sep $ [ text "checked clauses:" ] ++ map (nest 2 . text . show) cs

        -- After checking, remove the clauses again.
        -- (Otherwise, @checkInjectivity@ loops for issue 801).
        modifyFunClauses name (const [])

        reportSDoc "tc.cc" 25 $ inTopContext $ do
          sep [ text "clauses before injectivity test"
              , nest 2 $ prettyTCM $ map (QNamed name) cs  -- broken, reify (QNamed n cl) expect cl to live at top level
              ]
        reportSDoc "tc.cc" 60 $ inTopContext $ do
          sep [ text "raw clauses: "
              , nest 2 $ sep $ map (text . show . QNamed name) cs
              ]


        -- Systems have their own coverage and "coherence" check, we
        -- also add an absurd clause for the cases not needed.
        (cs,sys) <- if not isSystem then return (cs, Nothing) else do
                 fullType <- flip abstract t <$> getContextTelescope
                 sys <- inTopContext $ checkSystemCoverage name isOneIxs fullType cs
                 tel <- getContextTelescope
                 let c = Clause
                       { clauseFullRange = noRange
                       , clauseLHSRange  = noRange
                       , clauseTel = tel
                       , namedClausePats = teleNamedArgs tel
                       , clauseBody = Nothing
                       , clauseType = Just (defaultArg t)
                       , clauseCatchall = False
                       }
                 return (cs ++ [c], Just sys)

        -- Annotate the clauses with which arguments are actually used.
        cs <- instantiateFull {- =<< mapM rebindClause -} cs
        -- Andreas, 2010-11-12
        -- rebindClause is the identity, and instantiateFull eta-contracts
        -- removing this eta-contraction fixes issue 361
        -- however, Data.Star.Decoration.gmapAll no longer type-checks
        -- possibly due to missing eta-contraction!?

        -- Check if the function is injective.
        -- Andreas, 2015-07-01 we do it here in order to resolve metas
        -- in mutual definitions, e.g. the U/El definition in succeed/Issue439.agda
        -- We do it again for the mutual block after polarity analysis, see Rules.Decl.
        reportSLn "tc.inj.def" 20 $ "checkFunDef': checking injectivity..."
        inv <- Bench.billTo [Bench.Injectivity] $
          checkInjectivity name cs

        reportSDoc "tc.cc" 15 $ inTopContext $ do
          sep [ text "clauses before compilation"
              , nest 2 $ sep $ map (prettyTCM . QNamed name) cs
              ]

        reportSDoc "tc.cc.raw" 15 $ do
          sep [ text "clauses before compilation"
              , nest 2 $ sep $ map (text . show) cs
              ]

        -- add clauses for the coverage checker (needs to reduce)
        inTopContext $ addClauses name cs

        fullType <- flip telePi t <$> getContextTelescope

        -- Coverage check and compile the clauses
        cc <- Bench.billTo [Bench.Coverage] $
          inTopContext $ compileClauses (if isSystem then Nothing else (Just (name, fullType)))
                                        cs

        reportSDoc "tc.cc" 60 $ inTopContext $ do
          sep [ text "compiled clauses of" <+> prettyTCM name
              , nest 2 $ text (show cc)
              ]

        -- The macro tag might be on the type signature
        ismacro <- isMacro . theDef <$> getConstInfo name

        -- Add the definition
        inTopContext $ addConstant name =<< do
          -- If there was a pragma for this definition, we can set the
          -- funTerminates field directly.
          useTerPragma $ defaultDefn ai name fullType $
             set funMacro (ismacro || Info.defMacro i == MacroDef) $
             emptyFunction
             { funClauses        = cs
             , funCompiled       = Just cc
             , funDelayed        = delayed
             , funInv            = inv
             , funAbstr          = Info.defAbstract i
             , funExtLam         = (\ e -> e { extLamSys = sys }) <$> extlam
             , funWith           = with
             , funCopatternLHS   = isCopatternLHS cs
             }

        reportSDoc "tc.def.fun" 10 $ do
          sep [ text "added " <+> prettyTCM name <+> text ":"
              , nest 2 $ prettyTCM . defType =<< getConstInfo name
              ]

-- | Set 'funTerminates' according to termination info in 'TCEnv',
--   which comes from a possible termination pragma.
useTerPragma :: Definition -> TCM Definition
useTerPragma def@Defn{ defName = name, theDef = fun@Function{}} = do
  tc <- asks envTerminationCheck
  let terminates = case tc of
        NonTerminating -> Just False
        Terminating    -> Just True
        _              -> Nothing
  reportSLn "tc.fundef" 30 $ unlines $
    [ "funTerminates of " ++ prettyShow name ++ " set to " ++ show terminates
    , "  tc = " ++ show tc
    ]
  return $ def { theDef = fun { funTerminates = terminates }}
useTerPragma def = return def


-- | Insert some patterns in the in with-clauses LHS of the given RHS
insertPatterns :: [A.Pattern] -> A.RHS -> A.RHS
insertPatterns pats (A.WithRHS aux es cs) = A.WithRHS aux es (map insertToClause cs)
    where insertToClause (A.Clause (A.LHS i lhscore ps) dots sdots rhs ds catchall)
              = A.Clause (A.LHS i lhscore (pats ++ ps)) dots sdots (insertPatterns pats rhs) ds catchall
insertPatterns pats (A.RewriteRHS qes rhs wh) = A.RewriteRHS qes (insertPatterns pats rhs) wh
insertPatterns pats rhs = rhs

-- | Parameters for creating a @with@-function.
data WithFunctionProblem
  = NoWithFunction
  | WithFunction
    { wfParentName :: QName                -- ^ Parent function name.
    , wfName       :: QName                -- ^ With function name.
    , wfParentType :: Type                 -- ^ Type of the parent function.
    , wfParentTel  :: Telescope            -- ^ Context of the parent patterns.
    , wfBeforeTel  :: Telescope            -- ^ Types of arguments to the with function before the with expressions (needed vars).
    , wfAfterTel   :: Telescope            -- ^ Types of arguments to the with function after the with expressions (unneeded vars).
    , wfExprs      :: [Term]               -- ^ With and rewrite expressions.
    , wfExprTypes  :: [EqualityView]       -- ^ Types of the with and rewrite expressions.
    , wfRHSType    :: Type                 -- ^ Type of the right hand side.
    , wfParentPats :: [NamedArg DeBruijnPattern] -- ^ Parent patterns.
    , wfParentParams :: Nat                -- ^ Number of module parameters in parent patterns
    , wfPermSplit  :: Permutation          -- ^ Permutation resulting from splitting the telescope into needed and unneeded vars.
    , wfPermParent :: Permutation          -- ^ Permutation reordering the variables in the parent pattern.
    , wfPermFinal  :: Permutation          -- ^ Final permutation (including permutation for the parent clause).
    , wfClauses    :: [A.Clause]           -- ^ The given clauses for the with function
    }

checkSystemCoverage
  :: QName
  -> [Int]
  -> Type
  -> [Clause]
  -> TCM System
checkSystemCoverage f [n] t cs = do
  reportSDoc "tc.sys.cover" 10 $ text (show (n , length cs)) <+> prettyTCM t
  TelV gamma t <- telViewUpTo n t
  addContext gamma $ do
  TelV (ExtendTel a _) _ <- telViewUpTo 1 t
  a <- reduce $ unEl $ unDom a

  case a of
    Def q [Apply phi] -> do
      [iz,io] <- mapM getBuiltinName' [builtinIZero, builtinIOne]
      ineg <- primINeg
      imin <- primIMin
      imax <- primIMax
      i0 <- primIZero
      i1 <- primIOne
      let
        isDir (ConP q _ []) | Just (conName q) == iz = Just False
        isDir (ConP q _ []) | Just (conName q) == io = Just True
        isDir _ = Nothing

        collectDirs :: [Int] -> [DeBruijnPattern] -> [(Int,Bool)]
        collectDirs [] [] = []
        collectDirs (i : is) (p : ps) | Just d <- isDir p = (i,d) : collectDirs is ps
                                      | otherwise         = collectDirs is ps
        collectDirs _ _ = __IMPOSSIBLE__

        dir :: (Int,Bool) -> Term
        dir (i,False) = ineg `apply` [argN $ var i]
        dir (i,True) = var i

        -- andI and orI have cases for singletons to improve error messages.
        andI, orI :: [Term] -> Term
        andI [] = i1
        andI [t] = t
        andI (t:ts) = (\ x -> imin `apply` [argN t, argN x]) $ andI ts

        orI [] = i0
        orI [t] = t
        orI (t:ts) = imax `apply` [argN t, argN (orI ts)]

      let
        pats = map (take n . map (namedThing . unArg) . namedClausePats) cs
        alphas :: [[(Int,Bool)]] -- the face maps corresponding to each clause
        alphas = map (collectDirs (downFrom n)) pats
        phis :: [Term] -- the φ terms for each clause (i.e. the alphas as terms)
        phis = map andI $ map (map dir) alphas
        psi = orI $ phis
        pcs = zip phis cs
        boolToI True = i1
        boolToI False = i0

      reportSDoc "tc.sys.cover" 20 $ fsep $ map prettyTCM pats
      interval <- elInf primInterval
      reportSDoc "tc.sys.cover" 10 $ text "equalTerm " <+> prettyTCM (unArg phi) <+> prettyTCM psi
      equalTerm interval (unArg phi) psi

      forM_ (init $ init $ List.tails pcs) $ \ ((phi1,cl1):pcs') -> do
        forM_ pcs' $ \ (phi2,cl2) -> do
          phi12 <- reduce (imin `apply` [argN phi1, argN phi2])
          forallFaceMaps phi12 (\ _ _ -> __IMPOSSIBLE__) $ \ sigma -> do
            let args = sigma `applySubst` teleArgs gamma
                t' = sigma `applySubst` t
                fromReduced (YesReduction _ x) = x
                fromReduced (NoReduction x) = ignoreBlocking x
                body cl = do
                  let extra = length (drop n $ namedClausePats cl)
                  TelV delta _ <- telViewUpTo extra t'
                  fmap (abstract delta) $ addContext delta $ do
                    fmap fromReduced $ runReduceM $
                      appDef' (Def f []) [cl] [] (map notReduced $ raise (size delta) args ++ teleArgs delta)
            v1 <- body cl1
            v2 <- body cl2
            equalTerm t' v1 v2

      sys <- forM (zip alphas cs) $ \ (alpha,cl) -> do

            let
                -- Δ = Γ_α , Δ'α
                delta = clauseTel cl
                -- Δ ⊢ b
                Just b = clauseBody cl
                -- Δ ⊢ ps : Γ , o : [φ] , Δ'
                -- we assume that there's no pattern matching other
                -- than from the system
                ps = namedClausePats cl
                extra = length (drop (size gamma + 1) ps)
                -- size Δ'α = size Δ' = extra
                -- Γ , α ⊢ u
                takeLast n xs = drop (length xs - n) xs
                weak [] = idS
                weak (i:is) = weak is `composeS` liftS i (raiseS 1)
                tel = telFromList (takeLast extra (telToList delta))
                u = abstract tel (liftS extra (weak $ List.sort $ map fst alpha) `applySubst` b)
            return (map (first var) alpha,u)

      reportSDoc "tc.sys.cover.sys" 20 $ fsep $ prettyTCM gamma : map prettyTCM sys
      reportSDoc "tc.sys.cover.sys" 40 $ fsep $ (text . show) gamma : map (text . show) sys
      return (System gamma sys) -- gamma uses names from the type, not the patterns, could we do better?
    _ -> __IMPOSSIBLE__
checkSystemCoverage _ _ t cs = __IMPOSSIBLE__

checkBodyEndPoints
  :: Telescope  -- ^ Δ current context? same clauseTel
  -> Type     -- ^ raised type of the function, Δ ⊢ T
  -> Term     -- ^ Δ ⊢ self : T
  -> Elims -- ^ Δ ⊢ es, patterns to eliminate T
  -> Term     -- ^ Δ ⊢ body : T@es
  -> TCM ()
checkBodyEndPoints delta t self es body = do
  -- apply ps to T and accumulate constraints
  t <- reduce t
  (cs,t) <- accumBoundary [] es t self
  reportSDoc "endpoints" 20 $ text $ show (cs,t)
  checkBoundary cs t body
 where
   checkBoundary [] _ _ = return ()
   checkBoundary cs t body = do
     neg <- primINeg
     forM_ cs $ \ (i,(x,y)) -> do
       let sigma v u = singletonS i v `applySubst` u
           boundary phi b = equalTermOnFace phi t body b
       boundary (neg `apply` [argN $ var i]) x
       boundary (var i) y
     return ()
   -- cs :: [(Int,(Term,Term))], (i,(x,y)) ∈ cs, Δ ⊢ i : I, Δ ⊢ x : t[i=i0], y : t[i=i1]
   -- Δ ⊢ es elims for t
   -- Δ ⊢ t
   -- Δ ⊢ self : t
   accumBoundary cs []              t self = return (cs,t)
   accumBoundary cs (Proj o p : es) t self = do
     Just (_,self',t') <- projectTyped self t o p
     t' <- reduce t'
     cs' <- updateBoundary cs $ \ x -> do
                Just (_,x,_) <- projectTyped x t o p
                return x -- does x have type t' in some sense?
     accumBoundary cs' es t' self'
   accumBoundary cs (Apply arg : es) t self = do
     vt <- pathView t
     case vt of
       OType t -> do
         t' <- reduce $ piApply t [arg]
         cs' <- updateBoundary cs $ \ b -> return $ b `apply` [arg]
         accumBoundary cs' es t' (self `apply` [arg])
       PathType s q l bA (Arg _ x) (Arg _ y) | r@(Var i []) <- unArg arg -> do
         t' <- El s <$> reduce (unArg bA `apply` [defaultArg r])
         let self' = self `applyE` [IApply x y r]
         cs' <- updateBoundary cs $ \ b -> return $ b `applyE` [IApply x y r]
         accumBoundary ((i,(x,y)):cs') es t' self'
       _ -> __IMPOSSIBLE__
   accumBoundary cs (IApply{}  : es) t self = __IMPOSSIBLE__ -- we will get Apply for Path too.
   updateBoundary bs f = forM bs $ \ (i,(x,y)) -> do
                                      x <- f x
                                      y <- f y
                                      return (i,(x,y))
-- | Type check a function clause.

checkClause
  :: Type          -- ^ Type of function defined by this clause.
  -> Maybe Substitution  -- ^ Module parameter substitution arising from with-abstraction.
  -> A.SpineClause -- ^ Clause.
  -> TCM (Clause,[Int])    -- ^ Type-checked clause and whether we performed a partial split

checkClause t withSub c@(A.Clause (A.SpineLHS i x aps withPats) namedDots strippedDots rhs0 wh catchall) = do
    reportSDoc "tc.lhs.top" 30 $ text "Checking clause" $$ prettyA c
    unless (null withPats) $
      typeError $ UnexpectedWithPatterns withPats
    traceCall (CheckClause t c) $ do
      aps <- expandPatternSynonyms aps
      cxtNames <- reverse . map (fst . unDom) <$> getContext
      when (not $ null namedDots) $ reportSDoc "tc.lhs.top" 50 $
        text "namedDots:" <+> vcat [ prettyTCM x <+> text "=" <+> prettyTCM v <+> text ":" <+> prettyTCM a | A.NamedDot x v a <- namedDots ]
      closed_t <- flip abstract t <$> getContextTelescope
      -- Not really an as-pattern, but this does the right thing.
      bindAsPatterns [ AsB x v a | A.NamedDot x v a <- namedDots ] $
<<<<<<< HEAD
        checkLeftHandSide (CheckPatternShadowing c) (Just x) aps t withSub $ \ lhsResult@(LHSResult npars delta ps trhs patSubst asb psplit) -> do
=======
        checkLeftHandSide (CheckPatternShadowing c) (Just x) aps t withSub strippedDots $ \ lhsResult@(LHSResult npars delta ps trhs patSubst asb) -> do
>>>>>>> e1ddca26
        -- Note that we might now be in irrelevant context,
        -- in case checkLeftHandSide walked over an irrelevant projection pattern.

        -- Subtle: checkRHS expects the function type to be the lambda lifted
        -- type. If we're checking a with-function that's already the case,
        -- otherwise we need to abstract over the module telescope.
        t' <- case withSub of
                Just{}  -> return t
                Nothing -> do
                  theta <- lookupSection (qnameModule x)
                  return $ abstract theta t

        -- At this point we should update the named dots potential with-clauses
        -- in the right-hand side. When checking a clause we expect the named
        -- dots to live in the context of the closest parent lhs, but the named
        -- dots added by buildWithFunction live in the context of the
        -- with-function arguments before pattern matching. That's what we need
        -- patSubst for.
        let rhs = updateRHS rhs0
            updateRHS rhs@A.RHS{}               = rhs
            updateRHS rhs@A.AbsurdRHS{}         = rhs
            updateRHS (A.WithRHS q es cs)       = A.WithRHS q es (map updateClause cs)
            updateRHS (A.RewriteRHS qes rhs wh) = A.RewriteRHS qes (updateRHS rhs) wh

            updateClause (A.Clause f dots sdots rhs wh ca) =
              A.Clause f (applySubst patSubst dots) (applySubst patSubst sdots) (updateRHS rhs) wh ca

        (body, with) <- bindAsPatterns asb $ checkWhere wh $ checkRHS i x aps t' lhsResult rhs

        -- Note that the with function doesn't necessarily share any part of
        -- the context with the parent (but withSub will take you from parent
        -- to child).
        inTopContext $ Bench.billTo [Bench.Typing, Bench.With] $ checkWithFunction cxtNames with
        (let ps' = patternsToElims ps
             self = Def x []
         in maybe (return ()) (checkBodyEndPoints delta closed_t self ps') body)

        reportSDoc "tc.lhs.top" 10 $ vcat
          [ text "Clause before translation:"
          , nest 2 $ vcat
            [ text "delta =" <+> do escapeContext (size delta) $ prettyTCM delta
            , text "ps    =" <+> do P.fsep <$> prettyTCMPatterns ps
            , text "body  =" <+> maybe (text "_|_") prettyTCM body
            , text "type  =" <+> text (show t)
            ]
          ]

        reportSDoc "tc.lhs.top" 60 $ escapeContext (size delta) $ vcat
          [ text "Clause before translation (raw):"
          , nest 2 $ vcat
            [ text "ps    =" <+> text (show ps)
            , text "body  =" <+> text (show body)
            ]
          ]

        -- compute body modification for irrelevant definitions, see issue 610
        rel <- asks envRelevance
        let bodyMod body = case rel of
              Irrelevant -> dontCare <$> body
              _          -> body

        -- absurd clauses don't define computational behaviour, so it's fine to
        -- treat them as catchalls.
        let catchall' = catchall || isNothing body

        return $ (,psplit)
          Clause { clauseLHSRange  = getRange i
                 , clauseFullRange = getRange c
                 , clauseTel       = killRange delta
                 , namedClausePats = ps
                 , clauseBody      = bodyMod body
                 , clauseType      = Just trhs
                 , clauseCatchall  = catchall'
                 }

-- | Type check the @with@ and @rewrite@ lhss and/or the rhs.

checkRHS
  :: LHSInfo                 -- ^ Range of lhs.
  -> QName                   -- ^ Name of function.
  -> [NamedArg A.Pattern]    -- ^ Patterns in lhs.
  -> Type                    -- ^ Top-level type of function.
  -> LHSResult               -- ^ Result of type-checking patterns
  -> A.RHS                   -- ^ Rhs to check.
  -> TCM (Maybe Term, WithFunctionProblem)
                                              -- Note: the as-bindings are already bound (in checkClause)
checkRHS i x aps t lhsResult@(LHSResult _ delta ps trhs _ _asb _) rhs0 = handleRHS rhs0
  where
  absurdPat = containsAbsurdPattern aps
  handleRHS rhs =
    case rhs of

      -- Case: ordinary RHS
      A.RHS e _ -> Bench.billTo [Bench.Typing, Bench.CheckRHS] $ do
        when absurdPat $ typeError $ AbsurdPatternRequiresNoRHS aps
        v <- checkExpr e $ unArg trhs
        return (Just v, NoWithFunction)

      -- Case: no RHS
      A.AbsurdRHS -> do
        unless absurdPat $ typeError $ NoRHSRequiresAbsurdPattern aps
        return (Nothing, NoWithFunction)

      -- Case: @rewrite@
      -- Andreas, 2014-01-17, Issue 1402:
      -- If the rewrites are discarded since lhs=rhs, then
      -- we can actually have where clauses.
      A.RewriteRHS [] rhs wh -> checkWhere wh $ handleRHS rhs
      A.RewriteRHS ((qname,eq):qes) rhs wh -> do

        -- Action for skipping this rewrite.
        -- We do not want to create unsolved metas in case of
        -- a futile rewrite with a reflexive equation.
        -- Thus, we restore the state in this case,
        -- unless the rewrite expression contains questionmarks.
        st <- get
        let recurse = do
             st' <- get
             -- Comparing the whole stInteractionPoints maps is a bit
             -- wasteful, but we assume
             -- 1. rewriting with a reflexive equality to happen rarely,
             -- 2. especially with ?-holes in the rewrite expression
             -- 3. and a large overall number of ?s.
             let sameIP = (==) `on` (^.stInteractionPoints)
             when (sameIP st st') $ put st
             handleRHS $ A.RewriteRHS qes rhs wh

        -- Get value and type of rewrite-expression.

        (proof, eqt) <- inferExpr eq

        -- Andreas, 2016-04-14, see also Issue #1796
        -- Run the size constraint solver to improve with-abstraction
        -- in case the with-expression contains size metas.
        solveSizeConstraints DefaultToInfty

        -- Check that the type is actually an equality (lhs ≡ rhs)
        -- and extract lhs, rhs, and their type.

        t' <- reduce =<< instantiateFull eqt
        (eqt,rewriteType,rewriteFrom,rewriteTo) <- equalityView t' >>= \case
          eqt@(EqualityType _s _eq _params (Arg _ dom) a b) -> do
            s <- inferSort dom
            return (eqt, El s dom, unArg a, unArg b)
            -- Note: the sort _s of the equality need not be the sort of the type @dom@!
          OtherType{} -> typeError . GenericDocError =<< do
            text "Cannot rewrite by equation of type" <+> prettyTCM t'

        -- Get the name of builtin REFL.

        Con reflCon _ [] <- ignoreSharing <$> primRefl
        reflInfo <- fmap (setOrigin Inserted) <$> getReflArgInfo reflCon

        -- Andreas, 2017-01-11:
        -- The test for refl is obsolete after fixes of #520 and #1740.
        -- -- Andreas, 2014-05-17  Issue 1110:
        -- -- Rewriting with @refl@ has no effect, but gives an
        -- -- incomprehensible error message about the generated
        -- -- with clause. Thus, we rather do simply nothing if
        -- -- rewriting with @refl@ is attempted.
        -- let isReflProof = do
        --      v <- reduce proof
        --      case ignoreSharing v of
        --        Con c _ [] | c == reflCon -> return True
        --        _ -> return False
        -- ifM isReflProof recurse $ {- else -} do

        -- Process 'rewrite' clause like a suitable 'with' clause.

        -- The REFL constructor might have an argument
        let reflPat  = A.ConP (ConPatInfo ConOCon patNoRange) (AmbQ [conName reflCon]) $
              maybeToList $ fmap (\ ai -> Arg ai $ unnamed $ A.WildP patNoRange) reflInfo

        -- Andreas, 2015-12-25  Issue #1740:
        -- After the fix of #520, rewriting with a reflexive equation
        -- has to be desugared as matching against refl.
        let isReflexive = tryConversion $ dontAssignMetas $
             equalTerm rewriteType rewriteFrom rewriteTo

        (pats, withExpr, withType) <- do
          ifM isReflexive
            {-then-} (return ([ reflPat ], proof, OtherType t'))
            {-else-} (return ([ A.WildP patNoRange, reflPat ], proof, eqt))

        let rhs'     = insertPatterns pats rhs
            (rhs'', outerWhere) -- the where clauses should go on the inner-most with
              | null qes  = (rhs', wh)
              | otherwise = (A.RewriteRHS qes rhs' wh, [])
            -- Andreas, 2014-03-05 kill range of copied patterns
            -- since they really do not have a source location.
            cs       = [A.Clause (A.LHS i (A.LHSHead x (killRange aps)) pats) [] [] rhs'' outerWhere False]

        checkWithRHS x qname t lhsResult [withExpr] [withType] cs

      -- Case: @with@
      A.WithRHS aux es cs -> do
        reportSDoc "tc.with.top" 15 $ vcat
          [ text "TC.Rules.Def.checkclause reached A.WithRHS"
          , sep $ prettyA aux : map (parens . prettyA) es
          ]
        reportSDoc "tc.with.top" 20 $ do
          nfv <- getCurrentModuleFreeVars
          m   <- currentModule
          sep [ text "with function module:" <+>
                prettyList (map prettyTCM $ mnameToList m)
              ,  text $ "free variables: " ++ show nfv
              ]

        -- Infer the types of the with expressions
        (vs0, as) <- unzip <$> mapM inferExprForWith es

        -- Andreas, 2016-01-23, Issue #1796
        -- Run the size constraint solver to improve with-abstraction
        -- in case the with-expression contains size metas.
        solveSizeConstraints DefaultToInfty

        checkWithRHS x aux t lhsResult vs0 (map OtherType as) cs

checkWithRHS
  :: QName                   -- ^ Name of function.
  -> QName                   -- ^ Name of the with-function.
  -> Type                    -- ^ Type of function.
  -> LHSResult               -- ^ Result of type-checking patterns
  -> [Term]                  -- ^ With-expressions.
  -> [EqualityView]          -- ^ Types of with-expressions.
  -> [A.Clause]              -- ^ With-clauses to check.
  -> TCM (Maybe Term, WithFunctionProblem)
                                -- Note: as-bindings already bound (in checkClause)
checkWithRHS x aux t (LHSResult npars delta ps trhs _ _asb _) vs0 as cs = Bench.billTo [Bench.Typing, Bench.With] $ do
        let withArgs = withArguments vs0 as
            perm = fromMaybe __IMPOSSIBLE__ $ dbPatPerm ps
        (vs, as)  <- normalise (vs0, as)

        -- Andreas, 2012-09-17: for printing delta,
        -- we should remove it from the context first
        reportSDoc "tc.with.top" 25 $ escapeContext (size delta) $ vcat
          [ text "delta  =" <+> prettyTCM delta
          ]
        reportSDoc "tc.with.top" 25 $ vcat
          [ text "vs     =" <+> prettyTCM vs
          , text "as     =" <+> prettyTCM as
          , text "perm   =" <+> text (show perm)
          ]

        -- Split the telescope into the part needed to type the with arguments
        -- and all the other stuff
        (delta1, delta2, perm', t', as, vs) <- return $
          splitTelForWith delta (unArg trhs) as vs
        let finalPerm = composeP perm' perm

        reportSLn "tc.with.top" 75 $ "delta  = " ++ show delta

        -- Andreas, 2012-09-17: for printing delta,
        -- we should remove it from the context first
        reportSDoc "tc.with.top" 25 $ escapeContext (size delta) $ vcat
          [ text "delta1 =" <+> prettyTCM delta1
          , text "delta2 =" <+> addContext delta1 (prettyTCM delta2)
          ]
        reportSDoc "tc.with.top" 25 $ vcat
          [ text "perm'  =" <+> text (show perm')
          , text "fPerm  =" <+> text (show finalPerm)
          ]

        -- Create the body of the original function

        -- All the context variables
        us <- getContextArgs
        let n = size us
            m = size delta
            -- First the variables bound outside this definition
            (us0, us1') = splitAt (n - m) us
            -- Then permute the rest and grab those needed to for the with arguments
            (us1, us2)  = splitAt (size delta1) $ permute perm' us1'
            -- Now stuff the with arguments in between and finish with the remaining variables
            v    = Def aux $ map Apply $ us0 ++ us1 ++ map defaultArg withArgs ++ us2
        -- Andreas, 2013-02-26 add with-name to signature for printing purposes
        addConstant aux =<< do
          useTerPragma $ defaultDefn defaultArgInfo aux typeDontCare emptyFunction

        -- Andreas, 2013-02-26 separate msgs to see which goes wrong
        reportSDoc "tc.with.top" 20 $
          text "    with arguments" <+> do escapeContext (size delta) $ addContext delta1 $ prettyList (map prettyTCM vs)
        reportSDoc "tc.with.top" 20 $
          text "             types" <+> do escapeContext (size delta) $ addContext delta1 $ prettyList (map prettyTCM as)
        reportSDoc "tc.with.top" 20 $
          text "with function call" <+> prettyTCM v
        reportSDoc "tc.with.top" 20 $
          text "           context" <+> (prettyTCM =<< getContextTelescope)
        reportSDoc "tc.with.top" 20 $
          text "             delta" <+> do escapeContext (size delta) $ prettyTCM delta
        reportSDoc "tc.with.top" 20 $
          text "            delta1" <+> do escapeContext (size delta) $ prettyTCM delta1
        reportSDoc "tc.with.top" 20 $
          text "            delta2" <+> do escapeContext (size delta) $ addContext delta1 $ prettyTCM delta2
        reportSDoc "tc.with.top" 20 $
          text "              body" <+> prettyTCM v

        return (Just v, WithFunction x aux t delta delta1 delta2 vs as t' ps npars perm' perm finalPerm cs)

-- | Invoked in empty context.
checkWithFunction :: [Name] -> WithFunctionProblem -> TCM ()
checkWithFunction _ NoWithFunction = return ()
checkWithFunction cxtNames (WithFunction f aux t delta delta1 delta2 vs as b qs npars perm' perm finalPerm cs) = do

  let -- Δ₁ ws Δ₂ ⊢ withSub : Δ′    (where Δ′ is the context of the parent lhs)
      withSub :: Substitution
      withSub = liftS (size delta2) (wkS (countWithArgs as) idS) `composeS` renaming __IMPOSSIBLE__ (reverseP perm')

  reportSDoc "tc.with.top" 10 $ vcat
    [ text "checkWithFunction"
    , nest 2 $ vcat
      [ text "delta1 =" <+> prettyTCM delta1
      , text "delta2 =" <+> addContext delta1 (prettyTCM delta2)
      , text "t      =" <+> prettyTCM t
      , text "as     =" <+> addContext delta1 (prettyTCM as)
      , text "vs     =" <+> do addContext delta1 $ prettyTCM vs
      , text "b      =" <+> do addContext delta1 $ addContext delta2 $ prettyTCM b
      , text "qs     =" <+> do addContext delta $ prettyTCMPatternList qs
      , text "perm'  =" <+> text (show perm')
      , text "perm   =" <+> text (show perm)
      , text "fperm  =" <+> text (show finalPerm)
      , text "withSub=" <+> text (show withSub)
      ]
    ]

  -- Add the type of the auxiliary function to the signature

  -- Generate the type of the with function
  delta1 <- normalise delta1 -- Issue 1332: checkInternal is picky about argInfo
                             -- but module application is sloppy.
                             -- We normalise to get rid of Def's coming
                             -- from module applications.
  (withFunType, n) <- withFunctionType delta1 vs as delta2 b
  reportSDoc "tc.with.type" 10 $ sep [ text "with-function type:", nest 2 $ prettyTCM withFunType ]
  reportSDoc "tc.with.type" 50 $ sep [ text "with-function type:", nest 2 $ pretty withFunType ]

  -- Andreas, 2013-10-21
  -- Check generated type directly in internal syntax.
  setCurrentRange cs
    (traceCall NoHighlighting $   -- To avoid flicker.
      checkType withFunType)
    `catchError` \err -> case err of
      TypeError s e -> do
        put s
        wt <- reify withFunType
        enterClosure e $ do
          traceCall (CheckWithFunctionType wt) . typeError
      err           -> throwError err

  -- With display forms are closed

  df <- makeGlobal =<< withDisplayForm f aux delta1 delta2 n qs perm' perm

  reportSLn "tc.with.top" 20 "created with display form"

  case dget df of
    Display n ts dt ->
      reportSDoc "tc.with.top" 20 $ text "Display" <+> fsep
        [ text (show n)
        , prettyList $ map prettyTCM ts
        , prettyTCM dt
        ]
  addConstant aux =<< do
    useTerPragma $ (defaultDefn defaultArgInfo aux withFunType emptyFunction)
                   { defDisplay = [df] }
  -- solveSizeConstraints -- Andreas, 2012-10-16 does not seem necessary

  reportSDoc "tc.with.top" 10 $ sep
    [ text "added with function" <+> (prettyTCM aux) <+> text "of type"
    , nest 2 $ prettyTCM withFunType
    , nest 2 $ text "-|" <+> (prettyTCM =<< getContextTelescope)
    ]
  reportSDoc "tc.with.top" 70 $ vcat
    [ nest 2 $ text $ "raw with func. type = " ++ show withFunType
    ]


  -- Construct the body for the with function
  cs <- return $ map (A.lhsToSpine) cs
  cs <- buildWithFunction cxtNames f aux t delta qs npars withSub finalPerm (size delta1) n cs
  cs <- return $ map (A.spineToLhs) cs

  -- Check the with function
  checkFunDefS withFunType defaultArgInfo NotDelayed Nothing (Just f) info aux (Just withSub) cs

  where
    info = Info.mkDefInfo (nameConcrete $ qnameName aux) noFixity' PublicAccess ConcreteDef (getRange cs)

-- | Type check a where clause.
checkWhere
  :: [A.Declaration] -- ^ Where-declarations to check.
  -> TCM a           -- ^ Continuation.
  -> TCM a
checkWhere ds ret = loop ds
  where
    loop ds = case ds of
      [] -> ret
      [A.ScopedDecl scope ds] -> withScope_ scope $ loop ds
      [A.Section _ m tel ds]  -> newSection m tel $ do
          local (\ e -> e { envCheckingWhere = True }) $ do
            checkDecls ds
            ret
      _ -> __IMPOSSIBLE__

-- | Enter a new section during type-checking.

newSection :: ModuleName -> A.Telescope -> TCM a -> TCM a
newSection m tel cont = do
  reportSDoc "tc.section" 10 $
    text "checking section" <+> prettyTCM m <+> fsep (map prettyAs tel)

  checkTelescope tel $ \ tel' -> do
    reportSDoc "tc.section" 10 $
      text "adding section:" <+> prettyTCM m <+> text (show (size tel'))

    addSection m

    reportSDoc "tc.section" 10 $ inTopContext $
      nest 4 $ text "actual tele:" <+> do prettyTCM =<< lookupSection m

    withCurrentModule m cont

-- | Set the current clause number.
atClause :: QName -> Int -> A.RHS -> TCM a -> TCM a
atClause name i rhs = local $ \ e -> e { envClause = IPClause name i rhs }<|MERGE_RESOLUTION|>--- conflicted
+++ resolved
@@ -585,11 +585,7 @@
       closed_t <- flip abstract t <$> getContextTelescope
       -- Not really an as-pattern, but this does the right thing.
       bindAsPatterns [ AsB x v a | A.NamedDot x v a <- namedDots ] $
-<<<<<<< HEAD
-        checkLeftHandSide (CheckPatternShadowing c) (Just x) aps t withSub $ \ lhsResult@(LHSResult npars delta ps trhs patSubst asb psplit) -> do
-=======
-        checkLeftHandSide (CheckPatternShadowing c) (Just x) aps t withSub strippedDots $ \ lhsResult@(LHSResult npars delta ps trhs patSubst asb) -> do
->>>>>>> e1ddca26
+        checkLeftHandSide (CheckPatternShadowing c) (Just x) aps t withSub strippedDots $ \ lhsResult@(LHSResult npars delta ps trhs patSubst asb psplit) -> do
         -- Note that we might now be in irrelevant context,
         -- in case checkLeftHandSide walked over an irrelevant projection pattern.
 
