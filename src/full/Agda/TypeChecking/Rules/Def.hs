--- conflicted
+++ resolved
@@ -466,7 +466,7 @@
                   TelV delta _ <- telViewUpTo extra t'
                   fmap (abstract delta) $ addContext delta $ do
                     fmap fromReduced $ runReduceM $
-                      appDef' (Def f []) [cl] (map notReduced $ raise (size delta) args ++ teleArgs delta)
+                      appDef' (Def f []) [cl] [] (map notReduced $ raise (size delta) args ++ teleArgs delta)
             v1 <- body cl1
             v2 <- body cl2
             equalTerm t' v1 v2
@@ -548,11 +548,7 @@
       closed_t <- flip abstract t <$> getContextTelescope
       -- Not really an as-pattern, but this does the right thing.
       bindAsPatterns [ AsB x v a | A.NamedDot x v a <- namedDots ] $
-<<<<<<< HEAD
-        checkLeftHandSide (CheckPatternShadowing c) (Just x) aps t withSub $ \ lhsResult@(LHSResult npars delta ps trhs psplit) -> do
-=======
-        checkLeftHandSide (CheckPatternShadowing c) (Just x) aps t withSub $ \ lhsResult@(LHSResult npars delta ps trhs patSubst asb) -> do
->>>>>>> d9d9aba2
+        checkLeftHandSide (CheckPatternShadowing c) (Just x) aps t withSub $ \ lhsResult@(LHSResult npars delta ps trhs patSubst asb psplit) -> do
         -- Note that we might now be in irrelevant context,
         -- in case checkLeftHandSide walked over an irrelevant projection pattern.
 
@@ -625,13 +621,8 @@
   -> LHSResult               -- ^ Result of type-checking patterns
   -> A.RHS                   -- ^ Rhs to check.
   -> TCM (Maybe Term, WithFunctionProblem)
-<<<<<<< HEAD
-
-checkRHS i x aps t lhsResult@(LHSResult _ delta ps trhs _) rhs0 = handleRHS rhs0
-=======
                                               -- Note: the as-bindings are already bound (in checkClause)
-checkRHS i x aps t lhsResult@(LHSResult _ delta ps trhs _ _asb) rhs0 = handleRHS rhs0
->>>>>>> d9d9aba2
+checkRHS i x aps t lhsResult@(LHSResult _ delta ps trhs _ _asb _) rhs0 = handleRHS rhs0
   where
   absurdPat = any (containsAbsurdPattern . namedArg) aps
   handleRHS rhs =
@@ -766,13 +757,8 @@
   -> [EqualityView]          -- ^ Types of with-expressions.
   -> [A.Clause]              -- ^ With-clauses to check.
   -> TCM (Maybe Term, WithFunctionProblem)
-<<<<<<< HEAD
-
-checkWithRHS x aux t (LHSResult npars delta ps trhs _) vs0 as cs = Bench.billTo [Bench.Typing, Bench.With] $ do
-=======
                                 -- Note: as-bindings already bound (in checkClause)
-checkWithRHS x aux t (LHSResult npars delta ps trhs _ _asb) vs0 as cs = Bench.billTo [Bench.Typing, Bench.With] $ do
->>>>>>> d9d9aba2
+checkWithRHS x aux t (LHSResult npars delta ps trhs _ _asb _) vs0 as cs = Bench.billTo [Bench.Typing, Bench.With] $ do
         let withArgs = withArguments vs0 as
             perm = fromMaybe __IMPOSSIBLE__ $ dbPatPerm ps
         (vs, as)  <- normalise (vs0, as)
