{-# LANGUAGE CPP #-}
{-# LANGUAGE PatternGuards #-}

module Agda.TypeChecking.Rules.Def where

import Prelude hiding (mapM)
import Control.Arrow ((***))
import Control.Applicative
import Control.Monad.State hiding (forM, mapM)
import Control.Monad.Reader hiding (forM, mapM)

import Data.Function
import Data.List hiding (sort)
import Data.Maybe
import Data.Traversable

import Agda.Syntax.Common
import Agda.Syntax.Concrete (exprFieldA)
import Agda.Syntax.Position
import qualified Agda.Syntax.Abstract as A
import Agda.Syntax.Internal as I
import Agda.Syntax.Internal.Pattern as I
import qualified Agda.Syntax.Info as Info
import Agda.Syntax.Fixity
import Agda.Syntax.Translation.InternalToAbstract
import Agda.Syntax.Info

import Agda.TypeChecking.Monad
import Agda.TypeChecking.Monad.Builtin (primRefl, primEqualityName)
import qualified Agda.TypeChecking.Monad.Benchmark as Bench

import Agda.TypeChecking.Constraints
import Agda.TypeChecking.Conversion
import Agda.TypeChecking.MetaVars
import Agda.TypeChecking.Reduce
import Agda.TypeChecking.Patterns.Abstract (expandPatternSynonyms)
import Agda.TypeChecking.Pretty
import Agda.TypeChecking.Substitute
import Agda.TypeChecking.Free
import Agda.TypeChecking.CheckInternal (checkType)
import Agda.TypeChecking.With
import Agda.TypeChecking.Telescope
import Agda.TypeChecking.Injectivity
import Agda.TypeChecking.Irrelevance
import Agda.TypeChecking.SizedTypes.Solve
import Agda.TypeChecking.RecordPatterns
import Agda.TypeChecking.CompiledClause (CompiledClauses(..))
import Agda.TypeChecking.CompiledClause.Compile

import Agda.TypeChecking.Rules.Term                ( checkExpr, inferExpr, inferExprForWith, checkDontExpandLast, checkTelescope )
import Agda.TypeChecking.Rules.LHS                 ( checkLeftHandSide, LHSResult(..) )
import {-# SOURCE #-} Agda.TypeChecking.Rules.Decl ( checkDecls )

import Agda.Utils.Except ( MonadError(catchError, throwError) )
import Agda.Utils.Lens
import Agda.Utils.Maybe ( whenNothing )
import Agda.Utils.Monad
import Agda.Utils.Permutation
import Agda.Utils.Size

#include "undefined.h"
import Agda.Utils.Impossible

---------------------------------------------------------------------------
-- * Definitions by pattern matching
---------------------------------------------------------------------------

checkFunDef :: Delayed -> Info.DefInfo -> QName -> [A.Clause] -> TCM ()
checkFunDef delayed i name cs = do
        -- Get the type and relevance of the function
        t    <- typeOfConst name
        info  <- flip setRelevance defaultArgInfo <$> relOfConst name
        case isAlias cs t of
          Just (e, x) ->
            traceCall (CheckFunDef (getRange i) (qnameName name) cs) $ do
              -- Andreas, 2012-11-22: if the alias is in an abstract block
              -- it has been frozen.  We unfreeze it to enable type inference.
              -- See issue 729.
              whenM (isFrozen x) $ unfreezeMeta x
              checkAlias t info delayed i name e
          _ -> checkFunDef' t info delayed Nothing Nothing i name cs

-- | A single clause without arguments and without type signature is an alias.
isAlias :: [A.Clause] -> Type -> Maybe (A.Expr, MetaId)
isAlias cs t =
        case trivialClause cs of
          -- if we have just one clause without pattern matching and
          -- without a type signature, then infer, to allow
          -- "aliases" for things starting with hidden abstractions
          Just e | Just x <- isMeta (ignoreSharing $ unEl t) -> Just (e, x)
          _ -> Nothing
  where
    isMeta (MetaV x _) = Just x
    isMeta _           = Nothing
    trivialClause [A.Clause (A.LHS i (A.LHSHead f []) []) (A.RHS e) [] _] = Just e
    trivialClause _ = Nothing

-- | Check a trivial definition of the form @f = e@
checkAlias :: Type -> ArgInfo -> Delayed -> Info.DefInfo -> QName -> A.Expr -> TCM ()
checkAlias t' ai delayed i name e = do
  reportSDoc "tc.def.alias" 10 $ text "checkAlias" <+> vcat
    [ text (show name) <+> colon  <+> prettyTCM t'
    , text (show name) <+> equals <+> prettyTCM e
    ]

{-
  -- Infer the type of the rhs
  (v, t) <- applyRelevanceToContext (argInfoRelevance ai) $
                                    inferOrCheck e (Just t')
  -- v <- coerce v t t'
-}

  -- Infer the type of the rhs
  v <- applyRelevanceToContext (getRelevance ai) $ checkDontExpandLast e t'
  let t = t'

  reportSDoc "tc.def.alias" 20 $ text "checkAlias: finished checking"

  solveSizeConstraints

  v <- instantiateFull v  -- if we omit this, we loop (stdlib: Relation.Binary.Sum)
    -- or the termination checker might stumble over levels in sorts
    -- that cannot be converted to expressions without the level built-ins
    -- (test/succeed/Issue655.agda)

  -- Add the definition
  addConstant name $ defaultDefn ai name t
                   $ Function
                      { funClauses        = [ Clause  -- trivial clause @name = v@
                          { clauseRange     = getRange i
                          , clauseTel       = EmptyTel
                          , namedClausePats = []
                          , clauseBody      = Body v
                          , clauseType      = Just $ Arg ai t
                          , clauseCatchall  = False
                          } ]
                      , funCompiled       = Just $ Done [] v
                      , funTreeless       = Nothing
                      , funDelayed        = delayed
                      , funInv            = NotInjective
                      , funAbstr          = Info.defAbstract i
                      , funMutual         = []
                      , funProjection     = Nothing
                      , funSmashable      = True
                      , funStatic         = False
                      , funInline         = False
                      , funCopy           = False
                      , funTerminates     = Nothing
                      , funExtLam         = Nothing
                      , funWith           = Nothing
                      , funCopatternLHS   = False
                      }
  reportSDoc "tc.def.alias" 20 $ text "checkAlias: leaving"


-- | Type check a definition by pattern matching.
checkFunDef' :: Type             -- ^ the type we expect the function to have
             -> ArgInfo        -- ^ is it irrelevant (for instance)
             -> Delayed          -- ^ are the clauses delayed (not unfolded willy-nilly)
             -> Maybe ExtLamInfo -- ^ does the definition come from an extended lambda
                                 --   (if so, we need to know some stuff about lambda-lifted args)
             -> Maybe QName      -- ^ is it a with function (if so, what's the name of the parent function)
             -> Info.DefInfo     -- ^ range info
             -> QName            -- ^ the name of the function
             -> [A.Clause]       -- ^ the clauses to check
             -> TCM ()
checkFunDef' t ai delayed extlam with i name cs =

    traceCall (CheckFunDef (getRange i) (qnameName name) cs) $ do   -- TODO!! (qnameName)
        reportSDoc "tc.def.fun" 10 $
          sep [ text "checking body of" <+> prettyTCM name
              , nest 2 $ text ":" <+> prettyTCM t
              , nest 2 $ text "full type:" <+> (prettyTCM . defType =<< getConstInfo name)
              ]

        cs <- return $ map A.lhsToSpine cs

        -- Ensure that all clauses have the same number of trailing hidden patterns
        -- This is necessary since trailing implicits are no longer eagerly inserted.
        -- Andreas, 2013-10-13
        -- Since we have flexible function arity, it is no longer necessary
        -- to patch clauses to same arity
        -- cs <- trailingImplicits t cs

        -- Check the clauses
        cs <- traceCall NoHighlighting $ do -- To avoid flicker.
            forM cs $ \ c -> do
              c <- applyRelevanceToContext (argInfoRelevance ai) $ do
                checkClause t c
              -- Andreas, 2013-11-23 do not solve size constraints here yet
              -- in case we are checking the body of an extended lambda.
              -- 2014-04-24: The size solver requires each clause to be
              -- checked individually, since otherwise we get constraints
              -- in typing contexts which are not prefixes of each other.
              whenNothing extlam solveSizeConstraints
              -- Andreas, 2013-10-27 add clause as soon it is type-checked
              -- TODO: instantiateFull?
              addClauses name [c]
              return c

        -- After checking, remove the clauses again.
        -- (Otherwise, @checkInjectivity@ loops for issue 801).
        modifyFunClauses name (const [])

        -- Check that all clauses have the same number of arguments
        -- unless (allEqual $ map npats cs) $ typeError DifferentArities
        -- Andreas, 2013-03-15 disable this check to allow flexible arity (issue 727)

        reportSDoc "tc.cc" 25 $ do
          sep [ text "clauses before injectivity test"
              , nest 2 $ prettyTCM $ map (QNamed name) cs  -- broken, reify (QNamed n cl) expect cl to live at top level
              ]
        reportSDoc "tc.cc" 60 $ do
          sep [ text "raw clauses: "
              , nest 2 $ sep $ map (text . show . QNamed name) cs
              ]

        -- Annotate the clauses with which arguments are actually used.
        cs <- instantiateFull {- =<< mapM rebindClause -} cs
        -- Andreas, 2010-11-12
        -- rebindClause is the identity, and instantiateFull eta-contracts
        -- removing this eta-contraction fixes issue 361
        -- however, Data.Star.Decoration.gmapAll no longer type-checks
        -- possibly due to missing eta-contraction!?

        -- Check if the function is injective.
        -- Andreas, 2015-07-01 we do it here in order to resolve metas
        -- in mutual definitions, e.g. the U/El definition in succeed/Issue439.agda
        -- We do it again for the mutual block after polarity analysis, see Rules.Decl.
        reportSLn "tc.inj.def" 20 $ "checkFunDef': checking injectivity..."
        inv <- Bench.billTo [Bench.Injectivity] $
          checkInjectivity name cs

        reportSDoc "tc.cc" 15 $ do
          sep [ text "clauses before compilation"
              , nest 2 $ sep $ map (prettyTCM . QNamed name) cs
              ]

        -- add clauses for the coverage checker (needs to reduce)
        addClauses name cs

        -- Coverage check and compile the clauses
        cc <- Bench.billTo [Bench.Coverage] $
          compileClauses (Just (name, t)) cs

        reportSDoc "tc.cc" 10 $ do
          sep [ text "compiled clauses of" <+> prettyTCM name
              , nest 2 $ text (show cc)
              ]

        -- Add the definition
        addConstant name =<< do
          -- If there was a pragma for this definition, we can set the
          -- funTerminates field directly.
          useTerPragma $ defaultDefn ai name t $
             Function
             { funClauses        = cs
             , funCompiled       = Just cc
             , funTreeless       = Nothing
             , funDelayed        = delayed
             , funInv            = inv
             , funAbstr          = Info.defAbstract i
             , funMutual         = []
             , funProjection     = Nothing
             , funSmashable      = True
             , funStatic         = False
             , funInline         = False
             , funCopy           = False
             , funTerminates     = Nothing
             , funExtLam         = extlam
             , funWith           = with
             , funCopatternLHS   = isCopatternLHS cs
             }

        -- Andreas 2012-02-13: postpone polarity computation until after positivity check
        -- computePolarity name

        reportSDoc "tc.def.fun" 10 $ do
          sep [ text "added " <+> prettyTCM name <+> text ":"
              , nest 2 $ prettyTCM . defType =<< getConstInfo name
              ]
    where
        npats = size . clausePats

-- | Set 'funTerminates' according to termination info in 'TCEnv',
--   which comes from a possible termination pragma.
useTerPragma :: Definition -> TCM Definition
useTerPragma def@Defn{ defName = name, theDef = fun@Function{}} = do
  tc <- asks envTerminationCheck
  let terminates = case tc of
        NonTerminating -> Just False
        Terminating    -> Just True
        _              -> Nothing
  reportSLn "tc.fundef" 30 $ unlines $
    [ "funTerminates of " ++ show name ++ " set to " ++ show terminates
    , "  tc = " ++ show tc
    ]
  return $ def { theDef = fun { funTerminates = terminates }}
useTerPragma def = return def


-- | Insert some patterns in the in with-clauses LHS of the given RHS
insertPatterns :: [A.Pattern] -> A.RHS -> A.RHS
insertPatterns pats (A.WithRHS aux es cs) = A.WithRHS aux es (map insertToClause cs)
    where insertToClause (A.Clause (A.LHS i lhscore ps) rhs ds catchall)
              = A.Clause (A.LHS i lhscore (pats ++ ps)) (insertPatterns pats rhs) ds catchall
insertPatterns pats (A.RewriteRHS qes rhs wh) = A.RewriteRHS qes (insertPatterns pats rhs) wh
insertPatterns pats rhs = rhs

-- | Parameters for creating a @with@-function.
data WithFunctionProblem
  = NoWithFunction
  | WithFunction
    { wfParentName :: QName                -- ^ Parent function name.
    , wfName       :: QName                -- ^ With function name.
    , wfParentType :: Type                 -- ^ Type of the parent function.
    , wfBeforeTel  :: Telescope            -- ^ Types of arguments to the with function before the with expressions (needed vars).
    , wfAfterTel   :: Telescope            -- ^ Types of arguments to the with function after the with expressions (unneeded vars).
    , wfExprs      :: [Term]               -- ^ With expressions.
    , wfExprTypes  :: [Type]               -- ^ Types of the with expressions.
    , wfRHSType    :: Type                 -- ^ Type of the right hand side.
    , wfParentPats :: [NamedArg Pattern]   -- ^ Parent patterns.
    , wfPermSplit  :: Permutation          -- ^ Permutation resulting from splitting the telescope into needed and unneeded vars.
    , wfPermParent :: Permutation          -- ^ Permutation reordering the variables in the parent pattern.
    , wfPermFinal  :: Permutation          -- ^ Final permutation (including permutation for the parent clause).
    , wfClauses    :: [A.Clause]           -- ^ The given clauses for the with function
    }

-- | Create a clause body from a term.
--
--   As we have type checked the term in the clause telescope, but the final
--   body should have bindings in the order of the pattern variables,
--   we need to apply the permutation to the checked term.

mkBody :: Permutation -> Term -> ClauseBody
mkBody perm v = foldr (\ x t -> Bind $ Abs x t) b xs
  where
    b  = Body $ applySubst (renamingR perm) v
    xs = [ stringToArgName $ "h" ++ show n | n <- [0 .. permRange perm - 1] ]


-- | Type check a function clause.

checkClause
  :: Type          -- ^ Type of function defined by this clause.
  -> A.SpineClause -- ^ Clause.
  -> TCM Clause    -- ^ Type-checked clause.

checkClause t c@(A.Clause (A.SpineLHS i x aps withPats) rhs0 wh catchall) = do
    reportSDoc "tc.with.top" 30 $ text "Checking clause" $$ prettyA c
    unless (null withPats) $
      typeError $ UnexpectedWithPatterns withPats
    traceCall (CheckClause t c) $ do
      aps <- expandPatternSynonyms aps
      checkLeftHandSide (CheckPatternShadowing c) (Just x) aps t $ \ lhsResult@(LHSResult delta ps trhs perm) -> do
        -- Note that we might now be in irrelevant context,
        -- in case checkLeftHandSide walked over an irrelevant projection pattern.
        (body, with) <- checkWhere (unArg trhs) wh $ checkRHS i x aps t lhsResult rhs0
        escapeContext (size delta) $ checkWithFunction with

        reportSDoc "tc.lhs.top" 10 $ escapeContext (size delta) $ vcat
          [ text "Clause before translation:"
          , nest 2 $ vcat
            [ text "delta =" <+> prettyTCM delta
            , text "perm  =" <+> text (show perm)
            , text "ps    =" <+> text (show ps)
            , text "body  =" <+> text (show body)
            , text "body  =" <+> prettyTCM body
            ]
          ]

        return $
          Clause { clauseRange     = getRange i
                 , clauseTel       = killRange delta
                 , namedClausePats = numberPatVars perm ps
                 , clauseBody      = body
                 , clauseType      = Just trhs
                 , clauseCatchall  = catchall
                 }

-- | Type check the @with@ and @rewrite@ lhss and/or the rhs.

checkRHS
  :: LHSInfo                 -- ^ Range of lhs.
  -> QName                   -- ^ Name of function.
  -> [NamedArg A.Pattern]    -- ^ Patterns in lhs.
  -> Type                    -- ^ Type of function.
  -> LHSResult               -- ^ Result of type-checking patterns
  -> A.RHS                   -- ^ Rhs to check.
  -> TCM (ClauseBody, WithFunctionProblem)

checkRHS i x aps t (LHSResult delta ps trhs perm) rhs0 = handleRHS rhs0
  where
<<<<<<< HEAD
    handleRHS rhs =
      case rhs of

        A.RHS e
          | any (containsAbsurdPattern . namedArg) aps ->
            typeError $ AbsurdPatternRequiresNoRHS aps
          | otherwise -> do
            v <- checkExpr e $ unArg trhs
            return (mkBody perm v, NoWithFunction)

        A.AbsurdRHS
          | any (containsAbsurdPattern . namedArg) aps
                      -> return (NoBody, NoWithFunction)
          | otherwise -> typeError $ NoRHSRequiresAbsurdPattern aps

        A.RewriteRHS [] rhs [] -> handleRHS rhs
        -- Andreas, 2014-01-17, Issue 1402:
        -- If the rewrites are discarded since lhs=rhs, then
        -- we can actually have where clauses.
        A.RewriteRHS [] rhs wh -> checkWhere (unArg trhs) wh $ handleRHS rhs
        A.RewriteRHS ((qname,eq):qes) rhs wh -> do

          -- Action for skipping this rewrite.
          -- We do not want to create unsolved metas in case of
          -- a futile rewrite with a reflexive equation.
          -- Thus, we restore the state in this case,
          -- unless the rewrite expression contains questionmarks.
          st <- get
          let recurse = do
               st' <- get
               -- Comparing the whole stInteractionPoints maps is a bit
               -- wasteful, but we assume
               -- 1. rewriting with a reflexive equality to happen rarely,
               -- 2. especially with ?-holes in the rewrite expression
               -- 3. and a large overall number of ?s.
               let sameIP = (==) `on` (^.stInteractionPoints)
               when (sameIP st st') $ put st
               handleRHS $ A.RewriteRHS qes rhs wh

          -- Get value and type of rewrite-expression.

          (proof,t) <- inferExpr eq

          -- Get the names of builtins EQUALITY and REFL.

          equality <- primEqualityName
          Con reflCon [] <- ignoreSharing <$> primRefl

          -- Check that the type is actually an equality (lhs ≡ rhs)
          -- and extract lhs, rhs, and their type.

          t' <- reduce =<< instantiateFull t
          (rewriteType,rewriteFrom,rewriteTo) <- do
            case ignoreSharing $ unEl t' of
              Def equality'
                [ _level
                , Apply (Arg (ArgInfo Hidden    Relevant) rewriteType)
                , Apply (Arg (ArgInfo NotHidden Relevant) rewriteFrom)
                , Apply (Arg (ArgInfo NotHidden Relevant) rewriteTo)
                ] | equality' == equality ->
                    return (El (getSort t') rewriteType, rewriteFrom, rewriteTo)
              _ -> do
               err <- text "Cannot rewrite by equation of type" <+> prettyTCM t'
               typeError $ GenericDocError err

          -- Andreas, 2014-05-17  Issue 1110:
          -- Rewriting with a reflexive equation has no effect, but gives an
          -- incomprehensible error message about the generated
          -- with clause. Thus, we rather do simply nothing if
          -- rewriting with @a ≡ a@ is attempted.

          let isReflexive = tryConversion $ dontAssignMetas $
               equalTerm rewriteType rewriteFrom rewriteTo

          ifM isReflexive recurse $ {- else -} do

            -- Transform 'rewrite' clause into a 'with' clause,
            -- going back to abstract syntax.

            -- Andreas, 2015-02-09 Issue 1421: kill ranges
            -- as reify puts in ranges that may point to other files.
            (rewriteFromExpr,rewriteToExpr,rewriteTypeExpr, proofExpr) <- killRange <$> do
             disableDisplayForms $ withShowAllArguments $ reify
               (rewriteFrom,   rewriteTo,    rewriteType    , proof)
            let (inner, outer) -- the where clauses should go on the inner-most with
                  | null qes  = ([], wh)
                  | otherwise = (wh, [])
                -- Andreas, 2014-03-05 kill range of copied patterns
                -- since they really do not have a source location.
                newRhs = A.WithRHS qname [rewriteFromExpr, proofExpr]
                         [A.Clause (A.LHS i (A.LHSHead x (killRange aps)) pats)
                           -- Note: handleRHS (A.RewriteRHS _ eqs _ _)
                           -- is defined by induction on eqs.
                           (A.RewriteRHS qes (insertPatterns pats rhs) inner)
                           outer False]
                cinfo  = ConPatInfo ConPCon patNoRange
                pats   = [ A.WildP patNoRange
                         , A.ConP cinfo (AmbQ [conName reflCon]) []]
            reportSDoc "tc.rewrite.top" 25 $ vcat
              [ text "rewrite"
              , text "  from  = " <+> prettyTCM rewriteFromExpr
              , text "  to    = " <+> prettyTCM rewriteToExpr
              , text "  typ   = " <+> prettyTCM rewriteType
              , text "  proof = " <+> prettyTCM proofExpr
              , text "  equ   = " <+> prettyTCM t'
=======
  aps' = convColor aps
  absurdPat = any (containsAbsurdPattern . namedArg) aps
  handleRHS rhs =
    case rhs of

      -- Case: ordinary RHS
      A.RHS e -> do
        when absurdPat $ typeError $ AbsurdPatternRequiresNoRHS aps'
        v <- checkExpr e $ unArg trhs
        return (mkBody perm v, NoWithFunction)

      -- Case: no RHS
      A.AbsurdRHS -> do
        unless absurdPat $ typeError $ NoRHSRequiresAbsurdPattern aps'
        return (NoBody, NoWithFunction)

      -- Case: @rewrite@
      A.RewriteRHS [] rhs [] -> handleRHS rhs
      -- Andreas, 2014-01-17, Issue 1402:
      -- If the rewrites are discarded since lhs=rhs, then
      -- we can actually have where clauses.
      A.RewriteRHS [] rhs wh -> checkWhere (unArg trhs) wh $ handleRHS rhs
      A.RewriteRHS ((qname,eq):qes) rhs wh -> do

        -- Action for skipping this rewrite.
        -- We do not want to create unsolved metas in case of
        -- a futile rewrite with a reflexive equation.
        -- Thus, we restore the state in this case,
        -- unless the rewrite expression contains questionmarks.
        st <- get
        let recurse = do
             st' <- get
             -- Comparing the whole stInteractionPoints maps is a bit
             -- wasteful, but we assume
             -- 1. rewriting with a reflexive equality to happen rarely,
             -- 2. especially with ?-holes in the rewrite expression
             -- 3. and a large overall number of ?s.
             let sameIP = (==) `on` (^.stInteractionPoints)
             when (sameIP st st') $ put st
             handleRHS $ A.RewriteRHS qes rhs wh

        -- Get value and type of rewrite-expression.

        (proof,t) <- inferExpr eq

        -- Get the names of builtins EQUALITY and REFL.

        equality <- primEqualityName
        Con reflCon [] <- ignoreSharing <$> primRefl

        -- Check that the type is actually an equality (lhs ≡ rhs)
        -- and extract lhs, rhs, and their type.

        t' <- reduce =<< instantiateFull t
        (rewriteType,rewriteFrom,rewriteTo) <- do
          case ignoreSharing $ unEl t' of
            Def equality'
              [ _level
              , Apply (Arg (ArgInfo Hidden    Relevant _) rewriteType)
              , Apply (Arg (ArgInfo NotHidden Relevant _) rewriteFrom)
              , Apply (Arg (ArgInfo NotHidden Relevant _) rewriteTo)
              ] | equality' == equality ->
                  return (El (getSort t') rewriteType, rewriteFrom, rewriteTo)
            _ -> do
             err <- text "Cannot rewrite by equation of type" <+> prettyTCM t'
             typeError $ GenericDocError err

        -- Andreas, 2014-05-17  Issue 1110:
        -- Rewriting with a reflexive equation has no effect, but gives an
        -- incomprehensible error message about the generated
        -- with clause. Thus, we rather do simply nothing if
        -- rewriting with @a ≡ a@ is attempted.

        let isReflexive = tryConversion $ dontAssignMetas $
             equalTerm rewriteType rewriteFrom rewriteTo

        ifM isReflexive recurse $ {- else -} do

          -- Transform 'rewrite' clause into a 'with' clause,
          -- going back to abstract syntax.

          -- Andreas, 2015-02-09 Issue 1421: kill ranges
          -- as reify puts in ranges that may point to other files.
          (rewriteFromExpr,rewriteToExpr,rewriteTypeExpr, proofExpr) <- killRange <$> do
           disableDisplayForms $ withShowAllArguments $ reify
             (rewriteFrom,   rewriteTo,    rewriteType    , proof)
          let (inner, outer) -- the where clauses should go on the inner-most with
                | null qes  = ([], wh)
                | otherwise = (wh, [])
              -- Andreas, 2014-03-05 kill range of copied patterns
              -- since they really do not have a source location.
              newRhs = A.WithRHS qname [rewriteFromExpr, proofExpr]
                       [A.Clause (A.LHS i (A.LHSHead x (killRange aps)) pats)
                         -- Note: handleRHS (A.RewriteRHS _ eqs _ _)
                         -- is defined by induction on eqs.
                         (A.RewriteRHS qes (insertPatterns pats rhs) inner)
                         outer]
              cinfo  = ConPatInfo ConPCon patNoRange
              pats   = [ A.WildP patNoRange
                       , A.ConP cinfo (AmbQ [conName reflCon]) []]
          reportSDoc "tc.rewrite.top" 25 $ vcat
            [ text "rewrite"
            , text "  from  = " <+> prettyTCM rewriteFromExpr
            , text "  to    = " <+> prettyTCM rewriteToExpr
            , text "  typ   = " <+> prettyTCM rewriteType
            , text "  proof = " <+> prettyTCM proofExpr
            , text "  equ   = " <+> prettyTCM t'
            ]
          handleRHS newRhs

      -- Case: @with@
      A.WithRHS aux es cs -> do
        reportSDoc "tc.with.top" 15 $ vcat
          [ text "TC.Rules.Def.checkclause reached A.WithRHS"
          , sep $ prettyA aux : map (parens . prettyA) es
          ]
        reportSDoc "tc.with.top" 20 $ do
          nfv <- getCurrentModuleFreeVars
          m   <- currentModule
          sep [ text "with function module:" <+>
                prettyList (map prettyTCM $ mnameToList m)
              ,  text $ "free variables: " ++ show nfv
>>>>>>> 1a519358
              ]
            handleRHS newRhs

        A.WithRHS aux es cs -> do
          reportSDoc "tc.with.top" 15 $ vcat
            [ text "TC.Rules.Def.checkclause reached A.WithRHS"
            , sep $ prettyA aux : map (parens . prettyA) es
            ]
          reportSDoc "tc.with.top" 20 $ do
            nfv <- getCurrentModuleFreeVars
            m   <- currentModule
            sep [ text "with function module:" <+>
                  prettyList (map prettyTCM $ mnameToList m)
                ,  text $ "free variables: " ++ show nfv
                ]

          -- Infer the types of the with expressions
          (vs0, as) <- unzip <$> mapM inferExprForWith es
          (vs, as)  <- normalise (vs0, as)

          -- Andreas, 2012-09-17: for printing delta,
          -- we should remove it from the context first
          reportSDoc "tc.with.top" 25 $ escapeContext (size delta) $ vcat
            [ text "delta  =" <+> prettyTCM delta
            ]
          reportSDoc "tc.with.top" 25 $ vcat
            [ text "vs     =" <+> prettyTCM vs
            , text "as     =" <+> prettyTCM as
            , text "perm   =" <+> text (show perm)
            ]

          -- Split the telescope into the part needed to type the with arguments
          -- and all the other stuff
          (delta1, delta2, perm', t', as, vs) <- return $
            splitTelForWith delta (unArg trhs) as vs
          let finalPerm = composeP perm' perm

          reportSLn "tc.with.top" 75 $ "delta  = " ++ show delta

          -- Andreas, 2012-09-17: for printing delta,
          -- we should remove it from the context first
          reportSDoc "tc.with.top" 25 $ escapeContext (size delta) $ vcat
            [ text "delta1 =" <+> prettyTCM delta1
            , text "delta2 =" <+> addCtxTel delta1 (prettyTCM delta2)
            ]
          reportSDoc "tc.with.top" 25 $ vcat
            [ text "perm'  =" <+> text (show perm')
            , text "fPerm  =" <+> text (show finalPerm)
            ]

          -- Create the body of the original function

          -- All the context variables
          us <- getContextArgs
          let n = size us
              m = size delta
              -- First the variables bound outside this definition
              (us0, us1') = genericSplitAt (n - m) us
              -- Then permute the rest and grab those needed to for the with arguments
              (us1, us2)  = genericSplitAt (size delta1) $ permute perm' us1'
              -- Now stuff the with arguments in between and finish with the remaining variables
              v    = Def aux $ map Apply $ us0 ++ us1 ++ (map defaultArg vs0) ++ us2
              body = mkBody perm v
          -- Andreas, 2013-02-26 add with-name to signature for printing purposes
          addConstant aux =<< do
            useTerPragma $ Defn defaultArgInfo aux typeDontCare [] [] [] 0 noCompiledRep Nothing emptyFunction

          -- Andreas, 2013-02-26 separate msgs to see which goes wrong
          reportSDoc "tc.with.top" 20 $
            text "    with arguments" <+> do escapeContext (size delta) $ addContext delta1 $ addContext delta2 $ prettyList (map prettyTCM vs)
          reportSDoc "tc.with.top" 20 $
            text "             types" <+> do escapeContext (size delta) $ addContext delta1 $ prettyList (map prettyTCM as)
          reportSDoc "tc.with.top" 20 $
            text "with function call" <+> prettyTCM v
          reportSDoc "tc.with.top" 20 $
            text "           context" <+> (prettyTCM =<< getContextTelescope)
          reportSDoc "tc.with.top" 20 $
            text "             delta" <+> do escapeContext (size delta) $ prettyTCM delta
          reportSDoc "tc.with.top" 20 $
            text "              body" <+> (addCtxTel delta $ prettyTCM body)

          return (body, WithFunction x aux t delta1 delta2 vs as t' ps perm' perm finalPerm cs)

checkWithFunction :: WithFunctionProblem -> TCM ()
checkWithFunction NoWithFunction = return ()
checkWithFunction (WithFunction f aux t delta1 delta2 vs as b qs perm' perm finalPerm cs) = do

  reportSDoc "tc.with.top" 10 $ vcat
    [ text "checkWithFunction"
    , nest 2 $ vcat
      [ text "delta1 =" <+> prettyTCM delta1
      , text "delta2 =" <+> addCtxTel delta1 (prettyTCM delta2)
      , text "t      =" <+> prettyTCM t
      , text "as     =" <+> addCtxTel delta1 (prettyTCM as)
      , text "vs     =" <+> do addCtxTel delta1 $ addCtxTel delta2 $ prettyTCM vs
      , text "b      =" <+> do addCtxTel delta1 $ addCtxTel delta2 $ prettyTCM b
      , text "qs     =" <+> text (show qs)
      , text "perm'  =" <+> text (show perm')
      , text "perm   =" <+> text (show perm)
      , text "fperm  =" <+> text (show finalPerm)
      ]
    ]

  -- Add the type of the auxiliary function to the signature

  -- With display forms are closed
  df <- makeClosed <$> withDisplayForm f aux delta1 delta2 (size as) qs perm' perm

  reportSLn "tc.with.top" 20 "created with display form"

  -- Generate the type of the with function
  delta1 <- normalise delta1 -- Issue 1332: checkInternal is picky about argInfo
                             -- but module application is sloppy.
                             -- We normalise to get rid of Def's coming
                             -- from module applications.
  candidateType <- withFunctionType delta1 vs as delta2 b
  reportSDoc "tc.with.type" 10 $ sep [ text "candidate type:", nest 2 $ prettyTCM candidateType ]
  reportSDoc "tc.with.type" 50 $ sep [ text "candidate type:", nest 2 $ text $ show candidateType ]

{- OLD, going through abstract syntax

  absAuxType <- withShowAllArguments
                $ disableDisplayForms
                $ dontReifyInteractionPoints
                $ reify candidateType
  reportSDoc "tc.with.type" 15 $
    vcat [ text "type of with function:"
         , nest 2 $ prettyTCM absAuxType
         ]
  reportSDoc "tc.with.type" 50 $
    vcat [ text "type of with function:"
         , nest 2 $ text $ show absAuxType
         ]
  -- The ranges in the generated type are completely bogus, so we kill them.
  auxType <- setCurrentRange cs
               (traceCall NoHighlighting $  -- To avoid flicker.
                  isType_ $ killRange absAuxType)
    `catchError` \err -> case err of
      TypeError s e -> put s >> enterClosure e (traceCall (CheckWithFunctionType absAuxType) . typeError)
      _             -> throwError err
-}
  -- Andreas, 2013-10-21
  -- Check generated type directly in internal syntax.
  absAuxType <- reify candidateType
  let auxType = candidateType
  setCurrentRange cs
    (traceCall NoHighlighting $   -- To avoid flicker.
      checkType auxType)
    `catchError` \err -> case err of
      TypeError s e -> do
        put s
        enterClosure e $ do
          traceCall (CheckWithFunctionType absAuxType) . typeError
      err           -> throwError err

  case df of
    OpenThing _ (Display n ts dt) -> reportSDoc "tc.with.top" 20 $ text "Display" <+> fsep
      [ text (show n)
      , prettyList $ map prettyTCM ts
      , prettyTCM dt
      ]
  addConstant aux =<< do
    useTerPragma $ Defn defaultArgInfo aux auxType [] [] [df] 0 noCompiledRep Nothing emptyFunction
  -- solveSizeConstraints -- Andreas, 2012-10-16 does not seem necessary

  reportSDoc "tc.with.top" 10 $ sep
    [ text "added with function" <+> (prettyTCM aux) <+> text "of type"
    , nest 2 $ prettyTCM auxType
    , nest 2 $ text "-|" <+> (prettyTCM =<< getContextTelescope)
    ]

  -- Construct the body for the with function
  cs <- return $ map (A.lhsToSpine) cs
  cs <- buildWithFunction f aux t qs finalPerm (size delta1) (size as) cs
  cs <- return $ map (A.spineToLhs) cs

  -- Check the with function
  checkFunDef' auxType defaultArgInfo NotDelayed Nothing (Just f) info aux cs

  where
    info = Info.mkDefInfo (nameConcrete $ qnameName aux) noFixity' PublicAccess ConcreteDef (getRange cs)

-- | Type check a where clause.
checkWhere
  :: Type            -- ^ Type of rhs.
  -> [A.Declaration] -- ^ Where-declarations to check.
  -> TCM a           -- ^ Continutation.
  -> TCM a
checkWhere trhs ds ret0 = do
  -- Temporarily add trailing hidden arguments to check where-declarartions.
  TelV htel _ <- telViewUpTo' (-1) (not . visible) trhs
  let
    -- Remove htel after checking ds.
    ret = escapeContext (size htel) $ ret0
    loop ds = case ds of
      [] -> ret
      [A.ScopedDecl scope ds] -> withScope_ scope $ loop ds
      [A.Section _ m tel ds]  -> do
        checkTelescope tel $ \ tel' -> do
          reportSDoc "tc.def.where" 10 $
            text "adding section:" <+> prettyTCM m <+> text (show (size tel'))
          addSection m
          verboseS "tc.def.where" 10 $ do
            dx   <- prettyTCM m
            dtel <- mapM prettyAs tel
            dtel' <- prettyTCM =<< lookupSection m
            reportSLn "tc.def.where" 10 $ "checking where section " ++ show dx ++ " " ++ show dtel
            reportSLn "tc.def.where" 10 $ "        actual tele: " ++ show dtel'
          withCurrentModule m $ checkDecls ds >> ret
      _ -> __IMPOSSIBLE__
  -- Add htel to check ds.
  addCtxTel htel $ loop ds

-- | Check if a pattern contains an absurd pattern. For instance, @suc ()@
containsAbsurdPattern :: A.Pattern -> Bool
containsAbsurdPattern p = case p of
    A.AbsurdP _   -> True
    A.VarP _      -> False
    A.WildP _     -> False
    A.DotP _ _    -> False
    A.LitP _      -> False
    A.AsP _ _ p   -> containsAbsurdPattern p
    A.ConP _ _ ps -> any (containsAbsurdPattern . namedArg) ps
    A.RecP _ fs   -> any (containsAbsurdPattern . (^. exprFieldA)) fs
    A.DefP _ _ _  -> False  -- projection pattern
    A.PatternSynP _ _ _ -> __IMPOSSIBLE__ -- False<|MERGE_RESOLUTION|>--- conflicted
+++ resolved
@@ -391,127 +391,19 @@
 
 checkRHS i x aps t (LHSResult delta ps trhs perm) rhs0 = handleRHS rhs0
   where
-<<<<<<< HEAD
-    handleRHS rhs =
-      case rhs of
-
-        A.RHS e
-          | any (containsAbsurdPattern . namedArg) aps ->
-            typeError $ AbsurdPatternRequiresNoRHS aps
-          | otherwise -> do
-            v <- checkExpr e $ unArg trhs
-            return (mkBody perm v, NoWithFunction)
-
-        A.AbsurdRHS
-          | any (containsAbsurdPattern . namedArg) aps
-                      -> return (NoBody, NoWithFunction)
-          | otherwise -> typeError $ NoRHSRequiresAbsurdPattern aps
-
-        A.RewriteRHS [] rhs [] -> handleRHS rhs
-        -- Andreas, 2014-01-17, Issue 1402:
-        -- If the rewrites are discarded since lhs=rhs, then
-        -- we can actually have where clauses.
-        A.RewriteRHS [] rhs wh -> checkWhere (unArg trhs) wh $ handleRHS rhs
-        A.RewriteRHS ((qname,eq):qes) rhs wh -> do
-
-          -- Action for skipping this rewrite.
-          -- We do not want to create unsolved metas in case of
-          -- a futile rewrite with a reflexive equation.
-          -- Thus, we restore the state in this case,
-          -- unless the rewrite expression contains questionmarks.
-          st <- get
-          let recurse = do
-               st' <- get
-               -- Comparing the whole stInteractionPoints maps is a bit
-               -- wasteful, but we assume
-               -- 1. rewriting with a reflexive equality to happen rarely,
-               -- 2. especially with ?-holes in the rewrite expression
-               -- 3. and a large overall number of ?s.
-               let sameIP = (==) `on` (^.stInteractionPoints)
-               when (sameIP st st') $ put st
-               handleRHS $ A.RewriteRHS qes rhs wh
-
-          -- Get value and type of rewrite-expression.
-
-          (proof,t) <- inferExpr eq
-
-          -- Get the names of builtins EQUALITY and REFL.
-
-          equality <- primEqualityName
-          Con reflCon [] <- ignoreSharing <$> primRefl
-
-          -- Check that the type is actually an equality (lhs ≡ rhs)
-          -- and extract lhs, rhs, and their type.
-
-          t' <- reduce =<< instantiateFull t
-          (rewriteType,rewriteFrom,rewriteTo) <- do
-            case ignoreSharing $ unEl t' of
-              Def equality'
-                [ _level
-                , Apply (Arg (ArgInfo Hidden    Relevant) rewriteType)
-                , Apply (Arg (ArgInfo NotHidden Relevant) rewriteFrom)
-                , Apply (Arg (ArgInfo NotHidden Relevant) rewriteTo)
-                ] | equality' == equality ->
-                    return (El (getSort t') rewriteType, rewriteFrom, rewriteTo)
-              _ -> do
-               err <- text "Cannot rewrite by equation of type" <+> prettyTCM t'
-               typeError $ GenericDocError err
-
-          -- Andreas, 2014-05-17  Issue 1110:
-          -- Rewriting with a reflexive equation has no effect, but gives an
-          -- incomprehensible error message about the generated
-          -- with clause. Thus, we rather do simply nothing if
-          -- rewriting with @a ≡ a@ is attempted.
-
-          let isReflexive = tryConversion $ dontAssignMetas $
-               equalTerm rewriteType rewriteFrom rewriteTo
-
-          ifM isReflexive recurse $ {- else -} do
-
-            -- Transform 'rewrite' clause into a 'with' clause,
-            -- going back to abstract syntax.
-
-            -- Andreas, 2015-02-09 Issue 1421: kill ranges
-            -- as reify puts in ranges that may point to other files.
-            (rewriteFromExpr,rewriteToExpr,rewriteTypeExpr, proofExpr) <- killRange <$> do
-             disableDisplayForms $ withShowAllArguments $ reify
-               (rewriteFrom,   rewriteTo,    rewriteType    , proof)
-            let (inner, outer) -- the where clauses should go on the inner-most with
-                  | null qes  = ([], wh)
-                  | otherwise = (wh, [])
-                -- Andreas, 2014-03-05 kill range of copied patterns
-                -- since they really do not have a source location.
-                newRhs = A.WithRHS qname [rewriteFromExpr, proofExpr]
-                         [A.Clause (A.LHS i (A.LHSHead x (killRange aps)) pats)
-                           -- Note: handleRHS (A.RewriteRHS _ eqs _ _)
-                           -- is defined by induction on eqs.
-                           (A.RewriteRHS qes (insertPatterns pats rhs) inner)
-                           outer False]
-                cinfo  = ConPatInfo ConPCon patNoRange
-                pats   = [ A.WildP patNoRange
-                         , A.ConP cinfo (AmbQ [conName reflCon]) []]
-            reportSDoc "tc.rewrite.top" 25 $ vcat
-              [ text "rewrite"
-              , text "  from  = " <+> prettyTCM rewriteFromExpr
-              , text "  to    = " <+> prettyTCM rewriteToExpr
-              , text "  typ   = " <+> prettyTCM rewriteType
-              , text "  proof = " <+> prettyTCM proofExpr
-              , text "  equ   = " <+> prettyTCM t'
-=======
-  aps' = convColor aps
   absurdPat = any (containsAbsurdPattern . namedArg) aps
   handleRHS rhs =
     case rhs of
 
       -- Case: ordinary RHS
       A.RHS e -> do
-        when absurdPat $ typeError $ AbsurdPatternRequiresNoRHS aps'
+        when absurdPat $ typeError $ AbsurdPatternRequiresNoRHS aps
         v <- checkExpr e $ unArg trhs
         return (mkBody perm v, NoWithFunction)
 
       -- Case: no RHS
       A.AbsurdRHS -> do
-        unless absurdPat $ typeError $ NoRHSRequiresAbsurdPattern aps'
+        unless absurdPat $ typeError $ NoRHSRequiresAbsurdPattern aps
         return (NoBody, NoWithFunction)
 
       -- Case: @rewrite@
@@ -556,9 +448,9 @@
           case ignoreSharing $ unEl t' of
             Def equality'
               [ _level
-              , Apply (Arg (ArgInfo Hidden    Relevant _) rewriteType)
-              , Apply (Arg (ArgInfo NotHidden Relevant _) rewriteFrom)
-              , Apply (Arg (ArgInfo NotHidden Relevant _) rewriteTo)
+              , Apply (Arg (ArgInfo Hidden    Relevant) rewriteType)
+              , Apply (Arg (ArgInfo NotHidden Relevant) rewriteFrom)
+              , Apply (Arg (ArgInfo NotHidden Relevant) rewriteTo)
               ] | equality' == equality ->
                   return (El (getSort t') rewriteType, rewriteFrom, rewriteTo)
             _ -> do
@@ -594,7 +486,7 @@
                          -- Note: handleRHS (A.RewriteRHS _ eqs _ _)
                          -- is defined by induction on eqs.
                          (A.RewriteRHS qes (insertPatterns pats rhs) inner)
-                         outer]
+                         outer False]
               cinfo  = ConPatInfo ConPCon patNoRange
               pats   = [ A.WildP patNoRange
                        , A.ConP cinfo (AmbQ [conName reflCon]) []]
@@ -620,89 +512,74 @@
           sep [ text "with function module:" <+>
                 prettyList (map prettyTCM $ mnameToList m)
               ,  text $ "free variables: " ++ show nfv
->>>>>>> 1a519358
               ]
-            handleRHS newRhs
-
-        A.WithRHS aux es cs -> do
-          reportSDoc "tc.with.top" 15 $ vcat
-            [ text "TC.Rules.Def.checkclause reached A.WithRHS"
-            , sep $ prettyA aux : map (parens . prettyA) es
-            ]
-          reportSDoc "tc.with.top" 20 $ do
-            nfv <- getCurrentModuleFreeVars
-            m   <- currentModule
-            sep [ text "with function module:" <+>
-                  prettyList (map prettyTCM $ mnameToList m)
-                ,  text $ "free variables: " ++ show nfv
-                ]
-
-          -- Infer the types of the with expressions
-          (vs0, as) <- unzip <$> mapM inferExprForWith es
-          (vs, as)  <- normalise (vs0, as)
-
-          -- Andreas, 2012-09-17: for printing delta,
-          -- we should remove it from the context first
-          reportSDoc "tc.with.top" 25 $ escapeContext (size delta) $ vcat
-            [ text "delta  =" <+> prettyTCM delta
-            ]
-          reportSDoc "tc.with.top" 25 $ vcat
-            [ text "vs     =" <+> prettyTCM vs
-            , text "as     =" <+> prettyTCM as
-            , text "perm   =" <+> text (show perm)
-            ]
-
-          -- Split the telescope into the part needed to type the with arguments
-          -- and all the other stuff
-          (delta1, delta2, perm', t', as, vs) <- return $
-            splitTelForWith delta (unArg trhs) as vs
-          let finalPerm = composeP perm' perm
-
-          reportSLn "tc.with.top" 75 $ "delta  = " ++ show delta
-
-          -- Andreas, 2012-09-17: for printing delta,
-          -- we should remove it from the context first
-          reportSDoc "tc.with.top" 25 $ escapeContext (size delta) $ vcat
-            [ text "delta1 =" <+> prettyTCM delta1
-            , text "delta2 =" <+> addCtxTel delta1 (prettyTCM delta2)
-            ]
-          reportSDoc "tc.with.top" 25 $ vcat
-            [ text "perm'  =" <+> text (show perm')
-            , text "fPerm  =" <+> text (show finalPerm)
-            ]
-
-          -- Create the body of the original function
-
-          -- All the context variables
-          us <- getContextArgs
-          let n = size us
-              m = size delta
-              -- First the variables bound outside this definition
-              (us0, us1') = genericSplitAt (n - m) us
-              -- Then permute the rest and grab those needed to for the with arguments
-              (us1, us2)  = genericSplitAt (size delta1) $ permute perm' us1'
-              -- Now stuff the with arguments in between and finish with the remaining variables
-              v    = Def aux $ map Apply $ us0 ++ us1 ++ (map defaultArg vs0) ++ us2
-              body = mkBody perm v
-          -- Andreas, 2013-02-26 add with-name to signature for printing purposes
-          addConstant aux =<< do
-            useTerPragma $ Defn defaultArgInfo aux typeDontCare [] [] [] 0 noCompiledRep Nothing emptyFunction
-
-          -- Andreas, 2013-02-26 separate msgs to see which goes wrong
-          reportSDoc "tc.with.top" 20 $
-            text "    with arguments" <+> do escapeContext (size delta) $ addContext delta1 $ addContext delta2 $ prettyList (map prettyTCM vs)
-          reportSDoc "tc.with.top" 20 $
-            text "             types" <+> do escapeContext (size delta) $ addContext delta1 $ prettyList (map prettyTCM as)
-          reportSDoc "tc.with.top" 20 $
-            text "with function call" <+> prettyTCM v
-          reportSDoc "tc.with.top" 20 $
-            text "           context" <+> (prettyTCM =<< getContextTelescope)
-          reportSDoc "tc.with.top" 20 $
-            text "             delta" <+> do escapeContext (size delta) $ prettyTCM delta
-          reportSDoc "tc.with.top" 20 $
-            text "              body" <+> (addCtxTel delta $ prettyTCM body)
-
-          return (body, WithFunction x aux t delta1 delta2 vs as t' ps perm' perm finalPerm cs)
+
+        -- Infer the types of the with expressions
+        (vs0, as) <- unzip <$> mapM inferExprForWith es
+        (vs, as)  <- normalise (vs0, as)
+
+        -- Andreas, 2012-09-17: for printing delta,
+        -- we should remove it from the context first
+        reportSDoc "tc.with.top" 25 $ escapeContext (size delta) $ vcat
+          [ text "delta  =" <+> prettyTCM delta
+          ]
+        reportSDoc "tc.with.top" 25 $ vcat
+          [ text "vs     =" <+> prettyTCM vs
+          , text "as     =" <+> prettyTCM as
+          , text "perm   =" <+> text (show perm)
+          ]
+
+        -- Split the telescope into the part needed to type the with arguments
+        -- and all the other stuff
+        (delta1, delta2, perm', t', as, vs) <- return $
+          splitTelForWith delta (unArg trhs) as vs
+        let finalPerm = composeP perm' perm
+
+        reportSLn "tc.with.top" 75 $ "delta  = " ++ show delta
+
+        -- Andreas, 2012-09-17: for printing delta,
+        -- we should remove it from the context first
+        reportSDoc "tc.with.top" 25 $ escapeContext (size delta) $ vcat
+          [ text "delta1 =" <+> prettyTCM delta1
+          , text "delta2 =" <+> addCtxTel delta1 (prettyTCM delta2)
+          ]
+        reportSDoc "tc.with.top" 25 $ vcat
+          [ text "perm'  =" <+> text (show perm')
+          , text "fPerm  =" <+> text (show finalPerm)
+          ]
+
+        -- Create the body of the original function
+
+        -- All the context variables
+        us <- getContextArgs
+        let n = size us
+            m = size delta
+            -- First the variables bound outside this definition
+            (us0, us1') = genericSplitAt (n - m) us
+            -- Then permute the rest and grab those needed to for the with arguments
+            (us1, us2)  = genericSplitAt (size delta1) $ permute perm' us1'
+            -- Now stuff the with arguments in between and finish with the remaining variables
+            v    = Def aux $ map Apply $ us0 ++ us1 ++ (map defaultArg vs0) ++ us2
+            body = mkBody perm v
+        -- Andreas, 2013-02-26 add with-name to signature for printing purposes
+        addConstant aux =<< do
+          useTerPragma $ Defn defaultArgInfo aux typeDontCare [] [] [] 0 noCompiledRep Nothing emptyFunction
+
+        -- Andreas, 2013-02-26 separate msgs to see which goes wrong
+        reportSDoc "tc.with.top" 20 $
+          text "    with arguments" <+> do escapeContext (size delta) $ addContext delta1 $ addContext delta2 $ prettyList (map prettyTCM vs)
+        reportSDoc "tc.with.top" 20 $
+          text "             types" <+> do escapeContext (size delta) $ addContext delta1 $ prettyList (map prettyTCM as)
+        reportSDoc "tc.with.top" 20 $
+          text "with function call" <+> prettyTCM v
+        reportSDoc "tc.with.top" 20 $
+          text "           context" <+> (prettyTCM =<< getContextTelescope)
+        reportSDoc "tc.with.top" 20 $
+          text "             delta" <+> do escapeContext (size delta) $ prettyTCM delta
+        reportSDoc "tc.with.top" 20 $
+          text "              body" <+> (addCtxTel delta $ prettyTCM body)
+
+        return (body, WithFunction x aux t delta1 delta2 vs as t' ps perm' perm finalPerm cs)
 
 checkWithFunction :: WithFunctionProblem -> TCM ()
 checkWithFunction NoWithFunction = return ()
