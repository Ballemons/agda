{-# LANGUAGE CPP #-}
{-# LANGUAGE PatternGuards #-}

module Agda.TypeChecking.Rules.Def where

import Prelude hiding (mapM)
import Control.Arrow ((***))
import Control.Applicative
import Control.Monad.State hiding (forM, mapM)
import Control.Monad.Reader hiding (forM, mapM)

import Data.Function
import Data.List hiding (sort)
import Data.Maybe
import Data.Traversable

import Agda.Syntax.Common
import Agda.Syntax.Concrete (exprFieldA)
import Agda.Syntax.Position
import qualified Agda.Syntax.Abstract as A
import Agda.Syntax.Internal as I
import Agda.Syntax.Internal.Pattern as I
import qualified Agda.Syntax.Info as Info
import Agda.Syntax.Fixity
import Agda.Syntax.Translation.InternalToAbstract
import Agda.Syntax.Info

import Agda.TypeChecking.Monad
import Agda.TypeChecking.Monad.Builtin (primRefl, primEqualityName)
import qualified Agda.TypeChecking.Monad.Benchmark as Bench

import Agda.TypeChecking.Constraints
import Agda.TypeChecking.Conversion
import Agda.TypeChecking.MetaVars
import Agda.TypeChecking.Reduce
import Agda.TypeChecking.Patterns.Abstract (expandPatternSynonyms)
import Agda.TypeChecking.Pretty
import Agda.TypeChecking.Substitute
import Agda.TypeChecking.Free
import Agda.TypeChecking.CheckInternal (checkType)
import Agda.TypeChecking.With
import Agda.TypeChecking.Telescope
import Agda.TypeChecking.Injectivity
import Agda.TypeChecking.Irrelevance
import Agda.TypeChecking.SizedTypes.Solve
import Agda.TypeChecking.RecordPatterns
import Agda.TypeChecking.CompiledClause (CompiledClauses(..))
import Agda.TypeChecking.CompiledClause.Compile

import Agda.TypeChecking.Rules.Term                ( checkExpr, inferExpr, inferExprForWith, checkDontExpandLast, checkTelescope )
import Agda.TypeChecking.Rules.LHS                 ( checkLeftHandSide, LHSResult(..) )
import {-# SOURCE #-} Agda.TypeChecking.Rules.Decl ( checkDecls )

import Agda.Utils.Except ( MonadError(catchError, throwError) )
import Agda.Utils.Lens
import Agda.Utils.Maybe ( whenNothing )
import Agda.Utils.Monad
import Agda.Utils.Permutation
import Agda.Utils.Size

#include "undefined.h"
import Agda.Utils.Impossible

---------------------------------------------------------------------------
-- * Definitions by pattern matching
---------------------------------------------------------------------------

checkFunDef :: Delayed -> Info.DefInfo -> QName -> [A.Clause] -> TCM ()
checkFunDef delayed i name cs = do
        -- Get the type and relevance of the function
        t    <- typeOfConst name
        info  <- flip setRelevance defaultArgInfo <$> relOfConst name
        case isAlias cs t of
          Just (e, x) ->
            traceCall (CheckFunDef (getRange i) (qnameName name) cs) $ do
              -- Andreas, 2012-11-22: if the alias is in an abstract block
              -- it has been frozen.  We unfreeze it to enable type inference.
              -- See issue 729.
              whenM (isFrozen x) $ unfreezeMeta x
              checkAlias t info delayed i name e
          _ -> checkFunDef' t info delayed Nothing Nothing i name cs

-- | A single clause without arguments and without type signature is an alias.
isAlias :: [A.Clause] -> Type -> Maybe (A.Expr, MetaId)
isAlias cs t =
        case trivialClause cs of
          -- if we have just one clause without pattern matching and
          -- without a type signature, then infer, to allow
          -- "aliases" for things starting with hidden abstractions
          Just e | Just x <- isMeta (ignoreSharing $ unEl t) -> Just (e, x)
          _ -> Nothing
  where
    isMeta (MetaV x _) = Just x
    isMeta _           = Nothing
    trivialClause [A.Clause (A.LHS i (A.LHSHead f []) []) (A.RHS e) [] _] = Just e
    trivialClause _ = Nothing

-- | Check a trivial definition of the form @f = e@
checkAlias :: Type -> ArgInfo -> Delayed -> Info.DefInfo -> QName -> A.Expr -> TCM ()
checkAlias t' ai delayed i name e = do
  reportSDoc "tc.def.alias" 10 $ text "checkAlias" <+> vcat
    [ text (show name) <+> colon  <+> prettyTCM t'
    , text (show name) <+> equals <+> prettyTCM e
    ]

{-
  -- Infer the type of the rhs
  (v, t) <- applyRelevanceToContext (argInfoRelevance ai) $
                                    inferOrCheck e (Just t')
  -- v <- coerce v t t'
-}

  -- Infer the type of the rhs
  v <- applyRelevanceToContext (getRelevance ai) $ checkDontExpandLast e t'
  let t = t'

  reportSDoc "tc.def.alias" 20 $ text "checkAlias: finished checking"

  solveSizeConstraints

  v <- instantiateFull v  -- if we omit this, we loop (stdlib: Relation.Binary.Sum)
    -- or the termination checker might stumble over levels in sorts
    -- that cannot be converted to expressions without the level built-ins
    -- (test/succeed/Issue655.agda)

  -- Add the definition
  addConstant name $ defaultDefn ai name t
                   $ Function
                      { funClauses        = [ Clause  -- trivial clause @name = v@
                          { clauseRange     = getRange i
                          , clauseTel       = EmptyTel
                          , namedClausePats = []
                          , clauseBody      = Body v
                          , clauseType      = Just $ Arg ai t
                          , clauseCatchall  = False
                          } ]
                      , funCompiled       = Just $ Done [] v
                      , funTreeless       = Nothing
                      , funDelayed        = delayed
                      , funInv            = NotInjective
                      , funAbstr          = Info.defAbstract i
                      , funMutual         = []
                      , funProjection     = Nothing
                      , funSmashable      = True
                      , funStatic         = False
                      , funInline         = False
                      , funCopy           = False
                      , funTerminates     = Nothing
                      , funExtLam         = Nothing
                      , funWith           = Nothing
                      , funCopatternLHS   = False
                      }
  reportSDoc "tc.def.alias" 20 $ text "checkAlias: leaving"


-- | Type check a definition by pattern matching.
checkFunDef' :: Type             -- ^ the type we expect the function to have
             -> ArgInfo        -- ^ is it irrelevant (for instance)
             -> Delayed          -- ^ are the clauses delayed (not unfolded willy-nilly)
             -> Maybe ExtLamInfo -- ^ does the definition come from an extended lambda
                                 --   (if so, we need to know some stuff about lambda-lifted args)
             -> Maybe QName      -- ^ is it a with function (if so, what's the name of the parent function)
             -> Info.DefInfo     -- ^ range info
             -> QName            -- ^ the name of the function
             -> [A.Clause]       -- ^ the clauses to check
             -> TCM ()
checkFunDef' t ai delayed extlam with i name cs =

    traceCall (CheckFunDef (getRange i) (qnameName name) cs) $ do   -- TODO!! (qnameName)
        reportSDoc "tc.def.fun" 10 $
          sep [ text "checking body of" <+> prettyTCM name
              , nest 2 $ text ":" <+> prettyTCM t
              , nest 2 $ text "full type:" <+> (prettyTCM . defType =<< getConstInfo name)
              ]

        cs <- return $ map A.lhsToSpine cs

        -- Ensure that all clauses have the same number of trailing hidden patterns
        -- This is necessary since trailing implicits are no longer eagerly inserted.
        -- Andreas, 2013-10-13
        -- Since we have flexible function arity, it is no longer necessary
        -- to patch clauses to same arity
        -- cs <- trailingImplicits t cs

        -- Check the clauses
        cs <- traceCall NoHighlighting $ do -- To avoid flicker.
            forM cs $ \ c -> do
              c <- applyRelevanceToContext (argInfoRelevance ai) $ do
                checkClause t c
              -- Andreas, 2013-11-23 do not solve size constraints here yet
              -- in case we are checking the body of an extended lambda.
              -- 2014-04-24: The size solver requires each clause to be
              -- checked individually, since otherwise we get constraints
              -- in typing contexts which are not prefixes of each other.
              whenNothing extlam solveSizeConstraints
              -- Andreas, 2013-10-27 add clause as soon it is type-checked
              -- TODO: instantiateFull?
              addClauses name [c]
              return c

        -- After checking, remove the clauses again.
        -- (Otherwise, @checkInjectivity@ loops for issue 801).
        modifyFunClauses name (const [])

        -- Check that all clauses have the same number of arguments
        -- unless (allEqual $ map npats cs) $ typeError DifferentArities
        -- Andreas, 2013-03-15 disable this check to allow flexible arity (issue 727)

        reportSDoc "tc.cc" 25 $ do
          sep [ text "clauses before injectivity test"
              , nest 2 $ prettyTCM $ map (QNamed name) cs  -- broken, reify (QNamed n cl) expect cl to live at top level
              ]
        reportSDoc "tc.cc" 60 $ do
          sep [ text "raw clauses: "
              , nest 2 $ sep $ map (text . show . QNamed name) cs
              ]

        -- Annotate the clauses with which arguments are actually used.
        cs <- instantiateFull {- =<< mapM rebindClause -} cs
        -- Andreas, 2010-11-12
        -- rebindClause is the identity, and instantiateFull eta-contracts
        -- removing this eta-contraction fixes issue 361
        -- however, Data.Star.Decoration.gmapAll no longer type-checks
        -- possibly due to missing eta-contraction!?

        -- Check if the function is injective.
        -- Andreas, 2015-07-01 we do it here in order to resolve metas
        -- in mutual definitions, e.g. the U/El definition in succeed/Issue439.agda
        -- We do it again for the mutual block after polarity analysis, see Rules.Decl.
        reportSLn "tc.inj.def" 20 $ "checkFunDef': checking injectivity..."
        inv <- Bench.billTo [Bench.Injectivity] $
          checkInjectivity name cs

        reportSDoc "tc.cc" 15 $ do
          sep [ text "clauses before compilation"
              , nest 2 $ sep $ map (prettyTCM . QNamed name) cs
              ]

        -- add clauses for the coverage checker (needs to reduce)
        addClauses name cs

        -- Coverage check and compile the clauses
        cc <- Bench.billTo [Bench.Coverage] $
          compileClauses (Just (name, t)) cs

        reportSDoc "tc.cc" 10 $ do
          sep [ text "compiled clauses of" <+> prettyTCM name
              , nest 2 $ text (show cc)
              ]

        -- Add the definition
        addConstant name =<< do
          -- If there was a pragma for this definition, we can set the
          -- funTerminates field directly.
          useTerPragma $ defaultDefn ai name t $
             Function
             { funClauses        = cs
             , funCompiled       = Just cc
             , funTreeless       = Nothing
             , funDelayed        = delayed
             , funInv            = inv
             , funAbstr          = Info.defAbstract i
             , funMutual         = []
             , funProjection     = Nothing
             , funSmashable      = True
             , funStatic         = False
             , funInline         = False
             , funCopy           = False
             , funTerminates     = Nothing
             , funExtLam         = extlam
             , funWith           = with
             , funCopatternLHS   = isCopatternLHS cs
             }

        -- Andreas 2012-02-13: postpone polarity computation until after positivity check
        -- computePolarity name

        reportSDoc "tc.def.fun" 10 $ do
          sep [ text "added " <+> prettyTCM name <+> text ":"
              , nest 2 $ prettyTCM . defType =<< getConstInfo name
              ]
    where
        npats = size . clausePats

-- | Set 'funTerminates' according to termination info in 'TCEnv',
--   which comes from a possible termination pragma.
useTerPragma :: Definition -> TCM Definition
useTerPragma def@Defn{ defName = name, theDef = fun@Function{}} = do
  tc <- asks envTerminationCheck
  let terminates = case tc of
        NonTerminating -> Just False
        Terminating    -> Just True
        _              -> Nothing
  reportSLn "tc.fundef" 30 $ unlines $
    [ "funTerminates of " ++ show name ++ " set to " ++ show terminates
    , "  tc = " ++ show tc
    ]
  return $ def { theDef = fun { funTerminates = terminates }}
useTerPragma def = return def


-- | Insert some patterns in the in with-clauses LHS of the given RHS
insertPatterns :: [A.Pattern] -> A.RHS -> A.RHS
insertPatterns pats (A.WithRHS aux es cs) = A.WithRHS aux es (map insertToClause cs)
    where insertToClause (A.Clause (A.LHS i lhscore ps) rhs ds catchall)
              = A.Clause (A.LHS i lhscore (pats ++ ps)) (insertPatterns pats rhs) ds catchall
insertPatterns pats (A.RewriteRHS qes rhs wh) = A.RewriteRHS qes (insertPatterns pats rhs) wh
insertPatterns pats rhs = rhs

-- | Parameters for creating a @with@-function.
data WithFunctionProblem
  = NoWithFunction
  | WithFunction
    { wfParentName :: QName                -- ^ Parent function name.
    , wfName       :: QName                -- ^ With function name.
    , wfParentType :: Type                 -- ^ Type of the parent function.
    , wfBeforeTel  :: Telescope            -- ^ Types of arguments to the with function before the with expressions (needed vars).
    , wfAfterTel   :: Telescope            -- ^ Types of arguments to the with function after the with expressions (unneeded vars).
    , wfExprs      :: [Term]               -- ^ With expressions.
    , wfExprTypes  :: [Type]               -- ^ Types of the with expressions.
    , wfRHSType    :: Type                 -- ^ Type of the right hand side.
    , wfParentPats :: [NamedArg Pattern]   -- ^ Parent patterns.
    , wfPermSplit  :: Permutation          -- ^ Permutation resulting from splitting the telescope into needed and unneeded vars.
    , wfPermParent :: Permutation          -- ^ Permutation reordering the variables in the parent pattern.
    , wfPermFinal  :: Permutation          -- ^ Final permutation (including permutation for the parent clause).
    , wfClauses    :: [A.Clause]           -- ^ The given clauses for the with function
    }

-- | Create a clause body from a term.
--
--   As we have type checked the term in the clause telescope, but the final
--   body should have bindings in the order of the pattern variables,
--   we need to apply the permutation to the checked term.
mkBody :: Permutation -> Term -> ClauseBody
mkBody perm v = foldr (\ x t -> Bind $ Abs x t) b xs
  where
    b  = Body $ applySubst (renamingR perm) v
    xs = [ stringToArgName $ "h" ++ show n | n <- [0 .. permRange perm - 1] ]

-- | Type check a function clause.
checkClause :: Type -> A.SpineClause -> TCM Clause
checkClause t c@(A.Clause (A.SpineLHS i x aps withPats) rhs0 wh catchall) = do
    unless (null withPats) $
      typeError $ UnexpectedWithPatterns withPats
    traceCall (CheckClause t c) $ do
      aps <- expandPatternSynonyms aps
      let aps' = convColor aps
      checkLeftHandSide (CheckPatternShadowing c) (Just x) aps t $ \ (LHSResult delta ps trhs perm) -> do
        -- Note that we might now be in irrelevant context,
        -- in case checkLeftHandSide walked over an irrelevant projection pattern.
<<<<<<< HEAD

        -- As we will be type-checking the @rhs@ in @delta@, but the final
        -- body should have bindings in the order of the pattern variables,
        -- we need to apply the permutation to the checked rhs @v@.
        let mkBody v  = foldr (\ x t -> Bind $ Abs x t) b xs
             where b  = Body $ applySubst (renamingR perm) v
                   xs = [ stringToArgName $ "h" ++ show n
                          | n <- [0..permRange perm - 1] ]

        -- introduce trailing implicits for checking the where decls
        TelV htel t0 <- telViewUpTo' (-1) (not . visible) $ unArg trhs
        let n = size htel
            checkWhere' wh = addCtxTel htel . checkWhere (size delta + n) wh . escapeContext (size htel)
        (body, with) <- checkWhere' wh $ let
            -- for the body, we remove the implicits again
=======
        (body, with) <- checkWhere (unArg trhs) wh $ let
>>>>>>> dcdd5361
            handleRHS rhs =
                case rhs of
                  A.RHS e
                    | any (containsAbsurdPattern . namedArg) aps ->
                      typeError $ AbsurdPatternRequiresNoRHS aps
                    | otherwise -> do
                      v <- checkExpr e $ unArg trhs
                      return (mkBody perm v, NoWithFunction)
                  A.AbsurdRHS
                    | any (containsAbsurdPattern . namedArg) aps
                                -> return (NoBody, NoWithFunction)
                    | otherwise -> typeError $ NoRHSRequiresAbsurdPattern aps
                  A.RewriteRHS [] rhs [] -> handleRHS rhs
                  -- Andreas, 2014-01-17, Issue 1402:
                  -- If the rewrites are discarded since lhs=rhs, then
                  -- we can actually have where clauses.
                  A.RewriteRHS [] rhs wh -> checkWhere (unArg trhs) wh $ handleRHS rhs
                  A.RewriteRHS ((qname,eq):qes) rhs wh -> do

                       -- Action for skipping this rewrite.
                       -- We do not want to create unsolved metas in case of
                       -- a futile rewrite with a reflexive equation.
                       -- Thus, we restore the state in this case,
                       -- unless the rewrite expression contains questionmarks.
                       st <- get
                       let recurse = do
                            st' <- get
                            -- Comparing the whole stInteractionPoints maps is a bit
                            -- wasteful, but we assume
                            -- 1. rewriting with a reflexive equality to happen rarely,
                            -- 2. especially with ?-holes in the rewrite expression
                            -- 3. and a large overall number of ?s.
                            let sameIP = (==) `on` (^.stInteractionPoints)
                            when (sameIP st st') $ put st
                            handleRHS $ A.RewriteRHS qes rhs wh

                       -- Get value and type of rewrite-expression.

                       (proof,t) <- inferExpr eq

                       -- Get the names of builtins EQUALITY and REFL.

                       equality <- primEqualityName
                       Con reflCon [] <- ignoreSharing <$> primRefl

                       -- Check that the type is actually an equality (lhs ≡ rhs)
                       -- and extract lhs, rhs, and their type.

                       t' <- reduce =<< instantiateFull t
                       (rewriteType,rewriteFrom,rewriteTo) <- do
                         case ignoreSharing $ unEl t' of
                           Def equality'
                             [ _level
                             , Apply (Arg (ArgInfo Hidden    Relevant) rewriteType)
                             , Apply (Arg (ArgInfo NotHidden Relevant) rewriteFrom)
                             , Apply (Arg (ArgInfo NotHidden Relevant) rewriteTo)
                             ] | equality' == equality ->
                                 return (El (getSort t') rewriteType, rewriteFrom, rewriteTo)
                           _ -> do
                            err <- text "Cannot rewrite by equation of type" <+> prettyTCM t'
                            typeError $ GenericDocError err

                       -- Andreas, 2014-05-17  Issue 1110:
                       -- Rewriting with a reflexive equation has no effect, but gives an
                       -- incomprehensible error message about the generated
                       -- with clause. Thus, we rather do simply nothing if
                       -- rewriting with @a ≡ a@ is attempted.

                       let isReflexive = tryConversion $ dontAssignMetas $
                            equalTerm rewriteType rewriteFrom rewriteTo

                       ifM isReflexive recurse $ {- else -} do

                         -- Transform 'rewrite' clause into a 'with' clause,
                         -- going back to abstract syntax.

                         -- Andreas, 2015-02-09 Issue 1421: kill ranges
                         -- as reify puts in ranges that may point to other files.
                         (rewriteFromExpr,rewriteToExpr,rewriteTypeExpr, proofExpr) <- killRange <$> do
                          disableDisplayForms $ withShowAllArguments $ reify
                            (rewriteFrom,   rewriteTo,    rewriteType    , proof)
                         let (inner, outer) -- the where clauses should go on the inner-most with
                               | null qes  = ([], wh)
                               | otherwise = (wh, [])
                             -- Andreas, 2014-03-05 kill range of copied patterns
                             -- since they really do not have a source location.
                             newRhs = A.WithRHS qname [rewriteFromExpr, proofExpr]
                                      [A.Clause (A.LHS i (A.LHSHead x (killRange aps)) pats)
                                        -- Note: handleRHS (A.RewriteRHS _ eqs _ _)
                                        -- is defined by induction on eqs.
                                        (A.RewriteRHS qes (insertPatterns pats rhs) inner)
                                        outer False]
                             cinfo  = ConPatInfo ConPCon patNoRange
                             pats   = [ A.WildP patNoRange
                                      , A.ConP cinfo (AmbQ [conName reflCon]) []]
                         reportSDoc "tc.rewrite.top" 25 $ vcat
                           [ text "rewrite"
                           , text "  from  = " <+> prettyTCM rewriteFromExpr
                           , text "  to    = " <+> prettyTCM rewriteToExpr
                           , text "  typ   = " <+> prettyTCM rewriteType
                           , text "  proof = " <+> prettyTCM proofExpr
                           , text "  equ   = " <+> prettyTCM t'
                           ]
                         handleRHS newRhs

                  A.WithRHS aux es cs -> do
                    reportSDoc "tc.with.top" 15 $ vcat
                      [ text "TC.Rules.Def.checkclause reached A.WithRHS"
                      , sep $ prettyA aux : map (parens . prettyA) es
                      ]
                    reportSDoc "tc.with.top" 30 $
                      prettyA c
                    reportSDoc "tc.with.top" 20 $ do
                      nfv <- getCurrentModuleFreeVars
                      m   <- currentModule
                      sep [ text "with function module:" <+>
                            prettyList (map prettyTCM $ mnameToList m)
                          ,  text $ "free variables: " ++ show nfv
                          ]

                    -- Infer the types of the with expressions
                    (vs0, as) <- unzip <$> mapM inferExprForWith es
                    (vs, as)  <- normalise (vs0, as)

                    -- Andreas, 2012-09-17: for printing delta,
                    -- we should remove it from the context first
                    reportSDoc "tc.with.top" 25 $ escapeContext (size delta) $ vcat
                      [ text "delta  =" <+> prettyTCM delta
                      ]
                    reportSDoc "tc.with.top" 25 $ vcat
                      [ text "vs     =" <+> prettyTCM vs
                      , text "as     =" <+> prettyTCM as
                      , text "perm   =" <+> text (show perm)
                      ]

                    -- Split the telescope into the part needed to type the with arguments
                    -- and all the other stuff
                    (delta1, delta2, perm', t', as, vs) <- return $
                      splitTelForWith delta (unArg trhs) as vs
                    let finalPerm = composeP perm' perm

                    reportSLn "tc.with.top" 75 $ "delta  = " ++ show delta

                    -- Andreas, 2012-09-17: for printing delta,
                    -- we should remove it from the context first
                    reportSDoc "tc.with.top" 25 $ escapeContext (size delta) $ vcat
                      [ text "delta1 =" <+> prettyTCM delta1
                      , text "delta2 =" <+> addCtxTel delta1 (prettyTCM delta2)
                      ]
                    reportSDoc "tc.with.top" 25 $ vcat
                      [ text "perm'  =" <+> text (show perm')
                      , text "fPerm  =" <+> text (show finalPerm)
                      ]

                    -- Create the body of the original function

                    -- All the context variables
                    us <- getContextArgs
                    let n = size us
                        m = size delta
                        -- First the variables bound outside this definition
                        (us0, us1') = genericSplitAt (n - m) us
                        -- Then permute the rest and grab those needed to for the with arguments
                        (us1, us2)  = genericSplitAt (size delta1) $ permute perm' us1'
                        -- Now stuff the with arguments in between and finish with the remaining variables
                        v    = Def aux $ map Apply $ us0 ++ us1 ++ (map defaultArg vs0) ++ us2
                        body = mkBody perm v
                    -- Andreas, 2013-02-26 add with-name to signature for printing purposes
                    addConstant aux =<< do
                      useTerPragma $ Defn defaultArgInfo aux typeDontCare [] [] [] 0 noCompiledRep Nothing emptyFunction

                    -- Andreas, 2013-02-26 separate msgs to see which goes wrong
                    reportSDoc "tc.with.top" 20 $
                      text "    with arguments" <+> do escapeContext (size delta) $ addContext delta1 $ addContext delta2 $ prettyList (map prettyTCM vs)
                    reportSDoc "tc.with.top" 20 $
                      text "             types" <+> do escapeContext (size delta) $ addContext delta1 $ prettyList (map prettyTCM as)
                    reportSDoc "tc.with.top" 20 $
                      text "with function call" <+> prettyTCM v
                    reportSDoc "tc.with.top" 20 $
                      text "           context" <+> (prettyTCM =<< getContextTelescope)
                    reportSDoc "tc.with.top" 20 $
                      text "             delta" <+> do escapeContext (size delta) $ prettyTCM delta
                    reportSDoc "tc.with.top" 20 $
                      text "              body" <+> (addCtxTel delta $ prettyTCM body)

                    return (body, WithFunction x aux t delta1 delta2 vs as t' ps perm' perm finalPerm cs)
            in handleRHS rhs0
        escapeContext (size delta) $ checkWithFunction with

        reportSDoc "tc.lhs.top" 10 $ escapeContext (size delta) $ vcat
          [ text "Clause before translation:"
          , nest 2 $ vcat
            [ text "delta =" <+> prettyTCM delta
            , text "perm  =" <+> text (show perm)
            , text "ps    =" <+> text (show ps)
            , text "body  =" <+> text (show body)
            , text "body  =" <+> prettyTCM body
            ]
          ]

        return $
          Clause { clauseRange     = getRange i
                 , clauseTel       = killRange delta
                 , namedClausePats = numberPatVars perm ps
                 , clauseBody      = body
                 , clauseType      = Just trhs
                 , clauseCatchall  = catchall
                 }


checkWithFunction :: WithFunctionProblem -> TCM ()
checkWithFunction NoWithFunction = return ()
checkWithFunction (WithFunction f aux t delta1 delta2 vs as b qs perm' perm finalPerm cs) = do

  reportSDoc "tc.with.top" 10 $ vcat
    [ text "checkWithFunction"
    , nest 2 $ vcat
      [ text "delta1 =" <+> prettyTCM delta1
      , text "delta2 =" <+> addCtxTel delta1 (prettyTCM delta2)
      , text "t      =" <+> prettyTCM t
      , text "as     =" <+> addCtxTel delta1 (prettyTCM as)
      , text "vs     =" <+> do addCtxTel delta1 $ addCtxTel delta2 $ prettyTCM vs
      , text "b      =" <+> do addCtxTel delta1 $ addCtxTel delta2 $ prettyTCM b
      , text "qs     =" <+> text (show qs)
      , text "perm'  =" <+> text (show perm')
      , text "perm   =" <+> text (show perm)
      , text "fperm  =" <+> text (show finalPerm)
      ]
    ]

  -- Add the type of the auxiliary function to the signature

  -- With display forms are closed
  df <- makeClosed <$> withDisplayForm f aux delta1 delta2 (size as) qs perm' perm

  reportSLn "tc.with.top" 20 "created with display form"

  -- Generate the type of the with function
  delta1 <- normalise delta1 -- Issue 1332: checkInternal is picky about argInfo
                             -- but module application is sloppy.
                             -- We normalise to get rid of Def's coming
                             -- from module applications.
  candidateType <- withFunctionType delta1 vs as delta2 b
  reportSDoc "tc.with.type" 10 $ sep [ text "candidate type:", nest 2 $ prettyTCM candidateType ]
  reportSDoc "tc.with.type" 50 $ sep [ text "candidate type:", nest 2 $ text $ show candidateType ]

{- OLD, going through abstract syntax

  absAuxType <- withShowAllArguments
                $ disableDisplayForms
                $ dontReifyInteractionPoints
                $ reify candidateType
  reportSDoc "tc.with.type" 15 $
    vcat [ text "type of with function:"
         , nest 2 $ prettyTCM absAuxType
         ]
  reportSDoc "tc.with.type" 50 $
    vcat [ text "type of with function:"
         , nest 2 $ text $ show absAuxType
         ]
  -- The ranges in the generated type are completely bogus, so we kill them.
  auxType <- setCurrentRange cs
               (traceCall NoHighlighting $  -- To avoid flicker.
                  isType_ $ killRange absAuxType)
    `catchError` \err -> case err of
      TypeError s e -> put s >> enterClosure e (traceCall (CheckWithFunctionType absAuxType) . typeError)
      _             -> throwError err
-}
  -- Andreas, 2013-10-21
  -- Check generated type directly in internal syntax.
  absAuxType <- reify candidateType
  let auxType = candidateType
  setCurrentRange cs
    (traceCall NoHighlighting $   -- To avoid flicker.
      checkType auxType)
    `catchError` \err -> case err of
      TypeError s e -> do
        put s
        enterClosure e $ do
          traceCall (CheckWithFunctionType absAuxType) . typeError
      err           -> throwError err

  case df of
    OpenThing _ (Display n ts dt) -> reportSDoc "tc.with.top" 20 $ text "Display" <+> fsep
      [ text (show n)
      , prettyList $ map prettyTCM ts
      , prettyTCM dt
      ]
  addConstant aux =<< do
    useTerPragma $ Defn defaultArgInfo aux auxType [] [] [df] 0 noCompiledRep Nothing emptyFunction
  -- solveSizeConstraints -- Andreas, 2012-10-16 does not seem necessary

  reportSDoc "tc.with.top" 10 $ sep
    [ text "added with function" <+> (prettyTCM aux) <+> text "of type"
    , nest 2 $ prettyTCM auxType
    , nest 2 $ text "-|" <+> (prettyTCM =<< getContextTelescope)
    ]

  -- Construct the body for the with function
  cs <- return $ map (A.lhsToSpine) cs
  cs <- buildWithFunction f aux t qs finalPerm (size delta1) (size as) cs
  cs <- return $ map (A.spineToLhs) cs

  -- Check the with function
  checkFunDef' auxType defaultArgInfo NotDelayed Nothing (Just f) info aux cs

  where
    info = Info.mkDefInfo (nameConcrete $ qnameName aux) noFixity' PublicAccess ConcreteDef (getRange cs)

-- | Type check a where clause.
checkWhere
  :: Type            -- ^ Type of rhs.
  -> [A.Declaration] -- ^ Where-declarations to check.
  -> TCM a           -- ^ Continutation.
  -> TCM a
checkWhere trhs ds ret0 = do
  -- Temporarily add trailing hidden arguments to check where-declarartions.
  TelV htel _ <- telViewUpTo' (-1) (not . visible) trhs
  let
    -- Remove htel after checking ds.
    ret = escapeContext (size htel) $ ret0
    loop ds = case ds of
      [] -> ret
      [A.ScopedDecl scope ds] -> withScope_ scope $ loop ds
      [A.Section _ m tel ds]  -> do
        checkTelescope tel $ \ tel' -> do
          reportSDoc "tc.def.where" 10 $
            text "adding section:" <+> prettyTCM m <+> text (show (size tel'))
          addSection m
          verboseS "tc.def.where" 10 $ do
            dx   <- prettyTCM m
            dtel <- mapM prettyAs tel
            dtel' <- prettyTCM =<< lookupSection m
            reportSLn "tc.def.where" 10 $ "checking where section " ++ show dx ++ " " ++ show dtel
            reportSLn "tc.def.where" 10 $ "        actual tele: " ++ show dtel'
          withCurrentModule m $ checkDecls ds >> ret
      _ -> __IMPOSSIBLE__
  -- Add htel to check ds.
  addCtxTel htel $ loop ds

-- | Check if a pattern contains an absurd pattern. For instance, @suc ()@
containsAbsurdPattern :: A.Pattern -> Bool
containsAbsurdPattern p = case p of
    A.AbsurdP _   -> True
    A.VarP _      -> False
    A.WildP _     -> False
    A.DotP _ _    -> False
    A.LitP _      -> False
    A.AsP _ _ p   -> containsAbsurdPattern p
    A.ConP _ _ ps -> any (containsAbsurdPattern . namedArg) ps
    A.RecP _ fs   -> any (containsAbsurdPattern . (^. exprFieldA)) fs
    A.DefP _ _ _  -> False  -- projection pattern
    A.PatternSynP _ _ _ -> __IMPOSSIBLE__ -- False<|MERGE_RESOLUTION|>--- conflicted
+++ resolved
@@ -344,29 +344,10 @@
       typeError $ UnexpectedWithPatterns withPats
     traceCall (CheckClause t c) $ do
       aps <- expandPatternSynonyms aps
-      let aps' = convColor aps
       checkLeftHandSide (CheckPatternShadowing c) (Just x) aps t $ \ (LHSResult delta ps trhs perm) -> do
         -- Note that we might now be in irrelevant context,
         -- in case checkLeftHandSide walked over an irrelevant projection pattern.
-<<<<<<< HEAD
-
-        -- As we will be type-checking the @rhs@ in @delta@, but the final
-        -- body should have bindings in the order of the pattern variables,
-        -- we need to apply the permutation to the checked rhs @v@.
-        let mkBody v  = foldr (\ x t -> Bind $ Abs x t) b xs
-             where b  = Body $ applySubst (renamingR perm) v
-                   xs = [ stringToArgName $ "h" ++ show n
-                          | n <- [0..permRange perm - 1] ]
-
-        -- introduce trailing implicits for checking the where decls
-        TelV htel t0 <- telViewUpTo' (-1) (not . visible) $ unArg trhs
-        let n = size htel
-            checkWhere' wh = addCtxTel htel . checkWhere (size delta + n) wh . escapeContext (size htel)
-        (body, with) <- checkWhere' wh $ let
-            -- for the body, we remove the implicits again
-=======
         (body, with) <- checkWhere (unArg trhs) wh $ let
->>>>>>> dcdd5361
             handleRHS rhs =
                 case rhs of
                   A.RHS e
