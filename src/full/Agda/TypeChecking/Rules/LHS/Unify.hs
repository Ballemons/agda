{-# LANGUAGE CPP                        #-}
{-# LANGUAGE DeriveDataTypeable         #-}
{-# LANGUAGE DeriveFoldable             #-}
{-# LANGUAGE DeriveFunctor              #-}
{-# LANGUAGE DeriveTraversable          #-}
{-# LANGUAGE DoAndIfThenElse            #-}
{-# LANGUAGE FlexibleContexts           #-}
{-# LANGUAGE FlexibleInstances          #-}
{-# LANGUAGE GeneralizedNewtypeDeriving #-}
{-# LANGUAGE MultiParamTypeClasses      #-}
{-# LANGUAGE PatternGuards              #-}
{-# LANGUAGE TupleSections              #-}
{-# LANGUAGE UndecidableInstances       #-}
{-# LANGUAGE StandaloneDeriving         #-}

#if __GLASGOW_HASKELL__ >= 800
{-# OPTIONS_GHC -Wno-monomorphism-restriction #-}
#endif

module Agda.TypeChecking.Rules.LHS.Unify
  ( UnificationResult
  , UnificationResult'(..)
  , unifyIndices
  , unifyIndices_ ) where

import Prelude hiding (null)

import Control.Arrow ((***))
import Control.Applicative hiding (empty)
import Control.Monad
import Control.Monad.Plus
import Control.Monad.State
import Control.Monad.Trans.Maybe
import Control.Monad.Reader
import Control.Monad.Writer (WriterT(..), MonadWriter(..), Monoid(..))

import Data.IntMap (IntMap)
import qualified Data.IntMap as IntMap
import Data.Map (Map)
import qualified Data.Map as Map
import Data.Monoid
import Data.List hiding (null, sort)
import Data.IntSet (IntSet)
import qualified Data.IntSet as IntSet

import Data.Typeable (Typeable)
import Data.Foldable (Foldable)
import Data.Traversable (Traversable,traverse)

import Agda.Interaction.Options (optInjectiveTypeConstructors)

import Agda.Syntax.Common
import Agda.Syntax.Internal
import Agda.Syntax.Literal
import Agda.Syntax.Position

import Agda.TypeChecking.Monad
import qualified Agda.TypeChecking.Monad.Benchmark as Bench
import Agda.TypeChecking.Monad.Exception
import Agda.TypeChecking.Monad.Builtin (constructorForm)
import Agda.TypeChecking.Conversion -- equalTerm
import Agda.TypeChecking.Constraints
import Agda.TypeChecking.Datatypes
import Agda.TypeChecking.DropArgs
import Agda.TypeChecking.Level (reallyUnLevelView)
import Agda.TypeChecking.Reduce
import Agda.TypeChecking.Pretty
import Agda.TypeChecking.SizedTypes (compareSizes)
import Agda.TypeChecking.Substitute
import Agda.TypeChecking.Substitute.Pattern
import Agda.TypeChecking.Telescope
import Agda.TypeChecking.Free
import Agda.TypeChecking.Records
import Agda.TypeChecking.MetaVars (assignV, newArgsMetaCtx)
import Agda.TypeChecking.EtaContract
import Agda.Interaction.Options (optInjectiveTypeConstructors, optWithoutK)

import Agda.TypeChecking.Rules.LHS.Problem hiding (Substitution)
-- import Agda.TypeChecking.SyntacticEquality

import Agda.Utils.Except
  ( Error(noMsg, strMsg)
  , MonadError(catchError, throwError)
  )
import Agda.Utils.Either
import Agda.Utils.Functor
import Agda.Utils.List
import Agda.Utils.ListT
import Agda.Utils.Maybe
import Agda.Utils.Monad
import Agda.Utils.Null
import Agda.Utils.Permutation
import Agda.Utils.Size

#include "undefined.h"
import Agda.Utils.Impossible

-- | Result of 'unifyIndices'.
type UnificationResult = UnificationResult' (Telescope, PatternSubstitution)

data UnificationResult' a
  = Unifies  a      -- ^ Unification succeeded.
  | NoUnify  TCErr  -- ^ Terms are not unifiable.
  | DontKnow TCErr  -- ^ Some other error happened, unification got stuck.
  deriving (Typeable, Show, Functor, Foldable, Traversable)

<<<<<<< HEAD
=======
-- | Monad for unification.
newtype Unify a = U { unUnify ::
  ReaderT UnifyEnv (
  WriterT UnifyOutput (
  ExceptionT UnifyException (
  StateT UnifyState TCM))) a
  } deriving ( Monad, MonadIO, Functor, Applicative
             , MonadException UnifyException, MonadWriter UnifyOutput)

instance MonadTCM Unify where
  liftTCM = U . lift . lift . lift . lift

instance MonadState TCState Unify where
  get = liftTCM $ get
  put = liftTCM . put

instance MonadReader TCEnv Unify where
  ask = U $ ReaderT $ \ _ -> ask
  local cont (U (ReaderT f)) = U $ ReaderT $ \ a -> local cont (f a)

instance HasConstInfo Unify where
  getConstInfo       = U . lift . lift . lift . lift . getConstInfo
  getRewriteRulesFor = U . lift . lift . lift . lift . getRewriteRulesFor

-- UnifyEnv
------------------------------------------------------------------------

data UnifyMayPostpone = MayPostpone | MayNotPostpone

type UnifyEnv = UnifyMayPostpone

emptyUEnv :: UnifyEnv
emptyUEnv = MayPostpone

noPostponing :: Unify a -> Unify a
noPostponing = U . local (const MayNotPostpone) . unUnify

askPostpone :: Unify UnifyMayPostpone
askPostpone = U $ ask

-- | Output the result of unification (success or maybe).
type UnifyOutput = Unifiable

-- | Were two terms unifiable or did we have to postpone some equation such that we are not sure?
data Unifiable
  = Definitely  -- ^ Unification succeeded.
  | Possibly    -- ^ Unification did not fail, but we had to postpone a part.

-- | Conjunctive monoid.
instance Monoid Unifiable where
  mempty = Definitely
  mappend Definitely Definitely = Definitely
  mappend _ _ = Possibly

-- | Tell that something could not be unified right now,
--   so the unification succeeds only 'Possibly'.
reportPostponing :: Unify ()
reportPostponing = tell Possibly

-- | Check whether unification proceeded without postponement.
ifClean :: Unify () -> Unify a -> Unify a -> Unify a
ifClean m t e = do
  ok <- snd <$> listen m
  case ok of
    Definitely -> t
    Possibly ->   e

data Equality = Equal TypeHH Term Term
type Sub = IntMap Term

data UnifyException
  = ConstructorMismatch Type Term Term
  | StronglyRigidOccurrence Type Term Term
  | UnclearOccurrence Type Term Term
  | WithoutKException Type Term Term
  | GenericUnifyException String

instance Error UnifyException where
  strMsg = GenericUnifyException

data UnifyState = USt
  { uniSub    :: Sub
  , uniConstr :: [Equality]
  }

emptyUState :: UnifyState
emptyUState = USt IntMap.empty []

-- | Throw-away error message.
projectionMismatch :: QName -> QName -> Unify a
projectionMismatch f f' = throwException $ GenericUnifyException $
  "projections " ++ show f ++ " and " ++ show f' ++ " do not match"

constructorMismatch :: Type -> Term -> Term -> Unify a
constructorMismatch a u v = throwException $ ConstructorMismatch a u v

constructorMismatchHH :: TypeHH -> Term -> Term -> Unify a
constructorMismatchHH aHH u v = do
  ifM (liftTCM fullyApplied `and2M` canCompare aHH)
    {- then -} (constructorMismatch (leftHH aHH) u v) -- do not report heterogenity
    {- else -} (throwException (UnclearOccurrence (leftHH aHH) u v))
  where
    -- Comparing constructors at different types is incompatible with univalence
    canCompare (Het s t) = ifM (liftTCM $ optWithoutK <$> pragmaOptions)
                               (liftTCM $ tryConversion $ equalType s t)  -- no constraints left
                               (return True)
    canCompare Hom{} = return True
    -- Issue 1497: only fully applied constructors can mismatch
    fullyApplied = case (ignoreSharing u, ignoreSharing v) of
      (Con c us, Con d vs) -> do
        when (c == d) __IMPOSSIBLE__
        car <- fromLeft length <$> getConstructorArity (conName c)
        dar <- fromLeft length <$> getConstructorArity (conName d)
        return $ length us == car && length vs == dar
      _ -> return True  -- could be literals

instance Subst Equality where
  applySubst rho (Equal a s t) =
    Equal (applySubst rho a) (applySubst rho s) (applySubst rho t)

getSub :: Unify Sub
getSub = U $ gets uniSub

modSub :: (Sub -> Sub) -> Unify ()
modSub f = U $ modify $ \s -> s { uniSub = f $ uniSub s }

checkEqualities :: [Equality] -> TCM ()
checkEqualities eqs = noConstraints $ mapM_ checkEq eqs
  where
    checkEq (Equal (Hom a) s t) = equalTerm a s t
    checkEq (Equal (Het a1 a2) s t) = typeError $ HeterogeneousEquality s a1 t a2
    -- Andreas, 2014-03-03:  Alternatively, one could try to get back
    -- to a homogeneous situation.  Unless there is a case where this
    -- actually helps, I leave it deactivated.
    -- KEEP:
    --
    -- checkEq (Equal (Het a1 a2) s t) = do
    --     noConstraints $ do
    --       equalType a1 a2
    --       equalTerm a1 s t
    --   `catchError` \ _ -> typeError $ HeterogeneousEquality s a1 t a2

-- | Force equality now instead of postponing it using 'addEquality'.
checkEquality :: Type -> Term -> Term -> TCM ()
checkEquality a u v = noConstraints $ equalTerm a u v

-- | Try equality.  If constraints remain, postpone (enter unsafe mode).
--   Heterogeneous equalities cannot be tried nor reawakened,
--   so we can throw them away and flag "dirty".
checkEqualityHH :: TypeHH -> Term -> Term -> Unify ()
checkEqualityHH (Hom a) u v = do
    ok <- liftTCM $ tryConversion $ equalTerm a u v  -- no constraints left
    -- Jesper, 2013-11-21: Refuse to solve reflexive equations when --without-K is enabled
    if ok
      then (whenM (liftTCM $ optWithoutK <$> pragmaOptions)
           (throwException $ WithoutKException a u v))
      else (addEquality a u v)
checkEqualityHH aHH@(Het a1 a2) u v = -- reportPostponing -- enter "dirty" mode
    addEqualityHH aHH u v -- postpone, enter "dirty" mode

-- | Check whether heterogeneous situation is really homogeneous.
--   If not, give up.
forceHom :: TypeHH -> TCM Type
forceHom (Hom a)     = return a
forceHom (Het a1 a2) = a1 <$ do noConstraints $ equalType a1 a2

-- | Check whether heterogeneous situation is really homogeneous.
--   If not, return Nothing.
makeHom :: TypeHH -> TCM (Maybe Type)
makeHom aHH = (Just <$> forceHom aHH) `catchError` \ err -> return Nothing

-- | Try to make a possibly heterogeneous term situation homogeneous.
tryHom :: TypeHH -> Term -> Term -> TCM TermHH
tryHom aHH u v = do
     a <- forceHom aHH
     Hom u <$ checkEquality a u v
   `catchError` \ err -> return $ Het u v

addEquality :: Type -> Term -> Term -> Unify ()
addEquality a = addEqualityHH (Hom a)

addEqualityHH :: TypeHH -> Term -> Term -> Unify ()
addEqualityHH aHH u v = do
  reportPostponing
  U $ modify $ \s -> s { uniConstr = Equal aHH u v : uniConstr s }

takeEqualities :: Unify [Equality]
takeEqualities = U $ do
  s <- get
  put $ s { uniConstr = [] }
  return $ uniConstr s

-- | Includes flexible occurrences, metas need to be solved. TODO: relax?
--   TODO: later solutions may remove flexible occurences
occursCheck :: Nat -> Term -> Type -> Unify ()
occursCheck i u a = do
  let v  = var i
  case occurrence i u of
    -- Andreas, 2011-04-14
    -- a strongly rigid recursive occurrences signals unsolvability
    StronglyRigid -> do
      liftTCM $ reportSDoc "tc.lhs.unify" 20 $ prettyTCM v <+> text "occurs strongly rigidly in" <+> prettyTCM u
      throwException $ StronglyRigidOccurrence a v u

    NoOccurrence  -> return ()  -- this includes irrelevant occurrences!

    -- any other recursive occurrence leads to unclear situation
    _             -> do
      liftTCM $ reportSDoc "tc.lhs.unify" 20 $ prettyTCM v <+> text "occurs in" <+> prettyTCM u
      throwException $ UnclearOccurrence a v u

-- | Assignment with preceding occurs check.
(|->) :: Nat -> (Term, Type) -> Unify ()
i |-> (u, a) = do
  occursCheck i u a
  liftTCM $ reportSDoc "tc.lhs.unify.assign" 10 $ prettyTCM (var i) <+> text ":=" <+> prettyTCM u
  modSub $ IntMap.insert i (killRange u)
  -- Apply substitution to itself (issue 552)
  rho  <- getSub
  rho' <- traverse ureduce rho
  modSub $ const rho'

makeSubstitution :: Sub -> S.Substitution
makeSubstitution sub
  | null sub  = idS
  | otherwise = map val [0 .. highestIndex] ++# raiseS (highestIndex + 1)
  where
    highestIndex = fst $ IntMap.findMax sub
    val i = fromMaybe (var i) $ IntMap.lookup i sub

-- | Apply the current substitution on a term and reduce to weak head normal form.
class UReduce t where
  ureduce :: t -> Unify t

instance UReduce Term where
  ureduce u = doEtaContractImplicit $ do
    rho <- makeSubstitution <$> getSub
-- Andreas, 2013-10-24 the following call to 'normalise' is problematic
-- (see issue 924).  Instead, we only normalize if unifyAtomHH is undecided.
--    liftTCM $ etaContract =<< normalise (applySubst rho u)
-- Andreas, 2011-06-22, fix related to issue 423
-- To make eta contraction work better, I switched reduce to normalise.
-- I hope the performance penalty is not big (since we are dealing with
-- l.h.s. terms only).
-- A systematic solution would make unification type-directed and
-- eta-insensitive...
    liftTCM $ etaContract =<< reduce (applySubst rho u)

instance UReduce Type where
  ureduce (El s t) = El s <$> ureduce t

instance UReduce t => UReduce (HomHet t) where
  ureduce (Hom t)     = Hom <$> ureduce t
  ureduce (Het t1 t2) = Het <$> ureduce t1 <*> ureduce t2

-- Andreas, 2014-03-03 A variant of ureduce that tries to get back
-- to a homogeneous situation by checking syntactic equality.
-- Did not solve issue 1071, so I am reverting to the old ureduce.
-- However, KEEP THIS as an alternative to reconsider.
-- Remember to import TypeChecking.SyntacticEquality!
--
-- instance (SynEq t, UReduce t) => UReduce (HomHet t) where
--   ureduce (Hom t)     = Hom <$> ureduce t
--   ureduce (Het t1 t2) = do
--     t1 <- ureduce t1
--     t2 <- ureduce t2
--     ((t1,t2),equal) <- liftTCM $ checkSyntacticEquality t1 t2
--     -- BRITTLE: syntactic equality only
--     return $ if equal then Hom t1 else Het t1 t2

instance UReduce t => UReduce (Maybe t) where
  ureduce Nothing = return Nothing
  ureduce (Just t) = Just <$> ureduce t

instance (UReduce a, UReduce b) => UReduce (a, b) where
  ureduce (a, b) = (,) <$> ureduce a <*> ureduce b

instance (UReduce a, UReduce b, UReduce c) => UReduce (a, b, c) where
  ureduce (a, b, c) = (\x y z -> (x, y, z)) <$> ureduce a <*> ureduce b <*> ureduce c

instance (UReduce a) => UReduce (I.Arg a) where
  ureduce (Arg c e) = Arg c <$> ureduce e

instance (UReduce a) => UReduce [ a ] where
  ureduce = sequence . (map ureduce)


-- | Take a substitution σ and ensure that no variables from the domain appear
--   in the targets. The context of the targets is not changed.
--   TODO: can this be expressed using makeSubstitution and applySubst?
flattenSubstitution :: Substitution -> Substitution
flattenSubstitution s = foldr instantiate s is
  where
    -- instantiated variables
    is = [ i | (i, Just _) <- zip [0..] s ]

    instantiate :: Nat -> Substitution -> Substitution
    instantiate i s = map (fmap $ inst i u) s
      where
        u = case s !!! i of
              Just (Just u) -> u
              _             -> __IMPOSSIBLE__

    -- @inst i u v@ replaces index @i@ in @v@ by @u@, without removing the index.
    inst :: Nat -> Term -> Term -> Term
    inst i u v = applySubst us v
      where us = [ var j | j <- [0..i - 1] ] ++# consS u (raiseS $ i + 1)

-- | Are we in a homogeneous (one type) or heterogeneous (two types) situation?
data HomHet a
  = Hom a    -- ^ homogeneous
  | Het a a  -- ^ heterogeneous
  deriving (Typeable, Show, Eq, Ord, Functor, Foldable, Traversable)

isHom :: HomHet a -> Bool
isHom Hom{} = True
isHom Het{} = False

fromHom :: HomHet a -> a
fromHom (Hom a) = a
fromHom (Het{}) = __IMPOSSIBLE__

leftHH :: HomHet a -> a
leftHH (Hom a) = a
leftHH (Het a1 a2) = a1

rightHH :: HomHet a -> a
rightHH (Hom a) = a
rightHH (Het a1 a2) = a2

instance (Subst a) => Subst (HomHet a) where
  applySubst rho u = fmap (applySubst rho) u

instance (PrettyTCM a) => PrettyTCM (HomHet a) where
  prettyTCM (Hom a) = prettyTCM a
  prettyTCM (Het a1 a2) = prettyTCM a1 <+> text "||" <+> prettyTCM a2

type TermHH    = HomHet Term
type TypeHH    = HomHet Type
--type FunViewHH = FunV TypeHH
type TelHH     = Tele (I.Dom TypeHH)
type TelViewHH = TelV TypeHH
type ArgsHH    = HomHet Args

absAppHH :: SubstHH t tHH => Abs t -> TermHH -> tHH
absAppHH (Abs   _ t) u = substHH u t
absAppHH (NoAbs _ t) u = trivialHH t

class ApplyHH t where
  applyHH :: t -> HomHet Args -> HomHet t

instance ApplyHH Term where
  applyHH t = fmap (apply t)

instance ApplyHH Type where
  applyHH t = fmap (piApply t)

substHH :: SubstHH t tHH => TermHH -> t -> tHH
substHH = substUnderHH 0

-- | @substHH u t@ substitutes @u@ for the 0th variable in @t@.
class SubstHH t tHH where
  substUnderHH :: Nat -> TermHH -> t -> tHH
  trivialHH    :: t -> tHH

instance (Free a, Subst a) => SubstHH (HomHet a) (HomHet a) where
  substUnderHH n (Hom u) t = fmap (substUnder n u) t
  substUnderHH n (Het u1 u2) (Hom t) =
    if n `relevantIn` t then Het (substUnder n u1 t) (substUnder n u2 t)
     else Hom (substUnder n u1 t)
  substUnderHH n (Het u1 u2) (Het t1 t2) = Het (substUnder n u1 t1) (substUnder n u2 t2)
  trivialHH = id

instance SubstHH Term (HomHet Term) where
  substUnderHH n uHH t = fmap (\ u -> substUnder n u t) uHH
  trivialHH = Hom

instance SubstHH Type (HomHet Type) where
  substUnderHH n uHH (El s t) = fmap (\ u -> El s $ substUnder n u t) uHH
-- fmap $ fmap (\ (El s v) -> El s $ substUnderHH n u v)
  -- we ignore sorts in substitution, since they do not contain
  -- terms we can match on
  trivialHH = Hom

instance SubstHH a b => SubstHH (I.Arg a) (I.Arg b) where
  substUnderHH n u = fmap $ substUnderHH n u
  trivialHH = fmap trivialHH

instance SubstHH a b => SubstHH (I.Dom a) (I.Dom b) where
  substUnderHH n u = fmap $ substUnderHH n u
  trivialHH = fmap trivialHH

instance SubstHH a b => SubstHH (Abs a) (Abs b) where
  substUnderHH n u (Abs   x v) = Abs x $ substUnderHH (n + 1) u v
  substUnderHH n u (NoAbs x v) = NoAbs x $ substUnderHH n u v
  trivialHH = fmap trivialHH

instance (SubstHH a a', SubstHH b b') => SubstHH (a,b) (a',b') where
    substUnderHH n u (x,y) = (substUnderHH n u x, substUnderHH n u y)
    trivialHH = trivialHH *** trivialHH

instance SubstHH a b => SubstHH (Tele a) (Tele b) where
  substUnderHH n u  EmptyTel         = EmptyTel
  substUnderHH n u (ExtendTel t tel) = uncurry ExtendTel $ substUnderHH n u (t, tel)
  trivialHH = fmap trivialHH

>>>>>>> 483de435
-- | Unify indices.
--
--   In @unifyIndices_ flex a us vs@,
--
--   @a@ is the type eliminated by @us@ and @vs@
--     (usally the type of a constructor),
--     need not be reduced,
--
--   @us@ and @vs@ are the argument lists to unify,
--
--   @flex@ is the set of flexible (instantiable) variabes in @us@ and @vs@.
--
--   The result is the most general unifier of @us@ and @vs@.
unifyIndices_ :: MonadTCM tcm
              => Telescope
              -> FlexibleVars
              -> Type
              -> Args
              -> Args
              -> tcm (Telescope, PatternSubstitution)
unifyIndices_ tel flex a us vs = liftTCM $ do
  r <- unifyIndices tel flex a us vs
  case r of
    Unifies sub   -> return sub
    DontKnow err  -> throwError err
    NoUnify  err  -> throwError err

unifyIndices :: MonadTCM tcm
             => Telescope
             -> FlexibleVars
             -> Type
             -> Args
             -> Args
             -> tcm UnificationResult
unifyIndices tel flex a us vs = liftTCM $ Bench.billTo [Bench.Typing, Bench.CheckLHS, Bench.UnifyIndices] $ do
    reportSDoc "tc.lhs.unify" 10 $
      sep [ text "unifyIndices"
          , nest 2 $ prettyTCM tel
          , nest 2 $ addCtxTel tel $ text (show flex)
          , nest 2 $ addCtxTel tel $ parens (prettyTCM a)
          , nest 2 $ addCtxTel tel $ prettyList $ map prettyTCM us
          , nest 2 $ addCtxTel tel $ prettyList $ map prettyTCM vs
          ]
    initialState    <- initUnifyState tel flex a us vs
    reportSDoc "tc.lhs.unify" 20 $ text "initial unifyState:" <+> prettyTCM initialState
    reportSDoc "tc.lhs.unify" 70 $ text "initial unifyState:" <+> text (show initialState)
    (result,output) <- runUnifyM $ unify initialState rightToLeftStrategy
    return $ fmap (\s -> (varTel s , unifySubst output)) result

----------------------------------------------------
-- Equalities
----------------------------------------------------

data Equality = Equal
  { eqType  :: Type
  , eqLeft  :: Term
  , eqRight :: Term
  }

instance Reduce Equality where
  reduce' (Equal a u v) = Equal <$> reduce' a <*> reduce' u <*> reduce' v

eqConstructorForm :: Equality -> TCM Equality
eqConstructorForm (Equal a u v) = Equal a <$> constructorForm u <*> constructorForm v

eqUnLevel :: Equality -> TCM Equality
eqUnLevel (Equal a u v) = Equal a <$> unLevel u <*> unLevel v
  where
    unLevel (Level l) = reallyUnLevelView l
    unLevel u         = return u

----------------------------------------------------
-- Unify state
----------------------------------------------------

data UnifyState = UState
  { varTel   :: Telescope
  , flexVars :: FlexibleVars
  , eqTel    :: Telescope
  , eqLHS    :: [Term]
  , eqRHS    :: [Term]
  } deriving (Show)

instance Reduce UnifyState where
  reduce' (UState var flex eq lhs rhs) =
    UState <$> reduce' var
           <*> pure flex
           <*> reduce' eq
           <*> reduce' lhs
           <*> reduce' rhs

reduceVarTel :: UnifyState -> TCM UnifyState
reduceVarTel s@UState{ varTel = tel } = do
  tel <- reduce tel
  return $ s { varTel = tel }

reduceEqTel :: UnifyState -> TCM UnifyState
reduceEqTel s@UState{ eqTel = tel } = do
  tel <- reduce tel
  return $ s { eqTel = tel }

instance Normalise UnifyState where
  normalise' (UState var flex eq lhs rhs) =
    UState <$> normalise' var
           <*> pure flex
           <*> normalise' eq
           <*> normalise' lhs
           <*> normalise' rhs

normaliseVarTel :: UnifyState -> TCM UnifyState
normaliseVarTel s@UState{ varTel = tel } = do
  tel <- normalise tel
  return $ s { varTel = tel }

normaliseEqTel :: UnifyState -> TCM UnifyState
normaliseEqTel s@UState{ eqTel = tel } = do
  tel <- normalise tel
  return $ s { eqTel = tel }

instance PrettyTCM UnifyState where
  prettyTCM state = text "UnifyState" <+> nest 2 (vcat $
    [ text "  variable tel:  " <+> prettyTCM gamma
    , text "  flexible vars: " <+> prettyTCM (map flexVar $ flexVars state)
    , text "  equation tel:  " <+> addCtxTel gamma (prettyTCM delta)
    , text "  equations:     " <+> addCtxTel gamma (prettyList_ (zipWith prettyEquality (eqLHS state) (eqRHS state)))
    ])
    where
      gamma = varTel state
      delta = eqTel state
      prettyEquality x y = prettyTCM x <+> text "=?=" <+> prettyTCM y

initUnifyState :: Telescope -> FlexibleVars -> Type -> Args -> Args -> TCM UnifyState
initUnifyState tel flex a us vs = do
  let lhs = map unArg us
      rhs = map unArg vs
      n   = size lhs
  unless (n == size lhs) __IMPOSSIBLE__
  TelV eqTel _ <- telView a
  unless (n == size eqTel) __IMPOSSIBLE__
  reduce $ UState tel flex eqTel lhs rhs

isUnifyStateSolved :: UnifyState -> Bool
isUnifyStateSolved = null . eqTel

varCount :: UnifyState -> Int
varCount = size . varTel

-- | Get the type of the i'th variable in the given state
getVarType :: Int -> UnifyState -> Type
getVarType i s = if i < 0 then __IMPOSSIBLE__ else unDom $ (flattenTel $ varTel s) !! i

getVarTypeUnraised :: Int -> UnifyState -> Type
getVarTypeUnraised i s = if i < 0 then __IMPOSSIBLE__ else snd . unDom $ (telToList $ varTel s) !! i

eqCount :: UnifyState -> Int
eqCount = size . eqTel

-- | Get the k'th equality in the given state. The left- and right-hand sides
--   of the equality live in the varTel telescope, and the type of the equality
--   lives in the varTel++eqTel telescope
getEquality :: Int -> UnifyState -> Equality
getEquality k UState { eqTel = eqs, eqLHS = lhs, eqRHS = rhs } =
  if k < 0 then __IMPOSSIBLE__ else
    Equal (unDom $ (flattenTel eqs) !! k) (lhs !! k) (rhs !! k)

-- | As getEquality, but with the unraised type
getEqualityUnraised :: Int -> UnifyState -> Equality
getEqualityUnraised k UState { eqTel = eqs, eqLHS = lhs, eqRHS = rhs } =
  if k < 0 then __IMPOSSIBLE__ else
    Equal (snd . unDom $ (telToList eqs) !! k) (lhs !! k) (rhs !! k)

getEqInfo :: Int -> UnifyState -> ArgInfo
getEqInfo k UState { eqTel = eqs } =
  if k < 0 then __IMPOSSIBLE__ else domInfo $ telToList eqs !! k

-- | Add a list of equations to the front of the equation telescope
addEqs :: Telescope -> [Term] -> [Term] -> UnifyState -> UnifyState
addEqs tel us vs s =
  s { eqTel = tel `abstract` eqTel s
    , eqLHS = us ++ eqLHS s
    , eqRHS = vs ++ eqRHS s
    }
  where k = size tel

addEq :: Type -> Term -> Term -> UnifyState -> UnifyState
addEq a u v = addEqs (ExtendTel (defaultDom a) (Abs underscore EmptyTel)) [u] [v]



-- | Instantiate the k'th variable with the given value.
--   Returns Nothing if there is a cycle.
solveVar :: Int -> Term -> UnifyState -> Maybe (UnifyState, PatternSubstitution)
solveVar k u s = case instantiateTelescope (varTel s) k u of
  Nothing -> Nothing
  Just (tel' , sigma , rho) -> Just $ (,sigma) $ UState
      { varTel   = tel'
      , flexVars = permuteFlex (reverseP rho) $ flexVars s
      , eqTel    = applyPatSubst sigma $ eqTel s
      , eqLHS    = applyPatSubst sigma $ eqLHS s
      , eqRHS    = applyPatSubst sigma $ eqRHS s
      }
  where
    permuteFlex :: Permutation -> FlexibleVars -> FlexibleVars
    permuteFlex perm =
      mapMaybe $ \(FlexibleVar h k x) ->
        FlexibleVar h k <$> findIndex (x==) (permPicks perm)

applyUnder :: Int -> Telescope -> Term -> Telescope
applyUnder k tel u
 | k < 0     = __IMPOSSIBLE__
 | k == 0    = tel `apply1` u
 | otherwise = case tel of
    EmptyTel         -> __IMPOSSIBLE__
    ExtendTel a tel' -> ExtendTel a $
      Abs (absName tel') $ applyUnder (k-1) (absBody tel') u

dropAt :: Int -> [a] -> [a]
dropAt _ [] = __IMPOSSIBLE__
dropAt k (x:xs)
 | k < 0     = __IMPOSSIBLE__
 | k == 0    = xs
 | otherwise = x : dropAt (k-1) xs

-- | Solve the k'th equation with the given value, which can depend on
--   regular variables but not on other equation variables.
solveEq :: Int -> Term -> UnifyState -> UnifyState
solveEq k u s = s
    { eqTel    = applyUnder k (eqTel s) (raise k u)
    , eqLHS    = dropAt k $ eqLHS s
    , eqRHS    = dropAt k $ eqRHS s
    }
  where
<<<<<<< HEAD


-- | Simplify the k'th equation with the given value (which can depend on other
--   equation variables). Returns Nothing if there is a cycle.
simplifyEq :: Int -> Term -> UnifyState -> Maybe UnifyState
simplifyEq k u s = case instantiateTelescope (eqTel s) k u of
  Nothing -> Nothing
  Just (tel' , sigma , rho) -> Just $ UState
    { varTel   = varTel s
    , flexVars = flexVars s
    , eqTel    = tel'
    , eqLHS    = permute rho $ eqLHS s
    , eqRHS    = permute rho $ eqRHS s
    }

----------------------------------------------------
-- Unification strategies
----------------------------------------------------

data UnifyStep
  = Deletion
    { deleteAt           :: Int
    , deleteType         :: Type
    , deleteLeft         :: Term
    , deleteRight        :: Term
    }
  | Solution
    { solutionAt         :: Int
    , solutionType       :: Type
    , solutionVar        :: Int
    , solutionTerm       :: Term
    }
  | Injectivity
    { injectAt           :: Int
    , injectType         :: Type
    , injectDatatype     :: QName
    , injectParameters   :: Args
    , injectIndices      :: Args
    , injectConstructor  :: ConHead
    , injectArgsLeft     :: Args
    , injectArgsRight    :: Args
    }
  | Conflict
    { conflictAt         :: Int
    , conflictDatatype   :: QName
    , conflictParameters :: Args
    , conflictConLeft    :: ConHead
    , conflictConRight   :: ConHead
    }
  | Cycle
    { cycleAt            :: Int
    , cycleDatatype      :: QName
    , cycleParameters    :: Args
    , cycleVar           :: Int
    , cycleOccursIn      :: Term
    }
  | EtaExpandVar
    { expandVar           :: FlexibleVar Int
    , expandVarRecordType :: QName
    , expandVarParameters :: Args
    }
  | EtaExpandEquation
    { expandAt           :: Int
    , expandRecordType   :: QName
    , expandParameters   :: Args
    }
  | LitConflict
    { litConflictAt      :: Int
    , litType            :: Type
    , litConflictLeft    :: Literal
    , litConflictRight   :: Literal
    }
  | StripSizeSuc
    { stripAt            :: Int
    , stripArgLeft       :: Term
    , stripArgRight      :: Term
    }
  | SkipIrrelevantEquation
    { skipIrrelevantAt   :: Int
    }
  | TypeConInjectivity
    { typeConInjectAt    :: Int
    , typeConstructor    :: QName
    , typeConArgsLeft    :: Args
    , typeConArgsRight   :: Args
    } deriving (Show)

type UnifyStrategy = UnifyState -> ListT TCM UnifyStep

leftToRightStrategy :: UnifyStrategy
leftToRightStrategy s =
    msum (for [0..n-1] $ \k -> completeStrategyAt k s)
  where n = size $ eqTel s

rightToLeftStrategy :: UnifyStrategy
rightToLeftStrategy s =
    msum (for (downFrom n) $ \k -> completeStrategyAt k s)
  where n = size $ eqTel s

completeStrategyAt :: Int -> UnifyStrategy
completeStrategyAt k s = msum $ map (\strat -> strat k s) $
    [ skipIrrelevantStrategy
    , basicUnifyStrategy
    , dataStrategy
    , literalStrategy
    , etaExpandVarStrategy
    , etaExpandEquationStrategy
    , injectiveTypeConStrategy
    , simplifySizesStrategy
    , checkEqualityStrategy
    ]

-- | Returns true if the variables 0..k-1 don't occur in x
isHom :: (Free' a All, Subst Term a) => Int -> a -> Maybe a
isHom n x = do
  guard $ getAll $ runFree (\ (i,_) -> All (i >= n)) IgnoreNot x
  --guard $ null $ allFreeVars x `IntSet.intersection` IntSet.fromAscList [0..k-1]
  return $ raise (-n) x

isEtaVar :: Term -> Type -> TCM (Maybe Int)
isEtaVar u a = runMaybeT $ isEtaVarG u a Nothing []
  where
    isEtaVarG :: Term -> Type -> Maybe Int -> [Elim' Int] -> MaybeT TCM Int
    isEtaVarG u a mi es = do
      (u, a) <- liftTCM $ reduce (u, a)
      liftTCM $ reportSDoc "tc.lhs.unify" 80 $ text "isEtaVarG" <+> nest 2 (sep
        [ text "u  = " <+> text (show u)
        , text "a  = " <+> prettyTCM a
        , text "mi = " <+> text (show mi)
        , text "es = " <+> prettyList (map (text . show) es)
        ])
      case (ignoreSharing u, ignoreSharing $ unEl a) of
        (Var i' es', _) -> do
          guard $ mi == (i' <$ mi)
          b <- liftTCM $ typeOfBV i'
          areEtaVarElims (var i') b es' es
          return i'
        (_, Def d pars) -> do
          guard =<< do liftTCM $ isEtaRecord d
          fs <- liftTCM $ map unArg . recFields . theDef <$> getConstInfo d
          is <- forM fs $ \f -> do
            (_, fa) <- MaybeT $ projectTyped u a f
            isEtaVarG (u `applyE` [Proj f]) fa mi (es++[Proj f])
          case (mi, is) of
            (Just i, _)     -> return i
            (Nothing, [])   -> mzero
            (Nothing, i:is) -> guard (all (==i) is) >> return i
        (_, Pi dom cod) -> addContext dom $ do
          let u'  = raise 1 u `apply` [argFromDom dom $> var 0]
              a'  = absBody cod
              mi' = fmap (+1) mi
              es' = (fmap . fmap) (+1) es ++ [Apply $ argFromDom dom $> 0]
          (-1+) <$> isEtaVarG u' a' mi' es'
        _ -> mzero

    areEtaVarElims :: Term -> Type -> Elims -> [Elim' Int] -> MaybeT TCM ()
    areEtaVarElims u a []    []    = return ()
    areEtaVarElims u a []    (_:_) = mzero
    areEtaVarElims u a (_:_) []    = mzero
    areEtaVarElims u a (Proj f : es) (Proj f' : es') = do
      guard $ f == f'
      a       <- liftTCM $ reduce a
      (_, fa) <- MaybeT $ projectTyped u a f
      areEtaVarElims (u `applyE` [Proj f]) fa es es'
    areEtaVarElims u a (Proj  _ : _ ) (Apply _ : _  ) = __IMPOSSIBLE__
    areEtaVarElims u a (Apply _ : _ ) (Proj  _ : _  ) = __IMPOSSIBLE__
    areEtaVarElims u a (Apply v : es) (Apply i : es') = do
      ifNotPiType a (const mzero) $ \dom cod -> do
      _ <- isEtaVarG (unArg v) (unDom dom) (Just $ unArg i) []
      areEtaVarElims (u `apply` [fmap var i]) (cod `absApp` var (unArg i)) es es'

findFlexible :: Int -> FlexibleVars -> Maybe (FlexibleVar Nat)
findFlexible i flex =
  let flex'      = map flexVar flex
      flexible i = i `elem` flex'
  in find ((i ==) . flexVar) flex

basicUnifyStrategy :: Int -> UnifyStrategy
basicUnifyStrategy k s = do
  Equal a u v <- liftTCM $ eqUnLevel (getEquality k s)
  ha <- mfromMaybe $ isHom n a
  (mi, mj) <- liftTCM $ addCtxTel (varTel s) $ (,) <$> isEtaVar u ha <*> isEtaVar v ha
  liftTCM $ reportSDoc "tc.lhs.unify" 30 $ text "isEtaVar results: " <+> text (show [mi,mj])
  case (mi, mj) of
    (Just i, Just j)
     | i == j -> return $ Deletion k ha (var i) (var i)
    (Just i, Just j)
     | Just fi <- findFlexible i flex
     , Just fj <- findFlexible j flex -> do
       let choice = chooseFlex fi fj
       liftTCM $ reportSDoc "tc.lhs.unify" 40 $ text "fi = " <+> text (show fi)
       liftTCM $ reportSDoc "tc.lhs.unify" 40 $ text "fj = " <+> text (show fj)
       liftTCM $ reportSDoc "tc.lhs.unify" 40 $ text "chooseFlex: " <+> text (show choice)
       case choice of
         ChooseLeft   -> return $ Solution k ha i v
         ChooseRight  -> return $ Solution k ha j u
         ExpandBoth   -> mzero -- This should be taken care of by etaExpandEquationStrategy
         ChooseEither -> return $ Solution k ha j u
    (Just i, _)
     | Just _ <- findFlexible i flex -> return $ Solution k ha i v
    (_, Just j)
     | Just _ <- findFlexible j flex -> return $ Solution k ha j u
    _ -> mzero
  where
    flex = flexVars s
    n = eqCount s

dataStrategy :: Int -> UnifyStrategy
dataStrategy k s = do
  Equal a u v <- liftTCM $ eqConstructorForm =<< eqUnLevel (getEquality k s)
  case a of
    El _ (Def d es) -> do
      npars <- mcatMaybes $ liftTCM $ getNumberOfParameters d
      let (pars,ixs) = splitAt npars $ fromMaybe __IMPOSSIBLE__ $ allApplyElims es
      hpars <- mfromMaybe $ isHom (eqCount s) pars
      liftTCM $ reportSDoc "tc.lhs.unify" 40 $ addContext (varTel s `abstract` eqTel s) $
        text "Found equation at datatype " <+> prettyTCM d
         <+> text " with (homogeneous) parameters " <+> prettyTCM hpars
      case (u, v) of
        (MetaV m es, Con c vs  ) -> do
          us <- mcatMaybes $ liftTCM $ instMetaCon m es d hpars c
          return $ Injectivity k a d hpars ixs c us vs
        (Con c us  , MetaV m es) -> do
          vs <- mcatMaybes $ liftTCM $ instMetaCon m es d hpars c
          return $ Injectivity k a d hpars ixs c us vs
        (Con c us  , Con c' vs ) | c == c' -> return $ Injectivity k a d hpars ixs c us vs
        (Con c _   , Con c' _  ) -> return $ Conflict k d hpars c c'
        (Var i []  , v         ) -> ifOccursStronglyRigid i v $ return $ Cycle k d hpars i v
        (u         , Var j []  ) -> ifOccursStronglyRigid j u $ return $ Cycle k d hpars j u
        _ -> mzero
    _ -> mzero
  where
    ifOccursStronglyRigid i u ret = case occurrence i u of
      StronglyRigid -> ret
      NoOccurrence  -> mzero
      _ -> do
        u <- liftTCM $ normalise u
        case occurrence i u of
          StronglyRigid -> ret
          _ -> mzero

    -- Instantiate the meta with a constructor applied to fresh metas
    -- Returns the fresh metas if successful
    instMetaCon :: MetaId -> Elims -> QName -> Args -> ConHead -> TCM (Maybe Args)
    instMetaCon m es d pars c = case allApplyElims es of
      Just us -> do
          margs <- do
            -- The new metas should have the same dependencies as the original meta
            mv <- lookupMeta m

            ctype <- (`apply` pars) . defType <$> liftTCM (getConstInfo $ conName c)
            TelV tel _ <- telView ctype
            let b'  = telePi tel (sort Prop)

            withMetaInfo' mv $ do
              tel <- getContextTelescope
              -- important: create the meta in the same environment as the original meta
              newArgsMetaCtx b' tel us
          noConstraints $ assignV DirEq m us (Con c margs)
          return $ Just margs
        `catchError` \_ -> return Nothing
      Nothing -> return Nothing

checkEqualityStrategy :: Int -> UnifyStrategy
checkEqualityStrategy k s = do
  let Equal a u v = getEquality k s
      n = eqCount s
  ha <- mfromMaybe $ isHom n a
  return $ Deletion k ha u v

literalStrategy :: Int -> UnifyStrategy
literalStrategy k s = do
  eq <- liftTCM $ eqUnLevel $ getEquality k s
  case eq of
    Equal a u@(Lit l1) v@(Lit l2)
     | l1 == l2  -> return $ Deletion k a u u -- TODO: wrong context of a, but does it matter?
     | otherwise -> return $ LitConflict k a l1 l2 -- same problem here
    _ -> mzero

etaExpandVarStrategy :: Int -> UnifyStrategy
etaExpandVarStrategy k s = do
  Equal a u v <- liftTCM $ eqUnLevel (getEquality k s)
  shouldEtaExpand u a s `mplus` shouldEtaExpand v a s
  where
    -- TODO: use IsEtaVar to check if the term is a variable
    shouldEtaExpand :: Term -> Type -> UnifyStrategy
    shouldEtaExpand (Var i es) a s = do
      fi       <- mfromMaybe $ findFlexible i (flexVars s)
      liftTCM $ reportSDoc "tc.lhs.unify" 50 $
        text "Found flexible variable " <+> text (show i)
      ps       <- mfromMaybe $ allProjElims es
      guard $ not $ null ps
      liftTCM $ reportSDoc "tc.lhs.unify" 50 $
        text "with projections " <+> prettyTCM ps
      let b = getVarTypeUnraised (varCount s - 1 - i) s
      (d, pars) <- mcatMaybes $ liftTCM $ isEtaRecordType b
      liftTCM $ reportSDoc "tc.lhs.unify" 50 $
        text "at record type " <+> prettyTCM d
      return $ EtaExpandVar fi d pars
    shouldEtaExpand _ _ _ = mzero

etaExpandEquationStrategy :: Int -> UnifyStrategy
etaExpandEquationStrategy k s = do
  let Equal a u v = getEqualityUnraised k s
  (d, pars) <- mcatMaybes $ liftTCM $ addCtxTel tel $ isEtaRecordType a
  sing <- liftTCM $ (Right True ==) <$> isSingletonRecord d pars
  projLeft <- liftTCM $ shouldProject u
  projRight <- liftTCM $ shouldProject v
  guard $ sing || projLeft || projRight
  return $ EtaExpandEquation k d pars
  where
    shouldProject :: Term -> TCM Bool
    shouldProject u = case ignoreSharing u of
      Def f es   -> usesCopatterns f
      Con c us   -> isJust <$> isRecordConstructor (conName c)

      Var _ _    -> return False
      Lam _ _    -> __IMPOSSIBLE__
      Lit _      -> __IMPOSSIBLE__
      Pi _ _     -> __IMPOSSIBLE__
      Sort _     -> __IMPOSSIBLE__
      Level _    -> __IMPOSSIBLE__
      MetaV _ _  -> return False
      DontCare _ -> return False
      Shared _   -> __IMPOSSIBLE__

    tel = varTel s `abstract` telFromList (take k $ telToList $ eqTel s)

simplifySizesStrategy :: Int -> UnifyStrategy
simplifySizesStrategy k s = do
  isSizeName <- liftTCM isSizeNameTest
  let Equal a u v = getEquality k s
  case unEl a of
    Def d _ -> do
      guard $ isSizeName d
      su <- liftTCM $ sizeView u
      sv <- liftTCM $ sizeView v
      case (su, sv) of
        (SizeSuc u, SizeSuc v) -> return $ StripSizeSuc k u v
        (SizeSuc u, SizeInf  ) -> return $ StripSizeSuc k u v
        (SizeInf  , SizeSuc v) -> return $ StripSizeSuc k u v
        _ -> mzero
    _ -> mzero

injectiveTypeConStrategy :: Int -> UnifyStrategy
injectiveTypeConStrategy k s = do
  injTyCon <- liftTCM $ optInjectiveTypeConstructors <$> pragmaOptions
  guard injTyCon
  eq <- liftTCM $ eqUnLevel $ getEquality k s
  case eq of
    Equal a u@(Def d es) v@(Def d' es') | d == d' -> do
      -- d must be a data, record or axiom
      def <- liftTCM $ getConstInfo d
      guard $ case theDef def of
                Datatype{} -> True
                Record{}   -> True
                Axiom{}    -> True
                _          -> False
      let us = fromMaybe __IMPOSSIBLE__ $ allApplyElims es
          vs = fromMaybe __IMPOSSIBLE__ $ allApplyElims es'
      return $ TypeConInjectivity k d us vs
    _ -> mzero

skipIrrelevantStrategy :: Int -> UnifyStrategy
skipIrrelevantStrategy k s = do
  let i = getEqInfo k s
  guard $ isIrrelevant i
  return $ SkipIrrelevantEquation k


----------------------------------------------------
-- Actually doing the unification
----------------------------------------------------

data UnifyLogEntry
  = UnificationDone  UnifyState
  | UnificationStep  UnifyState UnifyStep

type UnifyLog = [UnifyLogEntry]

data UnifyOutput = UnifyOutput
  { unifySubst :: PatternSubstitution
  , unifyLog   :: UnifyLog
  }

instance Monoid UnifyOutput where
  mempty        = UnifyOutput IdS []
  x `mappend` y = UnifyOutput
    { unifySubst = unifySubst y `composeS` unifySubst x
    , unifyLog   = unifyLog x ++ unifyLog y
    }

type UnifyM a = WriterT UnifyOutput TCM a

tellUnifySubst :: PatternSubstitution -> UnifyM ()
tellUnifySubst sub = do
  tell $ UnifyOutput sub []

writeUnifyLog :: UnifyLogEntry -> UnifyM ()
writeUnifyLog x = tell $ UnifyOutput IdS [x]

runUnifyM :: UnifyM a -> TCM (a,UnifyOutput)
runUnifyM = runWriterT

unifyStep :: UnifyState -> UnifyStep -> UnifyM (UnificationResult' UnifyState)

unifyStep s Deletion{ deleteAt = k , deleteType = a , deleteLeft = u , deleteRight = v } =
  liftTCM $ do
    addCtxTel (varTel s) $ noConstraints $ equalTerm a u v
    ifM ((optWithoutK <$> pragmaOptions) `and2M` (not <$> isSet (unEl a)))
    {-then-} (DontKnow <$> withoutKErr)
    {-else-} (Unifies  <$> reduceEqTel (solveEq k u s))
  `catchError` \err -> return $ DontKnow err
  where
    withoutKErr = addContext (varTel s) $ typeError_ $ WithoutKError a u u

unifyStep s Solution{ solutionAt = k , solutionType = a , solutionVar = i , solutionTerm = u } = do
  let m = varCount s
  caseMaybeM (trySolveVar (m-1-i) u s) (DontKnow <$> err) $ \(s',sub) -> do
    tellUnifySubst sub
    Unifies <$> liftTCM (reduce $ solveEq k (applyPatSubst sub u) s')
  where
    trySolveVar i u s = case solveVar i u s of
      Just x  -> return $ Just x
      Nothing -> do
        u <- liftTCM $ normalise u
        s <- liftTCM $ normaliseVarTel s
        return $ solveVar i u s
    err = addContext (varTel s) $ typeError_ $ UnificationRecursiveEq a i u

unifyStep s (Injectivity k a d pars ixs c lhs rhs) = do
  withoutK <- liftTCM $ optWithoutK <$> pragmaOptions
  ctype    <- (`apply` pars) . defType <$> liftTCM (getConstInfo $ conName c)
  reportSDoc "tc.lhs.unify" 40 $ text "Constructor type: " <+> prettyTCM ctype
  TelV ctel ctarget <- liftTCM $ telView ctype
  (lhs, rhs) <- liftTCM $ reduce (lhs,rhs)
  case ignoreSharing  $ unEl ctarget of
    Def d' es | d == d' -> do
      let args = fromMaybe __IMPOSSIBLE__ $ allApplyElims es
          cixs = map unArg $ drop (length pars) args
          ceq  = Con c $ teleArgs ctel
      let mis  = mfilter fastDistinct $ forM ixs $ \ix ->
                   case ignoreSharing $ unArg ix of
                     Var i [] | i < eqCount s -> Just i
                     _        -> Nothing
      case mis of
        Nothing | withoutK -> DontKnow <$> err
        Nothing -> do
          return $ Unifies $
            addEqs ctel (map unArg lhs) (map unArg rhs) $
              solveEq k ceq s
        Just is -> do
          let n  = eqCount s
              js = is ++ [n-1-k]
          caseMaybeM (trySplitTelescopeExact js (eqTel s)) (DontKnow <$> err) $
            \(SplitTel tel1 tel2 perm) -> do
            reportSDoc "tc.lhs.unify" 40 $ addCtxTel (varTel s) $ sep $
              [ text "split telescope" <+> prettyTCM (eqTel s) <+> text ("at " ++ show js)
              , text "  into" <+> prettyTCM tel1
              , text "  and " <+> addCtxTel tel1 (prettyTCM tel2)
              , text "  perm =" <+> text (show perm)
              ]
            let n1   = size tel1
                n2   = size tel2
                sub1 = renaming perm :: Substitution -- or renamingR?
                sub2 = (ceq : reverse cixs) ++# raiseS (size ctel)
            Unifies <$> liftTCM (reduceEqTel $ s
              { eqTel    = ctel `abstract` (applySubst sub2 tel2)
              , eqLHS    = map unArg lhs ++ drop n1 (permute perm $ eqLHS s)
              , eqRHS    = map unArg rhs ++ drop n1 (permute perm $ eqRHS s)
              })
    _ -> __IMPOSSIBLE__
  where
    n = eqCount s

    err = addContext (varTel s `abstract` eqTel s) $ typeError_
        (UnifyIndicesNotVars
          a
          (Con c $ raise n lhs)
          (Con c $ raise n rhs)
          ixs)

    trySplitTelescopeExact js tel = case splitTelescopeExact js tel of
      Just x  -> return $ Just x
      Nothing -> do
        tel <- liftTCM $ normalise tel
        return $ splitTelescopeExact js tel

unifyStep s Conflict
  { conflictConLeft    = c
  , conflictConRight   = c'
  } = NoUnify <$> addContext (varTel s)
        (typeError_ $ UnifyConflict c c')

unifyStep s Cycle
  { cycleVar        = i
  , cycleOccursIn   = u
  } = NoUnify <$> addContext (varTel s)
        (typeError_ $ UnifyCycle i u)

unifyStep s EtaExpandVar{ expandVar = fi, expandVarRecordType = d , expandVarParameters = pars } = do
  delta   <- liftTCM $ (`apply` pars) <$> getRecordFieldTypes d
  c       <- liftTCM $ getRecordConstructor d
  let nfields         = size delta
      (varTel', rho)  = expandTelescopeVar (varTel s) (m-1-i) delta c
      projectFlexible = [ FlexibleVar (flexHiding fi) (projFlexKind j) (i+j) | j <- [0..nfields-1] ]
  tellUnifySubst $ rho
  Unifies <$> liftTCM (reduce $ UState
    { varTel   = varTel'
    , flexVars = projectFlexible ++ liftFlexibles nfields (flexVars s)
    , eqTel    = applyPatSubst rho $ eqTel s
    , eqLHS    = applyPatSubst rho $ eqLHS s
    , eqRHS    = applyPatSubst rho $ eqRHS s
    })
  where
    i = flexVar fi
    m = varCount s
    n = eqCount s

    projFlexKind :: Int -> FlexibleVarKind
    projFlexKind j = case flexKind fi of
      RecordFlex ks -> fromMaybe ImplicitFlex $ ks !!! j
      ImplicitFlex  -> ImplicitFlex
      DotFlex       -> DotFlex

    liftFlexible :: Int -> Int -> Maybe Int
    liftFlexible n j = if j == i then Nothing else Just (if j > i then j + (n-1) else j)

    liftFlexibles :: Int -> FlexibleVars -> FlexibleVars
    liftFlexibles n fs = catMaybes $ map (traverse $ liftFlexible n) fs

unifyStep s EtaExpandEquation{ expandAt = k, expandRecordType = d, expandParameters = pars } = do
  delta <- liftTCM $ (`apply` pars) <$> getRecordFieldTypes d
  c     <- liftTCM $ getRecordConstructor d
  lhs   <- expandKth $ eqLHS s
  rhs   <- expandKth $ eqRHS s
  Unifies <$> liftTCM (reduceEqTel $ s
    { eqTel    = fst $ expandTelescopeVar (eqTel s) k delta c
    , eqLHS    = lhs
    , eqRHS    = rhs
    })
  where
    expandKth us = do
      let (us1,v:us2) = fromMaybe __IMPOSSIBLE__ $ splitExactlyAt k us
      vs <- liftTCM $ map unArg . snd <$> etaExpandRecord d pars v
      vs <- liftTCM $ reduce vs
      return $ us1 ++ vs ++ us2

unifyStep s LitConflict
  { litType          = a
  , litConflictLeft  = l
  , litConflictRight = l'
  } = NoUnify <$> addContext (varTel s)
        (typeError_ $ UnequalTerms CmpEq (Lit l) (Lit l') a)

unifyStep s (StripSizeSuc k u v) = do
  sz <- liftTCM sizeType
  return $ Unifies $ s
    { eqTel = unflattenTel (teleNames $ eqTel s) $
        updateAt k (fmap $ const sz) $ flattenTel $ eqTel s --TODO: is this necessary?
    , eqLHS = updateAt k (const u) $ eqLHS s
    , eqRHS = updateAt k (const v) $ eqRHS s
    }

unifyStep s (SkipIrrelevantEquation k) = do
  let lhs = eqLHS s
  return $ Unifies $ solveEq k (DontCare (lhs !! k)) s

unifyStep s (TypeConInjectivity k d us vs) = do
  dtype <- defType <$> liftTCM (getConstInfo d)
  TelV dtel _ <- liftTCM $ telView dtype
  let n = eqCount s
      m   = size dtel
      deq = Def d $ map Apply $ teleArgs dtel
  Unifies <$> liftTCM (reduceEqTel $ s
    { eqTel = dtel `abstract` applyUnder k (eqTel s) (raise k deq)
    , eqLHS = map unArg us ++ dropAt k (eqLHS s)
    , eqRHS = map unArg vs ++ dropAt k (eqRHS s)
    })

unify :: UnifyState -> UnifyStrategy -> UnifyM (UnificationResult' UnifyState)
unify s strategy = if isUnifyStateSolved s
                   then return $ Unifies s
                   else tryUnifyStepsAndContinue (strategy s)
  where
    tryUnifyStepsAndContinue :: ListT TCM UnifyStep -> UnifyM (UnificationResult' UnifyState)
    tryUnifyStepsAndContinue steps = do
      x <- foldListT tryUnifyStep failure $ liftListT lift steps
      case x of
        Unifies s'   -> unify s' strategy
        NoUnify err  -> return $ NoUnify err
        DontKnow err -> return $ DontKnow err

    tryUnifyStep :: UnifyStep
                 -> UnifyM (UnificationResult' UnifyState)
                 -> UnifyM (UnificationResult' UnifyState)
    tryUnifyStep step fallback = do
      reportSDoc "tc.lhs.unify" 20 $ text "trying unifyStep" <+> text (show step)
      x <- unifyStep s step
      case x of
        Unifies s'   -> do
          reportSDoc "tc.lhs.unify" 20 $ text "unifyStep successful."
          reportSDoc "tc.lhs.unify" 20 $ text "new unifyState:" <+> prettyTCM s'
          writeUnifyLog $ UnificationStep s step
          return x
        NoUnify{}    -> return x
        DontKnow err -> do
          y <- fallback
          case y of
            DontKnow{} -> return x
            _          -> return y

    failure :: UnifyM (UnificationResult' a)
    failure = do
      err <- addContext (varTel s) $ typeError_ $
               UnificationStuck (eqTel s) (eqLHS s) (eqRHS s)
      return $ DontKnow err

isSet :: Term -> TCM Bool
isSet a = do
  a <- reduce a
  case ignoreSharing a of
    Def d es -> do
      let args = fromMaybe __IMPOSSIBLE__ $ allApplyElims es
      Defn{ defType = dtype, theDef = def } <- getConstInfo d
      reportSDoc "tc.lhs.unify.isset" 50 $ text "Checking whether " <+> prettyTCM a <+> text " is a set..."
      case def of
        Datatype{ dataPars = npars, dataCons = cs, dataMutual = [], dataAbstr = ConcreteDef } -> do
           let pars       = take npars args
               TelV tel _ = telView' $ dtype `apply` pars
               ixtypes    = map (unEl . unDom) $ flattenTel tel
           ifNotM (allM ixtypes isSet) (return False) $ allM cs $ \c -> do
             ctype <- defType <$> getConstInfo c
             checkConstructorType d $ ctype `apply` pars
        Record{ recConType = ctype } -> checkConstructorType d $ ctype `apply` args
        _ -> return False
    _ -> return False
=======
    noUnify a u v = NoUnify <$> do typeError_ $ UnequalTerms CmpEq u v a

    flex'      = map flexVar flex
    flexible i = i `elem` flex'
    findFlexible i = find ((i ==) . flexVar) flex
    flexibleHid  i = fmap getHiding $ findFlexible i

    flexibleTerm (Var i []) = flexible i
    flexibleTerm (Shared p) = flexibleTerm (derefPtr p)
    flexibleTerm _          = False

    {- Andreas, 2011-09-12
       We unify constructors in heterogeneous situations, as long
       as the two types have the same shape (construct the same datatype).
     -}

    unifyConstructorArgs ::
         TypeHH  -- ^ The ureduced type of the constructor, instantiated to the parameters.
                 --   Possibly heterogeneous, since pars of lhs and rhs might differ.
      -> [I.Arg Term]  -- ^ the arguments of the constructor (lhs)
      -> [I.Arg Term]  -- ^ the arguments of the constructor (rhs)
      -> Unify ()
    unifyConstructorArgs a12 [] [] = return ()
    unifyConstructorArgs a12 vs1 vs2 = do
      liftTCM $ reportSDoc "tc.lhs.unify" 15 $ sep
        [ text "unifyConstructorArgs"
        -- , nest 2 $ parens (prettyTCM tel0)
        , nest 2 $ prettyList $ map prettyTCM vs1
        , nest 2 $ prettyList $ map prettyTCM vs2
        , nest 2 $ text "constructor type:" <+> prettyTCM a12
        ]
      let n = genericLength vs1
      -- since c vs1 and c vs2 have same-shaped type
      -- vs1 and vs2 must have same length
      when (n /= genericLength vs2) $ __IMPOSSIBLE__
      TelV tel12 _ <- telViewUpToHH n a12
      -- if the length of tel12 is not n, then something is wrong
      -- e.g. a12 is not a same-shaped pair of types
      when (n /= size tel12) $ __IMPOSSIBLE__
      unifyConArgs tel12 vs1 vs2

    unifyConArgs ::
         TelHH  -- ^ The telescope(s) of the constructor args [length = n].
      -> Args   -- ^ the arguments of the constructor (lhs)   [length = n].
      -> Args   -- ^ the arguments of the constructor (rhs)   [length = n].
      -> Unify ()
    unifyConArgs _ (_ : _) [] = __IMPOSSIBLE__
    unifyConArgs _ [] (_ : _) = __IMPOSSIBLE__
    unifyConArgs _ []      [] = return ()
    unifyConArgs EmptyTel _ _ = __IMPOSSIBLE__
    unifyConArgs tel0@(ExtendTel a@(Dom _ bHH) tel) us0@(arg@(Arg _ u) : us) vs0@(Arg _ v : vs) = do
      liftTCM $ reportSDoc "tc.lhs.unify" 15 $ sep
        [ text "unifyConArgs"
        -- , nest 2 $ parens (prettyTCM tel0)
        , nest 2 $ prettyList $ map prettyTCM us0
        , nest 2 $ prettyList $ map prettyTCM vs0
        , nest 2 $ text "at telescope" <+> prettyTCM bHH <+> text ("(" ++ show (getRelevance a) ++ ") ...")
        ]
      liftTCM $ reportSDoc "tc.lhs.unify" 25 $
        (text $ "tel0 = " ++ show tel0)


      -- Andreas, Ulf, 2011-09-08 (AIM XIV)
      -- in case of dependent function type, we cannot postpone
      -- unification of u and v, otherwise us or vs might be ill-typed
      -- skip irrelevant parts
      uHH <- if getRelevance a == Irrelevant then return $ Hom u else
             -- Andreas, 2015-01-19 Forced constructor arguments are not unified.
             -- Andreas, 2015-02-26 Restricting this to big forced arguments;
             -- this still addresses issue 1406.
             if getRelevance a == Forced Big then liftTCM $ tryHom bHH u v else
               ifClean (unifyHH bHH u v) (return $ Hom u) (return $ Het u v)

      liftTCM $ reportSDoc "tc.lhs.unify" 25 $
        (text "uHH (before ureduce) =" <+> prettyTCM uHH)

      uHH <- traverse ureduce uHH

      liftTCM $ reportSDoc "tc.lhs.unify" 25 $
        (text "uHH (after  ureduce) =" <+> prettyTCM uHH)

      unifyConArgs (tel `absAppHH` uHH) us vs

    -- | Used for arguments of a 'Def' (data/record/postulate), not 'Con'.
    unifyArgs :: Type -> [I.Arg Term] -> [I.Arg Term] -> Unify ()
    unifyArgs _ (_ : _) [] = __IMPOSSIBLE__
    unifyArgs _ [] (_ : _) = __IMPOSSIBLE__
    unifyArgs _ [] [] = return ()
    unifyArgs a us0@(arg@(Arg _ u) : us) vs0@(Arg _ v : vs) = do
      liftTCM $ reportSDoc "tc.lhs.unify" 15 $ sep
        [ text "unifyArgs"
        , nest 2 $ parens (prettyTCM a)
        , nest 2 $ prettyList $ map prettyTCM us0
        , nest 2 $ prettyList $ map prettyTCM vs0
        ]
      a <- ureduce a  -- Q: reduce sufficient?
      case ignoreSharing $ unEl a of
        Pi b codom  -> do
          -- Andreas, Ulf, 2011-09-08 (AIM XVI)
          -- in case of dependent function type, we cannot postpone
          -- unification of u and v, otherwise us or vs might be ill-typed
          let dep = dependent $ unEl a
          -- skip irrelevant parts
          unless (isIrrelevant b) $
            (if dep then noPostponing else id) $
              unify (unDom b) u v
          u <- ureduce u
          unifyArgs (codom `absApp` u) us vs
        _         -> __IMPOSSIBLE__
      where dependent (Pi _ NoAbs{}) = False
            dependent (Pi b c)       = 0 `relevantIn` absBody c
            dependent (Shared p)     = dependent (derefPtr p)
            dependent _              = False

    -- | Check using conversion check.
    recheckEqualities :: Unify ()
    recheckEqualities = do
      eqs <- takeEqualities
      liftTCM $ checkEqualities eqs

    -- | Check using unifier.
    recheckConstraints :: Unify ()
    recheckConstraints = mapM_ unifyEquality =<< takeEqualities

    unifyEquality :: Equality -> Unify ()
    unifyEquality (Equal aHH u v) = unifyHH aHH u v

    i |->> x = do
      i |-> x
      recheckConstraints

    maybeAssign h i x = (i |->> x) `catchException` \e ->
      case e of
        UnclearOccurrence{} -> h
        _                   -> throwException e

    unifySizes :: Term -> Term -> Unify ()
    unifySizes u v = do
      sz <- liftTCM sizeType
      su <- liftTCM $ sizeView u
      sv <- liftTCM $ sizeView v
      case (su, sv) of
        (SizeSuc u, SizeSuc v) -> unify sz u v
        (SizeSuc u, SizeInf) -> unify sz u v
        (SizeInf, SizeSuc v) -> unify sz u v
        _                    -> unifyAtomHH (Hom sz) u v checkEqualityHH

    -- | Possibly heterogeneous unification (but at same-shaped types).
    --   In het. situations, we only search for a mismatch!
    --
    -- TODO: eta for records!
    unifyHH ::
        TypeHH  -- ^ one or two types, need not be in (u)reduced form
     -> Term -> Term -> Unify ()
    unifyHH aHH u v = do
      liftTCM $ reportSDoc "tc.lhs.unify" 15 $
        sep [ text "unifyHH"
            , nest 2 $ (parens $ prettyTCM u) <+> text "=?="
            , nest 2 $ parens $ prettyTCM v
            , nest 2 $ text ":" <+> prettyTCM aHH
            ]
      u <- liftTCM . constructorForm =<< ureduce u
      v <- liftTCM . constructorForm =<< ureduce v
      aHH <- ureduce aHH
      liftTCM $ reportSDoc "tc.lhs.unify" 25 $
        sep [ text "unifyHH (reduced)"
            , nest 2 $ (parens $ prettyTCM u) <+> text "=?="
            , nest 2 $ parens $ prettyTCM v
            , nest 2 $ text ":" <+> prettyTCM aHH
            ]
      -- obtain the (== Size) function
      isSizeName <- liftTCM isSizeNameTest

      -- Andreas, 2013-10-24 (fixing issue 924)
      -- Only if we cannot make progress, we try full normalization!
      let tryAgain aHH u v = do
            u <- liftTCM $ etaContract =<< normalise u
            v <- liftTCM $ etaContract =<< normalise v
            unifyAtomHH aHH u v $ \ aHH u v -> do
              -- Andreas, 2014-03-03 (issue 1061)
              -- As a last resort, normalize types to maybe get back
              -- to the homogeneous case
              caseMaybeM (liftTCM $ makeHom aHH) (checkEqualityHH aHH u v) $ \ a -> do
                unifyAtomHH (Hom a) u v checkEqualityHH

      -- check whether types have the same shape
      (aHH, sh) <- shapeViewHH aHH
      case sh of
        ElseSh  -> checkEqualityHH aHH u v -- not a type or not same types

        DefSh d | isSizeName d -> unifySizes u v

        _ -> unifyAtomHH aHH u v tryAgain

    unifyAtomHH ::
         TypeHH -- ^ in ureduced form
      -> Term
      -> Term
      -> (TypeHH -> Term -> Term -> Unify ())
         -- ^ continuation in case unification was inconclusive
      -> Unify ()
    unifyAtomHH aHH0 u v tryAgain = do
      let (aHH, homogeneous, a) = case aHH0 of
            Hom a                -> (aHH0, True, a)
            Het a1 a2 | a1 == a2 -> (Hom a1, True, a1) -- BRITTLE: just checking syn.eq.
            _                    -> (aHH0, False, __IMPOSSIBLE__)
           -- use @a@ only if 'homogeneous' holds!

          fallback = tryAgain aHH u v
                   -- Try again if occurs check fails non-rigidly. It might be
                   -- that normalising gets rid of the occurrence.
          (|->?) = maybeAssign fallback

      liftTCM $ reportSDoc "tc.lhs.unify" 15 $
        sep [ text "unifyAtom"
            , nest 2 $ prettyTCM u <> if flexibleTerm u then text " (flexible)" else empty
            , nest 2 $ text "=?="
            , nest 2 $ prettyTCM v <> if flexibleTerm v then text " (flexible)" else empty
            , nest 2 $ text ":" <+> prettyTCM aHH
            ]
      liftTCM $ reportSDoc "tc.lhs.unify" 60 $
        text $ "aHH = " ++ show aHH
      case (ignoreSharing u, ignoreSharing v) of
        -- Ulf, 2011-06-19
        -- We don't want to worry about levels here.
        (Level l, _) -> do
            u <- liftTCM $ reallyUnLevelView l
            unifyAtomHH aHH u v tryAgain
        (_, Level l) -> do
            v <- liftTCM $ reallyUnLevelView l
            unifyAtomHH aHH u v tryAgain
        (Var i us, Var j vs) | i == j  -> checkEqualityHH aHH u v
-- Andreas, 2013-03-05: the following flex/flex case is an attempt at
-- better dotting (see Issue811).  Does not work perfectly, maybe the best choice
-- which variable to assign cannot made locally, but would need a look at the full
-- picture!?  Or maybe the information on flexible variables in not yet good enough
-- in the call to split in Coverage.
        (Var i [], Var j []) | homogeneous, Just fi <- findFlexible i, Just fj <- findFlexible j -> do
            liftTCM $ reportSDoc "tc.lhs.unify.flexflex" 20 $
              sep [ text "unifying flexible/flexible"
                  , nest 2 $ text "i =" <+> prettyTCM u <+> text ("; fi = " ++ show fi)
                  , nest 2 $ text "j =" <+> prettyTCM v <+> text ("; fj = " ++ show fj)
                  ]
            -- We assign the "bigger" variable, where dotted, hidden, earlier is bigger
            -- (in this order, see Problem.hs).
            -- The comparison is total.
            if fj >= fi then j |->? (u, a) else i |->? (v, a)
        (Var i [], _) | homogeneous && flexible i -> i |->? (v, a)
        (_, Var j []) | homogeneous && flexible j -> j |->? (u, a)
        (Con c us, Con c' vs)
          | c == c' -> do
              r <- liftTCM (dataOrRecordTypeHH' c aHH)
              case r of
                Just (d, b, parsIxsHH) -> do
                  (b, parsIxsHH) <- ureduce (b, parsIxsHH)
                  -- Jesper, 2014-05-03: When --without-K is enabled, we reconstruct
                  -- datatype indices and unify them as well
                  withoutKEnabled <- liftTCM $ optWithoutK <$> pragmaOptions
                  when withoutKEnabled $ do
                      def   <- liftTCM $ getConstInfo d
                      let parsHH  = fst <$> parsIxsHH
                          ixsHH   = snd <$> parsIxsHH
                          dtypeHH = defType def `applyHH` parsHH
                      unifyConstructorArgs dtypeHH (leftHH ixsHH) (rightHH ixsHH)
                  a'HH <- liftTCM $ traverse ((b `piApplyM`) . fst) parsIxsHH
                  unifyConstructorArgs a'HH us vs
                Nothing -> checkEqualityHH aHH u v
          | otherwise -> constructorMismatchHH aHH u v
        -- Definitions are ok as long as they can't reduce (i.e. datatypes/axioms)
        (Def d es, Def d' es')
          | d == d' -> do
              -- d must be a data, record or axiom
              def <- getConstInfo d
              let ok = case theDef def of
                    Datatype{} -> True
                    Record{}   -> True
                    Axiom{}    -> True
                    _          -> False
              inj <- liftTCM $ optInjectiveTypeConstructors <$> pragmaOptions
              if inj && ok then do
                  let us = fromMaybe __IMPOSSIBLE__ $ allApplyElims es
                      vs = fromMaybe __IMPOSSIBLE__ $ allApplyElims es'
                  unifyArgs (defType def) us vs `catchException` \ _ ->
                       constructorMismatchHH aHH u v
                else checkEqualityHH aHH u v
          -- Andreas, 2011-05-30: if heads disagree, abort
          -- but do not raise "mismatch" because otherwise type constructors
          -- would be distinct
          | otherwise -> checkEqualityHH aHH u v -- typeError $ UnequalTerms CmpEq u v a
        (Lit l1, Lit l2)
          | l1 == l2  -> return ()
          | otherwise -> constructorMismatchHH aHH u v

        -- We can instantiate metas if the other term is inert (constructor application)
        -- Andreas, 2011-09-13: test/succeed/IndexInference needs this feature.
        (MetaV m us, _) | homogeneous -> do
            ok <- liftTCM $ instMetaE a m us v
            liftTCM $ reportSDoc "tc.lhs.unify" 40 $
              vcat [ fsep [ text "inst meta", text $ if ok then "(ok)" else "(not ok)" ]
                   , nest 2 $ sep [ prettyTCM u, text ":=", prettyTCM =<< normalise u ]
                   ]
            if ok then unify a u v
                  else addEquality a u v
        (_, MetaV m vs) | homogeneous -> do
            ok <- liftTCM $ instMetaE a m vs u
            liftTCM $ reportSDoc "tc.lhs.unify" 40 $
              vcat [ fsep [ text "inst meta", text $ if ok then "(ok)" else "(not ok)" ]
                   , nest 2 $ sep [ prettyTCM v, text ":=", prettyTCM =<< normalise v ]
                   ]
            if ok then unify a u v
                  else addEquality a u v

        (Con c us, _) -> do
           md <- isEtaRecordTypeHH aHH
           case md of
             Just (d, parsHH) -> do
               (tel, vs) <- liftTCM $ etaExpandRecord d (rightHH parsHH) v
               b <- liftTCM $ getRecordConstructorType d
               bHH <- ureduce (b `applyHH` parsHH)
               unifyConstructorArgs bHH us vs
             Nothing -> fallback

        (_, Con c vs) -> do
           md <- isEtaRecordTypeHH aHH
           case md of
             Just (d, parsHH) -> do
               (tel, us) <- liftTCM $ etaExpandRecord d (leftHH parsHH) u
               b <- liftTCM $ getRecordConstructorType d
               bHH <- ureduce (b `applyHH` parsHH)
               unifyConstructorArgs bHH us vs
             Nothing -> fallback

        -- Andreas, 2011-05-30: If I put checkEquality below, then Issue81 fails
        -- because there are definitions blocked by flexibles that need postponement
        _  -> fallback


    unify :: Type -> Term -> Term -> Unify ()
    unify a = unifyHH (Hom a)

    -- The contexts are transient when unifying, so we should just instantiate to
    -- constructor heads and generate fresh metas for the arguments. Beware of
    -- constructors that aren't fully applied.
    instMetaE :: Type -> MetaId -> Elims -> Term -> TCM Bool
    instMetaE a m es v = do
      case allApplyElims es of
        Just us -> instMeta a m us v
        Nothing -> return False

    instMeta :: Type -> MetaId -> Args -> Term -> TCM Bool
    instMeta a m us v = do
      app <- inertApplication a v
      reportSDoc "tc.lhs.unify" 50 $
        sep [ text "inert"
              <+> sep [ text (show m), text (show us), parens $ prettyTCM v ]
            , nest 2 $ text "==" <+> text (show app)
            ]
      case app of
        Nothing -> return False
        Just (v', b, vs) -> do
            margs <- do
              -- The new metas should have the same dependencies as the original meta
              mv <- lookupMeta m

              -- Only generate metas for the arguments v' is actually applied to
              -- (in case of partial application)
              TelV tel0 _ <- telView b
              let tel = telFromList $ take (length vs) $ telToList tel0
                  b'  = telePi tel (sort Prop)
              withMetaInfo' mv $ do
                tel <- getContextTelescope
                -- important: create the meta in the same environment as the original meta
                newArgsMetaCtx b' tel us
            noConstraints $ assignV DirEq m us (v' `apply` margs)
            return True
          `catchError` \_ -> return False

    inertApplication :: Type -> Term -> TCM (Maybe (Term, Type, Args))
    inertApplication a v =
      case ignoreSharing v of
        Con c vs -> fmap (\ b -> (Con c [], b, vs)) <$> dataOrRecordType c a
        Def d es | Just vs <- allApplyElims es -> do
          def <- getConstInfo d
          let ans = Just (Def d [], defType def, vs)
          return $ case theDef def of
            Datatype{} -> ans
            Record{}   -> ans
            Axiom{}    -> ans
            _          -> Nothing
        _        -> return Nothing

-- | Given the type of a constructor application the corresponding
-- data or record type, applied to its parameters (extracted from the
-- given type), is returned.
--
-- Precondition: The type has to correspond to an application of the
-- given constructor.
dataOrRecordType
  :: ConHead -- ^ Constructor name.
  -> Type  -- ^ Type of constructor application (must end in data/record).
  -> TCM (Maybe Type) -- ^ Type of constructor, applied to pars.
dataOrRecordType c a = fmap (\ (d, b, pars, _) -> b `piApply` pars) <$> dataOrRecordType' c a

dataOrRecordType' ::
     ConHead -- ^ Constructor name.
  -> Type  -- ^ Type of constructor application (must end in data/record).
  -> TCM (Maybe (QName, Type, Args, Args))
           -- ^ Name of data/record type,
           --   type of constructor to be applied,
           --   data/record parameters, and
           --   data indices
dataOrRecordType' c a = do
  -- The telescope ends with a datatype or a record.
  (d, args) <- do
    TelV _ (El _ def) <- telView a
    let Def d es = ignoreSharing def
        args = fromMaybe __IMPOSSIBLE__ $ allApplyElims es
    return (d, args)
  def <- theDef <$> getConstInfo d
  case def of
    Datatype{dataPars = n} -> do
      a' <- defType <$> getConInfo c
      let (pars, ixs) = genericSplitAt n args
      return $ Just (d, a', pars, ixs)
    Record{} -> do
      a' <- getRecordConstructorType d
      return $ Just (d, a', args, [])
    _ -> return Nothing

-- | Heterogeneous situation.
--   @a1@ and @a2@ need to end in same datatype/record.
dataOrRecordTypeHH ::
     ConHead      -- ^ Constructor name.
  -> TypeHH     -- ^ Type(s) of constructor application (must end in same data/record).
  -> TCM (Maybe TypeHH) -- ^ Type of constructor, instantiated possibly heterogeneously to parameters.
dataOrRecordTypeHH c (Hom a) = fmap Hom <$> dataOrRecordType c a
dataOrRecordTypeHH c (Het a1 a2) = do
  r1 <- dataOrRecordType' c a1
  r2 <- dataOrRecordType' c a2  -- b2 may have different parameters than b1!
  return $ case (r1, r2) of
    (Just (d1, b1, pars1, _), Just (d2, b2, pars2, _)) | d1 == d2 -> Just $
        -- Andreas, 2011-09-15 if no parameters, we can stay homogeneous
        if null pars1 && null pars2 then Hom b1
         -- if parameters, go heterogeneous
         -- TODO: make this smarter, because parameters could be equal!
         else Het (b1 `piApply` pars1) (b2 `piApply` pars2)
    _ -> Nothing

dataOrRecordTypeHH' ::
     ConHead
  -> TypeHH
  -> TCM (Maybe (QName, Type, HomHet (Args, Args)))
dataOrRecordTypeHH' c (Hom a) = do
  r <- dataOrRecordType' c a
  case r of
    Just (d, a', pars, ixs) -> return $ Just (d, a', Hom (pars, ixs))
    Nothing                 -> return $ Nothing
dataOrRecordTypeHH' c (Het a1 a2) = do
  r1 <- dataOrRecordType' c a1
  r2 <- dataOrRecordType' c a2
  case (r1, r2) of
    (Just (d1, b1, pars1, ixs1), Just (d2, b2, pars2, ixs2)) | d1 == d2 -> do
      -- Same constructors have same types, of course.
      unless (b1 == b2) __IMPOSSIBLE__
      return $ Just $
        if null pars1 && null pars2 && null ixs1 && null ixs2
          then (d1, b1, Hom ([], []))
          else (d1, b1, Het (pars1, ixs1) (pars2, ixs2))
    _ -> return Nothing


-- | Return record type identifier if argument is a record type.
isEtaRecordTypeHH :: MonadTCM tcm => TypeHH -> tcm (Maybe (QName, HomHet Args))
isEtaRecordTypeHH (Hom a) = fmap (\ (d, ps) -> (d, Hom ps)) <$> liftTCM (isEtaRecordType a)
isEtaRecordTypeHH (Het a1 a2) = do
  m1 <- liftTCM $ isEtaRecordType a1
  m2 <- liftTCM $ isEtaRecordType a2
  case (m1, m2) of
    (Just (d1, as1), Just (d2, as2)) | d1 == d2 -> return $ Just (d1, Het as1 as2)
    _ -> return Nothing


-- | Views an expression (pair) as type shape.  Fails if not same shape.
data ShapeView a
  = PiSh (I.Dom a) (I.Abs a)
  | FunSh (I.Dom a) a
  | DefSh QName   -- ^ data/record
  | VarSh Nat     -- ^ neutral type
  | LitSh Literal -- ^ built-in type
  | SortSh
  | MetaSh        -- ^ some meta
  | ElseSh        -- ^ not a type or not definitely same shape
  deriving (Typeable, Show, Eq, Ord, Functor)

-- | Return the type and its shape.  Expects input in (u)reduced form.
shapeView :: Type -> Unify (Type, ShapeView Type)
shapeView t = do
  return . (t,) $ case ignoreSharing $ unEl t of
    Pi a (NoAbs _ b) -> FunSh a b
    Pi a (Abs x b) -> PiSh a (Abs x b)
    Def d vs       -> DefSh d
    Var x vs       -> VarSh x
    Lit l          -> LitSh l
    Sort s         -> SortSh
    MetaV m vs     -> MetaSh
    _              -> ElseSh

-- | Return the reduced type(s) and the common shape.
shapeViewHH :: TypeHH -> Unify (TypeHH, ShapeView TypeHH)
shapeViewHH (Hom a) = do
  (a, sh) <- shapeView a
  return (Hom a, fmap Hom sh)
shapeViewHH (Het a1 a2) = do
  (a1, sh1) <- shapeView a1
  (a2, sh2) <- shapeView a2
  return . (Het a1 a2,) $ case (sh1, sh2) of

    (PiSh d1@(Dom i1 a1) b1, PiSh (Dom i2 a2) b2)
      | argInfoHiding i1 == argInfoHiding i2 ->
      PiSh (Dom (setRelevance (min (getRelevance i1) (getRelevance i2)) i1)
                (Het a1 a2))
           (Abs (absName b1) (Het (absBody b1) (absBody b2)))

    (FunSh d1@(Dom i1 a1) b1, FunSh (Dom i2 a2) b2)
      | argInfoHiding i1 == argInfoHiding i2 ->
      FunSh (Dom (setRelevance (min (getRelevance i1) (getRelevance i2)) i1)
                 (Het a1 a2))
            (Het b1 b2)

    (DefSh d1, DefSh d2) | d1 == d2 -> DefSh d1
    (VarSh x1, VarSh x2) | x1 == x2 -> VarSh x1
    (LitSh l1, LitSh l2) | l1 == l2 -> LitSh l1
    (SortSh, SortSh)                -> SortSh
    _ -> ElseSh  -- not types, or metas, or not same shape


-- | @telViewUpToHH n t@ takes off the first @n@ function types of @t@.
-- Takes off all if $n < 0$.
telViewUpToHH :: Int -> TypeHH -> Unify TelViewHH
telViewUpToHH 0 t = return $ TelV EmptyTel t
telViewUpToHH n t = do
  (t, sh) <- shapeViewHH =<< liftTCM (traverse reduce t)
  case sh of
    PiSh a b  -> absV a (absName b) <$> telViewUpToHH (n-1) (absBody b)
    FunSh a b -> absV a underscore <$> telViewUpToHH (n-1) (raise 1 b)
    _         -> return $ TelV EmptyTel t
>>>>>>> 483de435
  where
    checkConstructorType :: QName -> Type -> TCM Bool
    checkConstructorType d a = do
      let TelV tel _ = telView' a
      allM (map (unEl . unDom) $ flattenTel tel) $ \b -> case ignoreSharing b of
        Def d' _ | d == d' -> return True
        _ -> isSet b<|MERGE_RESOLUTION|>--- conflicted
+++ resolved
@@ -104,415 +104,6 @@
   | DontKnow TCErr  -- ^ Some other error happened, unification got stuck.
   deriving (Typeable, Show, Functor, Foldable, Traversable)
 
-<<<<<<< HEAD
-=======
--- | Monad for unification.
-newtype Unify a = U { unUnify ::
-  ReaderT UnifyEnv (
-  WriterT UnifyOutput (
-  ExceptionT UnifyException (
-  StateT UnifyState TCM))) a
-  } deriving ( Monad, MonadIO, Functor, Applicative
-             , MonadException UnifyException, MonadWriter UnifyOutput)
-
-instance MonadTCM Unify where
-  liftTCM = U . lift . lift . lift . lift
-
-instance MonadState TCState Unify where
-  get = liftTCM $ get
-  put = liftTCM . put
-
-instance MonadReader TCEnv Unify where
-  ask = U $ ReaderT $ \ _ -> ask
-  local cont (U (ReaderT f)) = U $ ReaderT $ \ a -> local cont (f a)
-
-instance HasConstInfo Unify where
-  getConstInfo       = U . lift . lift . lift . lift . getConstInfo
-  getRewriteRulesFor = U . lift . lift . lift . lift . getRewriteRulesFor
-
--- UnifyEnv
-------------------------------------------------------------------------
-
-data UnifyMayPostpone = MayPostpone | MayNotPostpone
-
-type UnifyEnv = UnifyMayPostpone
-
-emptyUEnv :: UnifyEnv
-emptyUEnv = MayPostpone
-
-noPostponing :: Unify a -> Unify a
-noPostponing = U . local (const MayNotPostpone) . unUnify
-
-askPostpone :: Unify UnifyMayPostpone
-askPostpone = U $ ask
-
--- | Output the result of unification (success or maybe).
-type UnifyOutput = Unifiable
-
--- | Were two terms unifiable or did we have to postpone some equation such that we are not sure?
-data Unifiable
-  = Definitely  -- ^ Unification succeeded.
-  | Possibly    -- ^ Unification did not fail, but we had to postpone a part.
-
--- | Conjunctive monoid.
-instance Monoid Unifiable where
-  mempty = Definitely
-  mappend Definitely Definitely = Definitely
-  mappend _ _ = Possibly
-
--- | Tell that something could not be unified right now,
---   so the unification succeeds only 'Possibly'.
-reportPostponing :: Unify ()
-reportPostponing = tell Possibly
-
--- | Check whether unification proceeded without postponement.
-ifClean :: Unify () -> Unify a -> Unify a -> Unify a
-ifClean m t e = do
-  ok <- snd <$> listen m
-  case ok of
-    Definitely -> t
-    Possibly ->   e
-
-data Equality = Equal TypeHH Term Term
-type Sub = IntMap Term
-
-data UnifyException
-  = ConstructorMismatch Type Term Term
-  | StronglyRigidOccurrence Type Term Term
-  | UnclearOccurrence Type Term Term
-  | WithoutKException Type Term Term
-  | GenericUnifyException String
-
-instance Error UnifyException where
-  strMsg = GenericUnifyException
-
-data UnifyState = USt
-  { uniSub    :: Sub
-  , uniConstr :: [Equality]
-  }
-
-emptyUState :: UnifyState
-emptyUState = USt IntMap.empty []
-
--- | Throw-away error message.
-projectionMismatch :: QName -> QName -> Unify a
-projectionMismatch f f' = throwException $ GenericUnifyException $
-  "projections " ++ show f ++ " and " ++ show f' ++ " do not match"
-
-constructorMismatch :: Type -> Term -> Term -> Unify a
-constructorMismatch a u v = throwException $ ConstructorMismatch a u v
-
-constructorMismatchHH :: TypeHH -> Term -> Term -> Unify a
-constructorMismatchHH aHH u v = do
-  ifM (liftTCM fullyApplied `and2M` canCompare aHH)
-    {- then -} (constructorMismatch (leftHH aHH) u v) -- do not report heterogenity
-    {- else -} (throwException (UnclearOccurrence (leftHH aHH) u v))
-  where
-    -- Comparing constructors at different types is incompatible with univalence
-    canCompare (Het s t) = ifM (liftTCM $ optWithoutK <$> pragmaOptions)
-                               (liftTCM $ tryConversion $ equalType s t)  -- no constraints left
-                               (return True)
-    canCompare Hom{} = return True
-    -- Issue 1497: only fully applied constructors can mismatch
-    fullyApplied = case (ignoreSharing u, ignoreSharing v) of
-      (Con c us, Con d vs) -> do
-        when (c == d) __IMPOSSIBLE__
-        car <- fromLeft length <$> getConstructorArity (conName c)
-        dar <- fromLeft length <$> getConstructorArity (conName d)
-        return $ length us == car && length vs == dar
-      _ -> return True  -- could be literals
-
-instance Subst Equality where
-  applySubst rho (Equal a s t) =
-    Equal (applySubst rho a) (applySubst rho s) (applySubst rho t)
-
-getSub :: Unify Sub
-getSub = U $ gets uniSub
-
-modSub :: (Sub -> Sub) -> Unify ()
-modSub f = U $ modify $ \s -> s { uniSub = f $ uniSub s }
-
-checkEqualities :: [Equality] -> TCM ()
-checkEqualities eqs = noConstraints $ mapM_ checkEq eqs
-  where
-    checkEq (Equal (Hom a) s t) = equalTerm a s t
-    checkEq (Equal (Het a1 a2) s t) = typeError $ HeterogeneousEquality s a1 t a2
-    -- Andreas, 2014-03-03:  Alternatively, one could try to get back
-    -- to a homogeneous situation.  Unless there is a case where this
-    -- actually helps, I leave it deactivated.
-    -- KEEP:
-    --
-    -- checkEq (Equal (Het a1 a2) s t) = do
-    --     noConstraints $ do
-    --       equalType a1 a2
-    --       equalTerm a1 s t
-    --   `catchError` \ _ -> typeError $ HeterogeneousEquality s a1 t a2
-
--- | Force equality now instead of postponing it using 'addEquality'.
-checkEquality :: Type -> Term -> Term -> TCM ()
-checkEquality a u v = noConstraints $ equalTerm a u v
-
--- | Try equality.  If constraints remain, postpone (enter unsafe mode).
---   Heterogeneous equalities cannot be tried nor reawakened,
---   so we can throw them away and flag "dirty".
-checkEqualityHH :: TypeHH -> Term -> Term -> Unify ()
-checkEqualityHH (Hom a) u v = do
-    ok <- liftTCM $ tryConversion $ equalTerm a u v  -- no constraints left
-    -- Jesper, 2013-11-21: Refuse to solve reflexive equations when --without-K is enabled
-    if ok
-      then (whenM (liftTCM $ optWithoutK <$> pragmaOptions)
-           (throwException $ WithoutKException a u v))
-      else (addEquality a u v)
-checkEqualityHH aHH@(Het a1 a2) u v = -- reportPostponing -- enter "dirty" mode
-    addEqualityHH aHH u v -- postpone, enter "dirty" mode
-
--- | Check whether heterogeneous situation is really homogeneous.
---   If not, give up.
-forceHom :: TypeHH -> TCM Type
-forceHom (Hom a)     = return a
-forceHom (Het a1 a2) = a1 <$ do noConstraints $ equalType a1 a2
-
--- | Check whether heterogeneous situation is really homogeneous.
---   If not, return Nothing.
-makeHom :: TypeHH -> TCM (Maybe Type)
-makeHom aHH = (Just <$> forceHom aHH) `catchError` \ err -> return Nothing
-
--- | Try to make a possibly heterogeneous term situation homogeneous.
-tryHom :: TypeHH -> Term -> Term -> TCM TermHH
-tryHom aHH u v = do
-     a <- forceHom aHH
-     Hom u <$ checkEquality a u v
-   `catchError` \ err -> return $ Het u v
-
-addEquality :: Type -> Term -> Term -> Unify ()
-addEquality a = addEqualityHH (Hom a)
-
-addEqualityHH :: TypeHH -> Term -> Term -> Unify ()
-addEqualityHH aHH u v = do
-  reportPostponing
-  U $ modify $ \s -> s { uniConstr = Equal aHH u v : uniConstr s }
-
-takeEqualities :: Unify [Equality]
-takeEqualities = U $ do
-  s <- get
-  put $ s { uniConstr = [] }
-  return $ uniConstr s
-
--- | Includes flexible occurrences, metas need to be solved. TODO: relax?
---   TODO: later solutions may remove flexible occurences
-occursCheck :: Nat -> Term -> Type -> Unify ()
-occursCheck i u a = do
-  let v  = var i
-  case occurrence i u of
-    -- Andreas, 2011-04-14
-    -- a strongly rigid recursive occurrences signals unsolvability
-    StronglyRigid -> do
-      liftTCM $ reportSDoc "tc.lhs.unify" 20 $ prettyTCM v <+> text "occurs strongly rigidly in" <+> prettyTCM u
-      throwException $ StronglyRigidOccurrence a v u
-
-    NoOccurrence  -> return ()  -- this includes irrelevant occurrences!
-
-    -- any other recursive occurrence leads to unclear situation
-    _             -> do
-      liftTCM $ reportSDoc "tc.lhs.unify" 20 $ prettyTCM v <+> text "occurs in" <+> prettyTCM u
-      throwException $ UnclearOccurrence a v u
-
--- | Assignment with preceding occurs check.
-(|->) :: Nat -> (Term, Type) -> Unify ()
-i |-> (u, a) = do
-  occursCheck i u a
-  liftTCM $ reportSDoc "tc.lhs.unify.assign" 10 $ prettyTCM (var i) <+> text ":=" <+> prettyTCM u
-  modSub $ IntMap.insert i (killRange u)
-  -- Apply substitution to itself (issue 552)
-  rho  <- getSub
-  rho' <- traverse ureduce rho
-  modSub $ const rho'
-
-makeSubstitution :: Sub -> S.Substitution
-makeSubstitution sub
-  | null sub  = idS
-  | otherwise = map val [0 .. highestIndex] ++# raiseS (highestIndex + 1)
-  where
-    highestIndex = fst $ IntMap.findMax sub
-    val i = fromMaybe (var i) $ IntMap.lookup i sub
-
--- | Apply the current substitution on a term and reduce to weak head normal form.
-class UReduce t where
-  ureduce :: t -> Unify t
-
-instance UReduce Term where
-  ureduce u = doEtaContractImplicit $ do
-    rho <- makeSubstitution <$> getSub
--- Andreas, 2013-10-24 the following call to 'normalise' is problematic
--- (see issue 924).  Instead, we only normalize if unifyAtomHH is undecided.
---    liftTCM $ etaContract =<< normalise (applySubst rho u)
--- Andreas, 2011-06-22, fix related to issue 423
--- To make eta contraction work better, I switched reduce to normalise.
--- I hope the performance penalty is not big (since we are dealing with
--- l.h.s. terms only).
--- A systematic solution would make unification type-directed and
--- eta-insensitive...
-    liftTCM $ etaContract =<< reduce (applySubst rho u)
-
-instance UReduce Type where
-  ureduce (El s t) = El s <$> ureduce t
-
-instance UReduce t => UReduce (HomHet t) where
-  ureduce (Hom t)     = Hom <$> ureduce t
-  ureduce (Het t1 t2) = Het <$> ureduce t1 <*> ureduce t2
-
--- Andreas, 2014-03-03 A variant of ureduce that tries to get back
--- to a homogeneous situation by checking syntactic equality.
--- Did not solve issue 1071, so I am reverting to the old ureduce.
--- However, KEEP THIS as an alternative to reconsider.
--- Remember to import TypeChecking.SyntacticEquality!
---
--- instance (SynEq t, UReduce t) => UReduce (HomHet t) where
---   ureduce (Hom t)     = Hom <$> ureduce t
---   ureduce (Het t1 t2) = do
---     t1 <- ureduce t1
---     t2 <- ureduce t2
---     ((t1,t2),equal) <- liftTCM $ checkSyntacticEquality t1 t2
---     -- BRITTLE: syntactic equality only
---     return $ if equal then Hom t1 else Het t1 t2
-
-instance UReduce t => UReduce (Maybe t) where
-  ureduce Nothing = return Nothing
-  ureduce (Just t) = Just <$> ureduce t
-
-instance (UReduce a, UReduce b) => UReduce (a, b) where
-  ureduce (a, b) = (,) <$> ureduce a <*> ureduce b
-
-instance (UReduce a, UReduce b, UReduce c) => UReduce (a, b, c) where
-  ureduce (a, b, c) = (\x y z -> (x, y, z)) <$> ureduce a <*> ureduce b <*> ureduce c
-
-instance (UReduce a) => UReduce (I.Arg a) where
-  ureduce (Arg c e) = Arg c <$> ureduce e
-
-instance (UReduce a) => UReduce [ a ] where
-  ureduce = sequence . (map ureduce)
-
-
--- | Take a substitution σ and ensure that no variables from the domain appear
---   in the targets. The context of the targets is not changed.
---   TODO: can this be expressed using makeSubstitution and applySubst?
-flattenSubstitution :: Substitution -> Substitution
-flattenSubstitution s = foldr instantiate s is
-  where
-    -- instantiated variables
-    is = [ i | (i, Just _) <- zip [0..] s ]
-
-    instantiate :: Nat -> Substitution -> Substitution
-    instantiate i s = map (fmap $ inst i u) s
-      where
-        u = case s !!! i of
-              Just (Just u) -> u
-              _             -> __IMPOSSIBLE__
-
-    -- @inst i u v@ replaces index @i@ in @v@ by @u@, without removing the index.
-    inst :: Nat -> Term -> Term -> Term
-    inst i u v = applySubst us v
-      where us = [ var j | j <- [0..i - 1] ] ++# consS u (raiseS $ i + 1)
-
--- | Are we in a homogeneous (one type) or heterogeneous (two types) situation?
-data HomHet a
-  = Hom a    -- ^ homogeneous
-  | Het a a  -- ^ heterogeneous
-  deriving (Typeable, Show, Eq, Ord, Functor, Foldable, Traversable)
-
-isHom :: HomHet a -> Bool
-isHom Hom{} = True
-isHom Het{} = False
-
-fromHom :: HomHet a -> a
-fromHom (Hom a) = a
-fromHom (Het{}) = __IMPOSSIBLE__
-
-leftHH :: HomHet a -> a
-leftHH (Hom a) = a
-leftHH (Het a1 a2) = a1
-
-rightHH :: HomHet a -> a
-rightHH (Hom a) = a
-rightHH (Het a1 a2) = a2
-
-instance (Subst a) => Subst (HomHet a) where
-  applySubst rho u = fmap (applySubst rho) u
-
-instance (PrettyTCM a) => PrettyTCM (HomHet a) where
-  prettyTCM (Hom a) = prettyTCM a
-  prettyTCM (Het a1 a2) = prettyTCM a1 <+> text "||" <+> prettyTCM a2
-
-type TermHH    = HomHet Term
-type TypeHH    = HomHet Type
---type FunViewHH = FunV TypeHH
-type TelHH     = Tele (I.Dom TypeHH)
-type TelViewHH = TelV TypeHH
-type ArgsHH    = HomHet Args
-
-absAppHH :: SubstHH t tHH => Abs t -> TermHH -> tHH
-absAppHH (Abs   _ t) u = substHH u t
-absAppHH (NoAbs _ t) u = trivialHH t
-
-class ApplyHH t where
-  applyHH :: t -> HomHet Args -> HomHet t
-
-instance ApplyHH Term where
-  applyHH t = fmap (apply t)
-
-instance ApplyHH Type where
-  applyHH t = fmap (piApply t)
-
-substHH :: SubstHH t tHH => TermHH -> t -> tHH
-substHH = substUnderHH 0
-
--- | @substHH u t@ substitutes @u@ for the 0th variable in @t@.
-class SubstHH t tHH where
-  substUnderHH :: Nat -> TermHH -> t -> tHH
-  trivialHH    :: t -> tHH
-
-instance (Free a, Subst a) => SubstHH (HomHet a) (HomHet a) where
-  substUnderHH n (Hom u) t = fmap (substUnder n u) t
-  substUnderHH n (Het u1 u2) (Hom t) =
-    if n `relevantIn` t then Het (substUnder n u1 t) (substUnder n u2 t)
-     else Hom (substUnder n u1 t)
-  substUnderHH n (Het u1 u2) (Het t1 t2) = Het (substUnder n u1 t1) (substUnder n u2 t2)
-  trivialHH = id
-
-instance SubstHH Term (HomHet Term) where
-  substUnderHH n uHH t = fmap (\ u -> substUnder n u t) uHH
-  trivialHH = Hom
-
-instance SubstHH Type (HomHet Type) where
-  substUnderHH n uHH (El s t) = fmap (\ u -> El s $ substUnder n u t) uHH
--- fmap $ fmap (\ (El s v) -> El s $ substUnderHH n u v)
-  -- we ignore sorts in substitution, since they do not contain
-  -- terms we can match on
-  trivialHH = Hom
-
-instance SubstHH a b => SubstHH (I.Arg a) (I.Arg b) where
-  substUnderHH n u = fmap $ substUnderHH n u
-  trivialHH = fmap trivialHH
-
-instance SubstHH a b => SubstHH (I.Dom a) (I.Dom b) where
-  substUnderHH n u = fmap $ substUnderHH n u
-  trivialHH = fmap trivialHH
-
-instance SubstHH a b => SubstHH (Abs a) (Abs b) where
-  substUnderHH n u (Abs   x v) = Abs x $ substUnderHH (n + 1) u v
-  substUnderHH n u (NoAbs x v) = NoAbs x $ substUnderHH n u v
-  trivialHH = fmap trivialHH
-
-instance (SubstHH a a', SubstHH b b') => SubstHH (a,b) (a',b') where
-    substUnderHH n u (x,y) = (substUnderHH n u x, substUnderHH n u y)
-    trivialHH = trivialHH *** trivialHH
-
-instance SubstHH a b => SubstHH (Tele a) (Tele b) where
-  substUnderHH n u  EmptyTel         = EmptyTel
-  substUnderHH n u (ExtendTel t tel) = uncurry ExtendTel $ substUnderHH n u (t, tel)
-  trivialHH = fmap trivialHH
-
->>>>>>> 483de435
 -- | Unify indices.
 --
 --   In @unifyIndices_ flex a us vs@,
@@ -745,7 +336,6 @@
     , eqRHS    = dropAt k $ eqRHS s
     }
   where
-<<<<<<< HEAD
 
 
 -- | Simplify the k'th equation with the given value (which can depend on other
@@ -996,7 +586,7 @@
             -- The new metas should have the same dependencies as the original meta
             mv <- lookupMeta m
 
-            ctype <- (`apply` pars) . defType <$> liftTCM (getConstInfo $ conName c)
+            ctype <- (`piApply` pars) . defType <$> liftTCM (getConstInfo $ conName c)
             TelV tel _ <- telView ctype
             let b'  = telePi tel (sort Prop)
 
@@ -1178,7 +768,7 @@
 
 unifyStep s (Injectivity k a d pars ixs c lhs rhs) = do
   withoutK <- liftTCM $ optWithoutK <$> pragmaOptions
-  ctype    <- (`apply` pars) . defType <$> liftTCM (getConstInfo $ conName c)
+  ctype    <- (`piApply` pars) . defType <$> liftTCM (getConstInfo $ conName c)
   reportSDoc "tc.lhs.unify" 40 $ text "Constructor type: " <+> prettyTCM ctype
   TelV ctel ctarget <- liftTCM $ telView ctype
   (lhs, rhs) <- liftTCM $ reduce (lhs,rhs)
@@ -1375,562 +965,14 @@
       case def of
         Datatype{ dataPars = npars, dataCons = cs, dataMutual = [], dataAbstr = ConcreteDef } -> do
            let pars       = take npars args
-               TelV tel _ = telView' $ dtype `apply` pars
+               TelV tel _ = telView' $ dtype `piApply` pars
                ixtypes    = map (unEl . unDom) $ flattenTel tel
            ifNotM (allM ixtypes isSet) (return False) $ allM cs $ \c -> do
              ctype <- defType <$> getConstInfo c
-             checkConstructorType d $ ctype `apply` pars
-        Record{ recConType = ctype } -> checkConstructorType d $ ctype `apply` args
+             checkConstructorType d $ ctype `piApply` pars
+        Record{ recConType = ctype } -> checkConstructorType d $ ctype `piApply` args
         _ -> return False
     _ -> return False
-=======
-    noUnify a u v = NoUnify <$> do typeError_ $ UnequalTerms CmpEq u v a
-
-    flex'      = map flexVar flex
-    flexible i = i `elem` flex'
-    findFlexible i = find ((i ==) . flexVar) flex
-    flexibleHid  i = fmap getHiding $ findFlexible i
-
-    flexibleTerm (Var i []) = flexible i
-    flexibleTerm (Shared p) = flexibleTerm (derefPtr p)
-    flexibleTerm _          = False
-
-    {- Andreas, 2011-09-12
-       We unify constructors in heterogeneous situations, as long
-       as the two types have the same shape (construct the same datatype).
-     -}
-
-    unifyConstructorArgs ::
-         TypeHH  -- ^ The ureduced type of the constructor, instantiated to the parameters.
-                 --   Possibly heterogeneous, since pars of lhs and rhs might differ.
-      -> [I.Arg Term]  -- ^ the arguments of the constructor (lhs)
-      -> [I.Arg Term]  -- ^ the arguments of the constructor (rhs)
-      -> Unify ()
-    unifyConstructorArgs a12 [] [] = return ()
-    unifyConstructorArgs a12 vs1 vs2 = do
-      liftTCM $ reportSDoc "tc.lhs.unify" 15 $ sep
-        [ text "unifyConstructorArgs"
-        -- , nest 2 $ parens (prettyTCM tel0)
-        , nest 2 $ prettyList $ map prettyTCM vs1
-        , nest 2 $ prettyList $ map prettyTCM vs2
-        , nest 2 $ text "constructor type:" <+> prettyTCM a12
-        ]
-      let n = genericLength vs1
-      -- since c vs1 and c vs2 have same-shaped type
-      -- vs1 and vs2 must have same length
-      when (n /= genericLength vs2) $ __IMPOSSIBLE__
-      TelV tel12 _ <- telViewUpToHH n a12
-      -- if the length of tel12 is not n, then something is wrong
-      -- e.g. a12 is not a same-shaped pair of types
-      when (n /= size tel12) $ __IMPOSSIBLE__
-      unifyConArgs tel12 vs1 vs2
-
-    unifyConArgs ::
-         TelHH  -- ^ The telescope(s) of the constructor args [length = n].
-      -> Args   -- ^ the arguments of the constructor (lhs)   [length = n].
-      -> Args   -- ^ the arguments of the constructor (rhs)   [length = n].
-      -> Unify ()
-    unifyConArgs _ (_ : _) [] = __IMPOSSIBLE__
-    unifyConArgs _ [] (_ : _) = __IMPOSSIBLE__
-    unifyConArgs _ []      [] = return ()
-    unifyConArgs EmptyTel _ _ = __IMPOSSIBLE__
-    unifyConArgs tel0@(ExtendTel a@(Dom _ bHH) tel) us0@(arg@(Arg _ u) : us) vs0@(Arg _ v : vs) = do
-      liftTCM $ reportSDoc "tc.lhs.unify" 15 $ sep
-        [ text "unifyConArgs"
-        -- , nest 2 $ parens (prettyTCM tel0)
-        , nest 2 $ prettyList $ map prettyTCM us0
-        , nest 2 $ prettyList $ map prettyTCM vs0
-        , nest 2 $ text "at telescope" <+> prettyTCM bHH <+> text ("(" ++ show (getRelevance a) ++ ") ...")
-        ]
-      liftTCM $ reportSDoc "tc.lhs.unify" 25 $
-        (text $ "tel0 = " ++ show tel0)
-
-
-      -- Andreas, Ulf, 2011-09-08 (AIM XIV)
-      -- in case of dependent function type, we cannot postpone
-      -- unification of u and v, otherwise us or vs might be ill-typed
-      -- skip irrelevant parts
-      uHH <- if getRelevance a == Irrelevant then return $ Hom u else
-             -- Andreas, 2015-01-19 Forced constructor arguments are not unified.
-             -- Andreas, 2015-02-26 Restricting this to big forced arguments;
-             -- this still addresses issue 1406.
-             if getRelevance a == Forced Big then liftTCM $ tryHom bHH u v else
-               ifClean (unifyHH bHH u v) (return $ Hom u) (return $ Het u v)
-
-      liftTCM $ reportSDoc "tc.lhs.unify" 25 $
-        (text "uHH (before ureduce) =" <+> prettyTCM uHH)
-
-      uHH <- traverse ureduce uHH
-
-      liftTCM $ reportSDoc "tc.lhs.unify" 25 $
-        (text "uHH (after  ureduce) =" <+> prettyTCM uHH)
-
-      unifyConArgs (tel `absAppHH` uHH) us vs
-
-    -- | Used for arguments of a 'Def' (data/record/postulate), not 'Con'.
-    unifyArgs :: Type -> [I.Arg Term] -> [I.Arg Term] -> Unify ()
-    unifyArgs _ (_ : _) [] = __IMPOSSIBLE__
-    unifyArgs _ [] (_ : _) = __IMPOSSIBLE__
-    unifyArgs _ [] [] = return ()
-    unifyArgs a us0@(arg@(Arg _ u) : us) vs0@(Arg _ v : vs) = do
-      liftTCM $ reportSDoc "tc.lhs.unify" 15 $ sep
-        [ text "unifyArgs"
-        , nest 2 $ parens (prettyTCM a)
-        , nest 2 $ prettyList $ map prettyTCM us0
-        , nest 2 $ prettyList $ map prettyTCM vs0
-        ]
-      a <- ureduce a  -- Q: reduce sufficient?
-      case ignoreSharing $ unEl a of
-        Pi b codom  -> do
-          -- Andreas, Ulf, 2011-09-08 (AIM XVI)
-          -- in case of dependent function type, we cannot postpone
-          -- unification of u and v, otherwise us or vs might be ill-typed
-          let dep = dependent $ unEl a
-          -- skip irrelevant parts
-          unless (isIrrelevant b) $
-            (if dep then noPostponing else id) $
-              unify (unDom b) u v
-          u <- ureduce u
-          unifyArgs (codom `absApp` u) us vs
-        _         -> __IMPOSSIBLE__
-      where dependent (Pi _ NoAbs{}) = False
-            dependent (Pi b c)       = 0 `relevantIn` absBody c
-            dependent (Shared p)     = dependent (derefPtr p)
-            dependent _              = False
-
-    -- | Check using conversion check.
-    recheckEqualities :: Unify ()
-    recheckEqualities = do
-      eqs <- takeEqualities
-      liftTCM $ checkEqualities eqs
-
-    -- | Check using unifier.
-    recheckConstraints :: Unify ()
-    recheckConstraints = mapM_ unifyEquality =<< takeEqualities
-
-    unifyEquality :: Equality -> Unify ()
-    unifyEquality (Equal aHH u v) = unifyHH aHH u v
-
-    i |->> x = do
-      i |-> x
-      recheckConstraints
-
-    maybeAssign h i x = (i |->> x) `catchException` \e ->
-      case e of
-        UnclearOccurrence{} -> h
-        _                   -> throwException e
-
-    unifySizes :: Term -> Term -> Unify ()
-    unifySizes u v = do
-      sz <- liftTCM sizeType
-      su <- liftTCM $ sizeView u
-      sv <- liftTCM $ sizeView v
-      case (su, sv) of
-        (SizeSuc u, SizeSuc v) -> unify sz u v
-        (SizeSuc u, SizeInf) -> unify sz u v
-        (SizeInf, SizeSuc v) -> unify sz u v
-        _                    -> unifyAtomHH (Hom sz) u v checkEqualityHH
-
-    -- | Possibly heterogeneous unification (but at same-shaped types).
-    --   In het. situations, we only search for a mismatch!
-    --
-    -- TODO: eta for records!
-    unifyHH ::
-        TypeHH  -- ^ one or two types, need not be in (u)reduced form
-     -> Term -> Term -> Unify ()
-    unifyHH aHH u v = do
-      liftTCM $ reportSDoc "tc.lhs.unify" 15 $
-        sep [ text "unifyHH"
-            , nest 2 $ (parens $ prettyTCM u) <+> text "=?="
-            , nest 2 $ parens $ prettyTCM v
-            , nest 2 $ text ":" <+> prettyTCM aHH
-            ]
-      u <- liftTCM . constructorForm =<< ureduce u
-      v <- liftTCM . constructorForm =<< ureduce v
-      aHH <- ureduce aHH
-      liftTCM $ reportSDoc "tc.lhs.unify" 25 $
-        sep [ text "unifyHH (reduced)"
-            , nest 2 $ (parens $ prettyTCM u) <+> text "=?="
-            , nest 2 $ parens $ prettyTCM v
-            , nest 2 $ text ":" <+> prettyTCM aHH
-            ]
-      -- obtain the (== Size) function
-      isSizeName <- liftTCM isSizeNameTest
-
-      -- Andreas, 2013-10-24 (fixing issue 924)
-      -- Only if we cannot make progress, we try full normalization!
-      let tryAgain aHH u v = do
-            u <- liftTCM $ etaContract =<< normalise u
-            v <- liftTCM $ etaContract =<< normalise v
-            unifyAtomHH aHH u v $ \ aHH u v -> do
-              -- Andreas, 2014-03-03 (issue 1061)
-              -- As a last resort, normalize types to maybe get back
-              -- to the homogeneous case
-              caseMaybeM (liftTCM $ makeHom aHH) (checkEqualityHH aHH u v) $ \ a -> do
-                unifyAtomHH (Hom a) u v checkEqualityHH
-
-      -- check whether types have the same shape
-      (aHH, sh) <- shapeViewHH aHH
-      case sh of
-        ElseSh  -> checkEqualityHH aHH u v -- not a type or not same types
-
-        DefSh d | isSizeName d -> unifySizes u v
-
-        _ -> unifyAtomHH aHH u v tryAgain
-
-    unifyAtomHH ::
-         TypeHH -- ^ in ureduced form
-      -> Term
-      -> Term
-      -> (TypeHH -> Term -> Term -> Unify ())
-         -- ^ continuation in case unification was inconclusive
-      -> Unify ()
-    unifyAtomHH aHH0 u v tryAgain = do
-      let (aHH, homogeneous, a) = case aHH0 of
-            Hom a                -> (aHH0, True, a)
-            Het a1 a2 | a1 == a2 -> (Hom a1, True, a1) -- BRITTLE: just checking syn.eq.
-            _                    -> (aHH0, False, __IMPOSSIBLE__)
-           -- use @a@ only if 'homogeneous' holds!
-
-          fallback = tryAgain aHH u v
-                   -- Try again if occurs check fails non-rigidly. It might be
-                   -- that normalising gets rid of the occurrence.
-          (|->?) = maybeAssign fallback
-
-      liftTCM $ reportSDoc "tc.lhs.unify" 15 $
-        sep [ text "unifyAtom"
-            , nest 2 $ prettyTCM u <> if flexibleTerm u then text " (flexible)" else empty
-            , nest 2 $ text "=?="
-            , nest 2 $ prettyTCM v <> if flexibleTerm v then text " (flexible)" else empty
-            , nest 2 $ text ":" <+> prettyTCM aHH
-            ]
-      liftTCM $ reportSDoc "tc.lhs.unify" 60 $
-        text $ "aHH = " ++ show aHH
-      case (ignoreSharing u, ignoreSharing v) of
-        -- Ulf, 2011-06-19
-        -- We don't want to worry about levels here.
-        (Level l, _) -> do
-            u <- liftTCM $ reallyUnLevelView l
-            unifyAtomHH aHH u v tryAgain
-        (_, Level l) -> do
-            v <- liftTCM $ reallyUnLevelView l
-            unifyAtomHH aHH u v tryAgain
-        (Var i us, Var j vs) | i == j  -> checkEqualityHH aHH u v
--- Andreas, 2013-03-05: the following flex/flex case is an attempt at
--- better dotting (see Issue811).  Does not work perfectly, maybe the best choice
--- which variable to assign cannot made locally, but would need a look at the full
--- picture!?  Or maybe the information on flexible variables in not yet good enough
--- in the call to split in Coverage.
-        (Var i [], Var j []) | homogeneous, Just fi <- findFlexible i, Just fj <- findFlexible j -> do
-            liftTCM $ reportSDoc "tc.lhs.unify.flexflex" 20 $
-              sep [ text "unifying flexible/flexible"
-                  , nest 2 $ text "i =" <+> prettyTCM u <+> text ("; fi = " ++ show fi)
-                  , nest 2 $ text "j =" <+> prettyTCM v <+> text ("; fj = " ++ show fj)
-                  ]
-            -- We assign the "bigger" variable, where dotted, hidden, earlier is bigger
-            -- (in this order, see Problem.hs).
-            -- The comparison is total.
-            if fj >= fi then j |->? (u, a) else i |->? (v, a)
-        (Var i [], _) | homogeneous && flexible i -> i |->? (v, a)
-        (_, Var j []) | homogeneous && flexible j -> j |->? (u, a)
-        (Con c us, Con c' vs)
-          | c == c' -> do
-              r <- liftTCM (dataOrRecordTypeHH' c aHH)
-              case r of
-                Just (d, b, parsIxsHH) -> do
-                  (b, parsIxsHH) <- ureduce (b, parsIxsHH)
-                  -- Jesper, 2014-05-03: When --without-K is enabled, we reconstruct
-                  -- datatype indices and unify them as well
-                  withoutKEnabled <- liftTCM $ optWithoutK <$> pragmaOptions
-                  when withoutKEnabled $ do
-                      def   <- liftTCM $ getConstInfo d
-                      let parsHH  = fst <$> parsIxsHH
-                          ixsHH   = snd <$> parsIxsHH
-                          dtypeHH = defType def `applyHH` parsHH
-                      unifyConstructorArgs dtypeHH (leftHH ixsHH) (rightHH ixsHH)
-                  a'HH <- liftTCM $ traverse ((b `piApplyM`) . fst) parsIxsHH
-                  unifyConstructorArgs a'HH us vs
-                Nothing -> checkEqualityHH aHH u v
-          | otherwise -> constructorMismatchHH aHH u v
-        -- Definitions are ok as long as they can't reduce (i.e. datatypes/axioms)
-        (Def d es, Def d' es')
-          | d == d' -> do
-              -- d must be a data, record or axiom
-              def <- getConstInfo d
-              let ok = case theDef def of
-                    Datatype{} -> True
-                    Record{}   -> True
-                    Axiom{}    -> True
-                    _          -> False
-              inj <- liftTCM $ optInjectiveTypeConstructors <$> pragmaOptions
-              if inj && ok then do
-                  let us = fromMaybe __IMPOSSIBLE__ $ allApplyElims es
-                      vs = fromMaybe __IMPOSSIBLE__ $ allApplyElims es'
-                  unifyArgs (defType def) us vs `catchException` \ _ ->
-                       constructorMismatchHH aHH u v
-                else checkEqualityHH aHH u v
-          -- Andreas, 2011-05-30: if heads disagree, abort
-          -- but do not raise "mismatch" because otherwise type constructors
-          -- would be distinct
-          | otherwise -> checkEqualityHH aHH u v -- typeError $ UnequalTerms CmpEq u v a
-        (Lit l1, Lit l2)
-          | l1 == l2  -> return ()
-          | otherwise -> constructorMismatchHH aHH u v
-
-        -- We can instantiate metas if the other term is inert (constructor application)
-        -- Andreas, 2011-09-13: test/succeed/IndexInference needs this feature.
-        (MetaV m us, _) | homogeneous -> do
-            ok <- liftTCM $ instMetaE a m us v
-            liftTCM $ reportSDoc "tc.lhs.unify" 40 $
-              vcat [ fsep [ text "inst meta", text $ if ok then "(ok)" else "(not ok)" ]
-                   , nest 2 $ sep [ prettyTCM u, text ":=", prettyTCM =<< normalise u ]
-                   ]
-            if ok then unify a u v
-                  else addEquality a u v
-        (_, MetaV m vs) | homogeneous -> do
-            ok <- liftTCM $ instMetaE a m vs u
-            liftTCM $ reportSDoc "tc.lhs.unify" 40 $
-              vcat [ fsep [ text "inst meta", text $ if ok then "(ok)" else "(not ok)" ]
-                   , nest 2 $ sep [ prettyTCM v, text ":=", prettyTCM =<< normalise v ]
-                   ]
-            if ok then unify a u v
-                  else addEquality a u v
-
-        (Con c us, _) -> do
-           md <- isEtaRecordTypeHH aHH
-           case md of
-             Just (d, parsHH) -> do
-               (tel, vs) <- liftTCM $ etaExpandRecord d (rightHH parsHH) v
-               b <- liftTCM $ getRecordConstructorType d
-               bHH <- ureduce (b `applyHH` parsHH)
-               unifyConstructorArgs bHH us vs
-             Nothing -> fallback
-
-        (_, Con c vs) -> do
-           md <- isEtaRecordTypeHH aHH
-           case md of
-             Just (d, parsHH) -> do
-               (tel, us) <- liftTCM $ etaExpandRecord d (leftHH parsHH) u
-               b <- liftTCM $ getRecordConstructorType d
-               bHH <- ureduce (b `applyHH` parsHH)
-               unifyConstructorArgs bHH us vs
-             Nothing -> fallback
-
-        -- Andreas, 2011-05-30: If I put checkEquality below, then Issue81 fails
-        -- because there are definitions blocked by flexibles that need postponement
-        _  -> fallback
-
-
-    unify :: Type -> Term -> Term -> Unify ()
-    unify a = unifyHH (Hom a)
-
-    -- The contexts are transient when unifying, so we should just instantiate to
-    -- constructor heads and generate fresh metas for the arguments. Beware of
-    -- constructors that aren't fully applied.
-    instMetaE :: Type -> MetaId -> Elims -> Term -> TCM Bool
-    instMetaE a m es v = do
-      case allApplyElims es of
-        Just us -> instMeta a m us v
-        Nothing -> return False
-
-    instMeta :: Type -> MetaId -> Args -> Term -> TCM Bool
-    instMeta a m us v = do
-      app <- inertApplication a v
-      reportSDoc "tc.lhs.unify" 50 $
-        sep [ text "inert"
-              <+> sep [ text (show m), text (show us), parens $ prettyTCM v ]
-            , nest 2 $ text "==" <+> text (show app)
-            ]
-      case app of
-        Nothing -> return False
-        Just (v', b, vs) -> do
-            margs <- do
-              -- The new metas should have the same dependencies as the original meta
-              mv <- lookupMeta m
-
-              -- Only generate metas for the arguments v' is actually applied to
-              -- (in case of partial application)
-              TelV tel0 _ <- telView b
-              let tel = telFromList $ take (length vs) $ telToList tel0
-                  b'  = telePi tel (sort Prop)
-              withMetaInfo' mv $ do
-                tel <- getContextTelescope
-                -- important: create the meta in the same environment as the original meta
-                newArgsMetaCtx b' tel us
-            noConstraints $ assignV DirEq m us (v' `apply` margs)
-            return True
-          `catchError` \_ -> return False
-
-    inertApplication :: Type -> Term -> TCM (Maybe (Term, Type, Args))
-    inertApplication a v =
-      case ignoreSharing v of
-        Con c vs -> fmap (\ b -> (Con c [], b, vs)) <$> dataOrRecordType c a
-        Def d es | Just vs <- allApplyElims es -> do
-          def <- getConstInfo d
-          let ans = Just (Def d [], defType def, vs)
-          return $ case theDef def of
-            Datatype{} -> ans
-            Record{}   -> ans
-            Axiom{}    -> ans
-            _          -> Nothing
-        _        -> return Nothing
-
--- | Given the type of a constructor application the corresponding
--- data or record type, applied to its parameters (extracted from the
--- given type), is returned.
---
--- Precondition: The type has to correspond to an application of the
--- given constructor.
-dataOrRecordType
-  :: ConHead -- ^ Constructor name.
-  -> Type  -- ^ Type of constructor application (must end in data/record).
-  -> TCM (Maybe Type) -- ^ Type of constructor, applied to pars.
-dataOrRecordType c a = fmap (\ (d, b, pars, _) -> b `piApply` pars) <$> dataOrRecordType' c a
-
-dataOrRecordType' ::
-     ConHead -- ^ Constructor name.
-  -> Type  -- ^ Type of constructor application (must end in data/record).
-  -> TCM (Maybe (QName, Type, Args, Args))
-           -- ^ Name of data/record type,
-           --   type of constructor to be applied,
-           --   data/record parameters, and
-           --   data indices
-dataOrRecordType' c a = do
-  -- The telescope ends with a datatype or a record.
-  (d, args) <- do
-    TelV _ (El _ def) <- telView a
-    let Def d es = ignoreSharing def
-        args = fromMaybe __IMPOSSIBLE__ $ allApplyElims es
-    return (d, args)
-  def <- theDef <$> getConstInfo d
-  case def of
-    Datatype{dataPars = n} -> do
-      a' <- defType <$> getConInfo c
-      let (pars, ixs) = genericSplitAt n args
-      return $ Just (d, a', pars, ixs)
-    Record{} -> do
-      a' <- getRecordConstructorType d
-      return $ Just (d, a', args, [])
-    _ -> return Nothing
-
--- | Heterogeneous situation.
---   @a1@ and @a2@ need to end in same datatype/record.
-dataOrRecordTypeHH ::
-     ConHead      -- ^ Constructor name.
-  -> TypeHH     -- ^ Type(s) of constructor application (must end in same data/record).
-  -> TCM (Maybe TypeHH) -- ^ Type of constructor, instantiated possibly heterogeneously to parameters.
-dataOrRecordTypeHH c (Hom a) = fmap Hom <$> dataOrRecordType c a
-dataOrRecordTypeHH c (Het a1 a2) = do
-  r1 <- dataOrRecordType' c a1
-  r2 <- dataOrRecordType' c a2  -- b2 may have different parameters than b1!
-  return $ case (r1, r2) of
-    (Just (d1, b1, pars1, _), Just (d2, b2, pars2, _)) | d1 == d2 -> Just $
-        -- Andreas, 2011-09-15 if no parameters, we can stay homogeneous
-        if null pars1 && null pars2 then Hom b1
-         -- if parameters, go heterogeneous
-         -- TODO: make this smarter, because parameters could be equal!
-         else Het (b1 `piApply` pars1) (b2 `piApply` pars2)
-    _ -> Nothing
-
-dataOrRecordTypeHH' ::
-     ConHead
-  -> TypeHH
-  -> TCM (Maybe (QName, Type, HomHet (Args, Args)))
-dataOrRecordTypeHH' c (Hom a) = do
-  r <- dataOrRecordType' c a
-  case r of
-    Just (d, a', pars, ixs) -> return $ Just (d, a', Hom (pars, ixs))
-    Nothing                 -> return $ Nothing
-dataOrRecordTypeHH' c (Het a1 a2) = do
-  r1 <- dataOrRecordType' c a1
-  r2 <- dataOrRecordType' c a2
-  case (r1, r2) of
-    (Just (d1, b1, pars1, ixs1), Just (d2, b2, pars2, ixs2)) | d1 == d2 -> do
-      -- Same constructors have same types, of course.
-      unless (b1 == b2) __IMPOSSIBLE__
-      return $ Just $
-        if null pars1 && null pars2 && null ixs1 && null ixs2
-          then (d1, b1, Hom ([], []))
-          else (d1, b1, Het (pars1, ixs1) (pars2, ixs2))
-    _ -> return Nothing
-
-
--- | Return record type identifier if argument is a record type.
-isEtaRecordTypeHH :: MonadTCM tcm => TypeHH -> tcm (Maybe (QName, HomHet Args))
-isEtaRecordTypeHH (Hom a) = fmap (\ (d, ps) -> (d, Hom ps)) <$> liftTCM (isEtaRecordType a)
-isEtaRecordTypeHH (Het a1 a2) = do
-  m1 <- liftTCM $ isEtaRecordType a1
-  m2 <- liftTCM $ isEtaRecordType a2
-  case (m1, m2) of
-    (Just (d1, as1), Just (d2, as2)) | d1 == d2 -> return $ Just (d1, Het as1 as2)
-    _ -> return Nothing
-
-
--- | Views an expression (pair) as type shape.  Fails if not same shape.
-data ShapeView a
-  = PiSh (I.Dom a) (I.Abs a)
-  | FunSh (I.Dom a) a
-  | DefSh QName   -- ^ data/record
-  | VarSh Nat     -- ^ neutral type
-  | LitSh Literal -- ^ built-in type
-  | SortSh
-  | MetaSh        -- ^ some meta
-  | ElseSh        -- ^ not a type or not definitely same shape
-  deriving (Typeable, Show, Eq, Ord, Functor)
-
--- | Return the type and its shape.  Expects input in (u)reduced form.
-shapeView :: Type -> Unify (Type, ShapeView Type)
-shapeView t = do
-  return . (t,) $ case ignoreSharing $ unEl t of
-    Pi a (NoAbs _ b) -> FunSh a b
-    Pi a (Abs x b) -> PiSh a (Abs x b)
-    Def d vs       -> DefSh d
-    Var x vs       -> VarSh x
-    Lit l          -> LitSh l
-    Sort s         -> SortSh
-    MetaV m vs     -> MetaSh
-    _              -> ElseSh
-
--- | Return the reduced type(s) and the common shape.
-shapeViewHH :: TypeHH -> Unify (TypeHH, ShapeView TypeHH)
-shapeViewHH (Hom a) = do
-  (a, sh) <- shapeView a
-  return (Hom a, fmap Hom sh)
-shapeViewHH (Het a1 a2) = do
-  (a1, sh1) <- shapeView a1
-  (a2, sh2) <- shapeView a2
-  return . (Het a1 a2,) $ case (sh1, sh2) of
-
-    (PiSh d1@(Dom i1 a1) b1, PiSh (Dom i2 a2) b2)
-      | argInfoHiding i1 == argInfoHiding i2 ->
-      PiSh (Dom (setRelevance (min (getRelevance i1) (getRelevance i2)) i1)
-                (Het a1 a2))
-           (Abs (absName b1) (Het (absBody b1) (absBody b2)))
-
-    (FunSh d1@(Dom i1 a1) b1, FunSh (Dom i2 a2) b2)
-      | argInfoHiding i1 == argInfoHiding i2 ->
-      FunSh (Dom (setRelevance (min (getRelevance i1) (getRelevance i2)) i1)
-                 (Het a1 a2))
-            (Het b1 b2)
-
-    (DefSh d1, DefSh d2) | d1 == d2 -> DefSh d1
-    (VarSh x1, VarSh x2) | x1 == x2 -> VarSh x1
-    (LitSh l1, LitSh l2) | l1 == l2 -> LitSh l1
-    (SortSh, SortSh)                -> SortSh
-    _ -> ElseSh  -- not types, or metas, or not same shape
-
-
--- | @telViewUpToHH n t@ takes off the first @n@ function types of @t@.
--- Takes off all if $n < 0$.
-telViewUpToHH :: Int -> TypeHH -> Unify TelViewHH
-telViewUpToHH 0 t = return $ TelV EmptyTel t
-telViewUpToHH n t = do
-  (t, sh) <- shapeViewHH =<< liftTCM (traverse reduce t)
-  case sh of
-    PiSh a b  -> absV a (absName b) <$> telViewUpToHH (n-1) (absBody b)
-    FunSh a b -> absV a underscore <$> telViewUpToHH (n-1) (raise 1 b)
-    _         -> return $ TelV EmptyTel t
->>>>>>> 483de435
   where
     checkConstructorType :: QName -> Type -> TCM Bool
     checkConstructorType d a = do
