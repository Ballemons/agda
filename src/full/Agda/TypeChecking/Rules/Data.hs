{-# LANGUAGE CPP #-}
{-# LANGUAGE MultiWayIf #-}

module Agda.TypeChecking.Rules.Data where

import Control.Applicative
import Control.Monad

import Data.List (genericTake)
import Data.Maybe (fromMaybe)
import qualified Data.Set as Set

import qualified Agda.Syntax.Abstract as A
import Agda.Syntax.Internal
import Agda.Syntax.Common
import Agda.Syntax.Position
import qualified Agda.Syntax.Info as Info
import Agda.Syntax.Scope.Monad
import Agda.Syntax.Fixity

import Agda.TypeChecking.CompiledClause.Compile
import Agda.TypeChecking.Monad
import Agda.TypeChecking.Monad.Builtin -- (primLevel)
import Agda.TypeChecking.Conversion
import Agda.TypeChecking.Substitute
import Agda.TypeChecking.MetaVars
import Agda.TypeChecking.Names
import Agda.TypeChecking.Reduce
import Agda.TypeChecking.Pretty
import Agda.TypeChecking.Primitive hiding (Nat)
import Agda.TypeChecking.Free
import Agda.TypeChecking.Forcing
import Agda.TypeChecking.Irrelevance
import Agda.TypeChecking.Telescope
import Agda.TypeChecking.ProjectionLike

import {-# SOURCE #-} Agda.TypeChecking.Rules.Term ( isType_ )

import Agda.Interaction.Options

import Agda.Utils.Except
import Agda.Utils.List
import Agda.Utils.Monad
import Agda.Utils.Permutation
import Agda.Utils.Size
import Agda.Utils.Tuple
import qualified Agda.Utils.VarSet as VarSet

#include "undefined.h"
import Agda.Utils.Impossible

---------------------------------------------------------------------------
-- * Datatypes
---------------------------------------------------------------------------

-- | Type check a datatype definition. Assumes that the type has already been
--   checked.
checkDataDef :: Info.DefInfo -> QName -> [A.LamBinding] -> [A.Constructor] -> TCM ()
checkDataDef i name ps cs =
    traceCall (CheckDataDef (getRange name) (qnameName name) ps cs) $ do -- TODO!! (qnameName)
        let countPars A.DomainFree{} = 1
            countPars (A.DomainFull (A.TypedBindings _ (Arg _ b))) = case b of
              A.TLet{}       -> 0
              A.TBind _ xs _ -> size xs
            npars = sum $ map countPars ps

        -- Add the datatype module
        addSection (qnameToMName name)

        -- Look up the type of the datatype.
        t <- instantiateFull =<< typeOfConst name

        -- Make sure the shape of the type is visible
        let unTelV (TelV tel a) = telePi tel a
        t <- unTelV <$> telView t

        -- Top level free vars
        freeVars <- getContextSize

        -- The parameters are in scope when checking the constructors.
        dataDef <- bindParameters ps t $ \tel t0 -> do

            -- Parameters are always hidden in constructors
            let tel' = hideAndRelParams <$> tel
            -- let tel' = hideTel tel

            -- The type we get from bindParameters is Θ -> s where Θ is the type of
            -- the indices. We count the number of indices and return s.
            -- We check that s is a sort.
            let TelV ixTel s0 = telView' t0
                nofIxs = size ixTel

            s <- workOnTypes $ do
              -- Andreas, 2016-11-02 issue #2290
              -- Trying to unify the sort with a fresh sort meta which is
              -- defined outside the index telescope is the most robust way
              -- to check independence of the indices.
              -- However, it might give the dreaded "Cannot instantiate meta..."
              -- error which we replace by a more understandable error
              -- in case of a suspected dependency.
              s <- newSortMetaBelowInf
              catchError_ (addContext ixTel $ equalType s0 $ raise nofIxs $ sort s) $ \ err ->
                  if any (`freeIn` s0) [0..nofIxs - 1] then typeError . GenericDocError =<<
                     fsep [ text "The sort of" <+> prettyTCM name
                          , text "cannot depend on its indices in the type"
                          , prettyTCM t0
                          ]
                  else throwError err
              return s

            -- the small parameters are taken into consideration for --without-K
            smallPars <- smallParams tel s

            reportSDoc "tc.data.sort" 20 $ vcat
              [ text "checking datatype" <+> prettyTCM name
              , nest 2 $ vcat
                [ text "type (parameters instantiated):   " <+> prettyTCM t0
                , text "type (full):   " <+> prettyTCM t
                , text "sort:   " <+> prettyTCM s
                , text "indices:" <+> text (show nofIxs)
                , text "params:"  <+> text (show ps)
                , text "small params:" <+> text (show smallPars)
                ]
              ]

            -- Change the datatype from an axiom to a datatype with no constructors.
            let dataDef = Datatype
                  { dataPars       = npars
                  , dataSmallPars  = Perm npars smallPars
                  , dataNonLinPars = Drop 0 $ Perm npars []
                  , dataIxs        = nofIxs
                  , dataInduction  = Inductive
                  , dataClause     = Nothing
                  , dataCons       = []     -- Constructors are added later
                  , dataSort       = s
                  , dataAbstr      = Info.defAbstract i
                  , dataMutual     = []
                  }

            escapeContext (size tel) $ do
              addConstant name $
                defaultDefn defaultArgInfo name t dataDef
                -- polarity and argOcc.s determined by the positivity checker

            -- Check the types of the constructors
            -- collect the non-linear parameters of each constructor
            nonLins <- mapM (checkConstructor name tel' nofIxs s) cs
            -- compute the ascending list of non-linear parameters of the data type
            let nonLinPars0 = Set.toAscList $ Set.unions $ map Set.fromList nonLins
                -- The constructors are analyzed in the absolute context,
                -- but the data definition happens in the relative module context,
                -- so we apply to the free module variables.
                -- Unfortunately, we lose precision here, since 'abstract', which
                -- is then performed by addConstant, cannot restore the linearity info.
                nonLinPars  = Drop freeVars $ Perm (npars + freeVars) nonLinPars0

            -- Return the data definition
            return dataDef{ dataNonLinPars = nonLinPars }

        let s      = dataSort dataDef
            cons   = map A.axiomName cs  -- get constructor names

        -- If proof irrelevance is enabled we have to check that datatypes in
        -- Prop contain at most one element.
        do  proofIrr <- proofIrrelevance
            case (proofIrr, s, cs) of
                (True, Prop, _:_:_) -> setCurrentRange cons $
                                         typeError PropMustBeSingleton
                _                   -> return ()

        -- Add the datatype to the signature with its constructors.
        -- It was previously added without them.
        addConstant name $
          defaultDefn defaultArgInfo name t $
            dataDef{ dataCons = cons }

        -- Andreas 2012-02-13: postpone polarity computation until after positivity check
        -- computePolarity name

-- | Ensure that the type is a sort.
--   If it is not directly a sort, compare it to a 'newSortMetaBelowInf'.
forceSort :: Type -> TCM Sort
forceSort t = case ignoreSharing $ unEl t of
  Sort s -> return s
  _      -> do
    s <- newSortMetaBelowInf
    equalType t (sort s)
    return s


-- | A parameter is small if its sort fits into the data sort.
--   @smallParams@ overapproximates the small parameters (in doubt: small).
smallParams :: Telescope -> Sort -> TCM [Int]
smallParams tel s = do
  -- get the types of the parameters
  let as = map (snd . unDom) $ telToList tel
  -- get the big parameters
  concat <$> do
    forM (zip [0..] as) $ \ (i, a) -> do
      -- A type is small if it is not Level or its sort is <= the data sort.
      -- In doubt (unsolvable constraints), a type is small.
      -- So, only if we have a solid error, the type is big.
      localTCState $ do
        ([] <$ do equalTerm topSort (unEl a) =<< primLevel)  -- NB: if primLevel fails, the next alternative is picked
        <|> ([i] <$ (getSort a `leqSort` s))
        <|> return []
  where
    (<|>) m1 m2 = m1 `catchError_` (const m2)

-- | Type check a constructor declaration. Checks that the constructor targets
--   the datatype and that it fits inside the declared sort.
--   Returns the non-linear parameters.
checkConstructor
  :: QName         -- ^ Name of data type.
  -> Telescope     -- ^ Parameter telescope.
  -> Nat           -- ^ Number of indices of the data type.
  -> Sort          -- ^ Sort of the data type.
  -> A.Constructor -- ^ Constructor declaration (type signature).
  -> TCM [Int]     -- ^ Non-linear parameters.
checkConstructor d tel nofIxs s (A.ScopedDecl scope [con]) = do
  setScope scope
  checkConstructor d tel nofIxs s con
checkConstructor d tel nofIxs s con@(A.Axiom _ i ai Nothing c e) =
    traceCall (CheckConstructor d tel s con) $ do
{- WRONG
      -- Andreas, 2011-04-26: the following happens to the right of ':'
      -- we may use irrelevant arguments in a non-strict way in types
      t' <- workOnTypes $ do
-}
        debugEnter c e
        -- check that we are relevant
        case getRelevance ai of
          Relevant   -> return ()
          Irrelevant -> typeError $ GenericError $ "Irrelevant constructors are not supported"
          _ -> __IMPOSSIBLE__
        -- check that the type of the constructor is well-formed
        t <- isType_ e
        -- check that the type of the constructor ends in the data type
        n <- getContextSize
        debugEndsIn t d n
        nonLinPars <- constructs n t d
        debugNonLinPars nonLinPars
        -- check which constructor arguments are determined by the type ('forcing')
        t' <- addForcingAnnotations t
        -- check that the sort (universe level) of the constructor type
        -- is contained in the sort of the data type
        -- (to avoid impredicative existential types)
        debugFitsIn s
        t' `fitsIn` s
        debugAdd c t'

        TelV fields tgt <- telView t'
        -- add parameters to constructor type and put into signature
        let con = ConHead c Inductive [] -- data constructors have no projectable fields and are always inductive
        escapeContext (size tel) $ do

          cnames <- if nofIxs /= 0 then return Nothing else do
            cxt <- getContextTelescope
            escapeContext (size cxt) $ do
              names <- replicateM (size fields) (freshAbstractQName noFixity' (A.nameConcrete $ A.qnameName c))
              let params = abstract cxt tel
                  fsT    = fields
                  t   = applySubst (strengthenS __IMPOSSIBLE__ (size fields)) tgt
              defineProjections d con params names fsT t
              comp <- defineCompData d con params names fsT t
              return $ fmap (\ x -> (x,names)) comp

          addConstant c $
            defaultDefn defaultArgInfo c (telePi tel t') $
              Constructor (size tel) con d (Info.defAbstract i) Inductive cnames []
          case cnames of
            Nothing -> return ()
            Just (_,names) -> mapM_ makeProjection names
        -- Add the constructor to the instance table, if needed
        when (Info.defInstance i == InstanceDef) $ do
          addNamedInstance c d

        return nonLinPars
  where
    debugEnter c e =
      reportSDoc "tc.data.con" 5 $ vcat
        [ text "checking constructor" <+> prettyTCM c <+> text ":" <+> prettyTCM e
        ]
    debugEndsIn t d n =
      reportSDoc "tc.data.con" 15 $ vcat
        [ sep [ text "checking that"
              , nest 2 $ prettyTCM t
              , text "ends in" <+> prettyTCM d
              ]
        , nest 2 $ text "nofPars =" <+> text (show n)
        ]
    debugNonLinPars xs =
      reportSDoc "tc.data.con" 15 $ text $ "these constructor parameters are non-linear: " ++ show xs
    debugFitsIn s =
      reportSDoc "tc.data.con" 15 $ sep
        [ text "checking that the type fits in"
        , nest 2 $ prettyTCM s
        ]
    debugAdd c t =
      reportSDoc "tc.data.con" 5 $ vcat
        [ text "adding constructor" <+> prettyTCM c <+> text ":" <+> prettyTCM t
        ]
checkConstructor _ _ _ _ _ = __IMPOSSIBLE__ -- constructors are axioms

defineCompData :: QName      -- datatype name
               -> ConHead
               -> Telescope  -- Γ parameters
               -> [QName]    -- projection names
               -> Telescope  -- Γ ⊢ Φ field types
               -> Type       -- Γ ⊢ T target type
               -> TCM (Maybe QName)
defineCompData d con params names fsT t = do
  haveCubicalThings <- do
    i  <- getBuiltin' builtinInterval
    iz <- getBuiltin' builtinIZero
    io <- getBuiltin' builtinIOne
    imin <- getPrimitiveTerm' "primIMin"
    imax <- getPrimitiveTerm' "primIMax"
    ineg <- getPrimitiveTerm' "primINeg"
    comp <- getPrimitiveTerm' "primComp"
    por <- getPrimitiveTerm' "primPOr"
    one <- getBuiltin' builtinItIsOne
    return $ maybe False (const True) $ sequence [i,iz,io,imin,imax,ineg,comp,por,one]
  if not haveCubicalThings then return Nothing else do
    (compName, gamma , ty, _ , bodies) <-
      defineCompForFields (\ t p -> apply (Def p []) [argN t]) d params fsT (map argN names) t
    let clause = Clause
            { clauseTel = gamma
            , clauseType = Just . argN $ ty
            , namedClausePats = teleNamedArgs gamma
            , clauseRange = noRange
            , clauseCatchall = False
            , clauseBody = Just $ Con con ConOSystem (map argN bodies) -- abstract gamma $ Body $ Con con (map argN bodies)
            }
        cs = [clause]
    addClauses compName cs
    setCompiledClauses compName =<< inTopContext (compileClauses Nothing cs)
    setTerminates compName True
    return $ Just compName

-- Andrea: TODO handle Irrelevant fields somehow.
defineProjections :: QName      -- datatype name
                  -> ConHead
                  -> Telescope  -- Γ parameters
                  -> [QName]    -- projection names
                  -> Telescope  -- Γ ⊢ Φ field types
                  -> Type       -- Γ ⊢ T target type
                  -> TCM ()
defineProjections dataname con params names fsT t = do
  let
    -- Γ , (d : T) ⊢ Φ[n ↦ proj n d]
    fieldTypes = ([ Def f [] `apply` [argN $ var 0] | f <- reverse names ] ++# raiseS 1) `applySubst`
                    flattenTel fsT  -- Γ , Φ ⊢ Φ
    -- ⊢ Γ , (d : T)
    projTel = abstract params (ExtendTel (defaultDom t) (Abs "d" EmptyTel))
  forM_ (zip3 (downFrom (size fieldTypes)) names fieldTypes) $ \ (i,projName,ty) -> do
    let
      projType = abstract projTel <$> ty

    inTopContext $ do
      reportSDoc "tc.data.proj" 20 $ sep [ text "proj" <+> prettyTCM (i,ty) , nest 2 $ text . show $  projType ]

    let
      cpi  = ConPatternInfo Nothing False (Just $ argN $ raise (size fsT) t)
      conp = defaultArg $ ConP con cpi $ teleNamedArgs fsT
      clause = Clause
          { clauseTel = abstract params fsT
          , clauseType = Just . argN $ ([Con con ConOSystem (teleArgs fsT)] ++# raiseS (size fsT)) `applySubst` unDom ty
          , namedClausePats = raise (size fsT) (teleNamedArgs params) ++ [Named Nothing <$> conp]
          , clauseRange = noRange
          , clauseCatchall = False
          , clauseBody = Just $ var i
          }

    noMutualBlock $ do
      let cs = [clause]
      cc <- inTopContext $ compileClauses Nothing cs
      let fun = emptyFunction
                { funClauses = cs
                , funTerminates = Just True
                , funCompiled = Just cc
                }
      addConstant projName $
        (defaultDefn defaultArgInfo projName (unDom projType) fun)
          { defNoCompilation = True }

defineCompForFields
  :: (Term -> QName -> Term) -- ^ how to apply a "projection" to a term
  -> QName       -- ^ some name, e.g. record name
  -> Telescope   -- ^ param types Δ
  -> Telescope   -- ^ fields' types Δ ⊢ Φ
  -> [Arg QName] -- ^ fields' names
  -> Type        -- ^ record type Δ ⊢ T
  -> TCM (QName, Telescope, Type, [Dom Type], [Term])
defineCompForFields applyProj name params fsT fns rect = do
  interval <- elInf primInterval
  let deltaI = expTelescope interval params
  iz <- primIZero
  io <- primIOne
  imin <- getPrimitiveTerm "primIMin"
  imax <- getPrimitiveTerm "primIMax"
  ineg <- getPrimitiveTerm "primINeg"
  comp <- getPrimitiveTerm "primComp"
  por <- getPrimitiveTerm "primPOr"
  one <- primItIsOne
  reportSDoc "comp.rec" 20 $ text $ show params
  reportSDoc "comp.rec" 20 $ text $ show deltaI
  reportSDoc "comp.rec" 10 $ text $ show fsT
  compName <- freshAbstractQName noFixity' (A.nameConcrete $ A.qnameName name)
  reportSLn "comp.rec" 5 $ ("Generated name: " ++ show compName ++ " " ++ showQNameId compName)
  compType <- (abstract deltaI <$>) $ runNamesT [] $ do
              rect' <- open (runNames [] $ bind "i" $ \ x -> let _ = x `asTypeOf` pure (undefined :: Term) in
                                                             pure rect')
              nPi' "phi" (elInf $ cl primInterval) $ \ phi ->
               (nPi' "i" (elInf $ cl primInterval) $ \ i ->
                pPi' "o" phi $ \ _ -> absApp <$> rect' <*> i) -->
               (absApp <$> rect' <*> pure iz) --> (absApp <$> rect' <*> pure io)
  reportSDoc "comp.rec" 20 $ prettyTCM compType

  noMutualBlock $ addConstant compName $ (defaultDefn defaultArgInfo compName compType
    (emptyFunction { funTerminates = Just True }))
    { defNoCompilation = True }
  --   ⊢ Γ = gamma = (δ : Δ^I) (φ : I) (_ : (i : I) -> Partial φ (R (δ i))) (_ : R (δ i0))
  -- Γ ⊢     rtype = R (δ i1)
  TelV gamma rtype <- telView compType

  let
      -- Γ, i : I ⊢ Φ
      fsT' = liftS 1 (raiseS (size gamma - size deltaI)) `applySubst`
              (sub params `applySubst` fsT) -- Δ^I, i : I ⊢ Φ

      -- Γ ⊢ rect_gamma_lvl : I -> Level
      -- Γ ⊢ rect_gamma     : (i : I) -> Set (rect_gamma_lvl i)  -- record type
      (rect_gamma_lvl, rect_gamma) = (lam_i (Level . lvlView . Sort . getSort $ drect_gamma) , lam_i (unEl drect_gamma))
        where
          drect_gamma = liftS 1 (raiseS (size gamma - size deltaI)) `applySubst` rect'
          lam_i = Lam defaultArgInfo . Abs "i"

      -- Γ ⊢ compR Γ : rtype
      compTerm = Def compName [] `apply` teleArgs gamma

      -- Γ ⊢ fillR Γ : ..
      fillTerm = runNames [] $ do
        params <- mapM open $ take (size deltaI) $ teleArgs gamma
        [phi,w,w0] <- mapM (open . var) [2,1,0]
        lvl  <- open rect_gamma_lvl
        rect <- open rect_gamma
        -- (δ : Δ^I, φ : I, w : .., w0 : R (δ i0)) ⊢
        -- fillR Γ = λ i → compR (\ j → δ (i ∧ j)) (φ ∨ ~ i) (\ j → [ φ ↦ w (i ∧ j) , ~ i ↦ w0 ]) w0
        lam "i" $ \ i -> do
          args <- mapM (underArg $ \ bA -> lam "j" $ \ j -> bA <@> (pure imin <@> i <@> j)) params
          psi  <- pure imax <@> phi <@> (pure ineg <@> i)
          u <- lam "j" (\ j -> pure por <#> (lvl <@> (pure imin <@> i <@> j))
                                        <@> phi
                                        <@> (pure ineg <@> i)
                                        <#> (lam "_" $ \ o -> rect <@> (pure imin <@> i <@> j))
                                        <@> (w <@> (pure imin <@> i <@> j))
                                        <@> (lam "_" $ \ o -> w0) -- TODO wait for i = 0
                       )
          u0 <- w0
          pure $ Def compName [] `apply` (args ++ [argN psi, argN u, argN u0])
        where
          underArg k m = Arg <$> (argInfo <$> m) <*> (k (unArg <$> m))

      -- Γ ⊢ Φ[n ↦ f_n (compR Γ)]
      clause_types = parallelS [compTerm `applyProj` (unArg fn)
                               | fn <- reverse fns] `applySubst`
                       flattenTel (singletonS 0 io `applySubst` fsT') -- Γ, Φ ⊢ Φ

      -- Γ, i : I ⊢ Φ[n ↦ f_n (fillR Γ i)]
      filled_types = parallelS [raise 1 fillTerm `apply` [argN $ var 0] `applyProj` (unArg fn)
                               | fn <- reverse fns] `applySubst`
                       flattenTel fsT' -- Γ, i : I, Φ ⊢ Φ

      mkBody (fname, filled_ty') = let
          proj t = (`applyProj` unArg fname) <$> t
          filled_ty = Lam defaultArgInfo (Abs "i" $ (unEl . unDom) filled_ty')
          -- Γ ⊢ l : I -> Level of filled_ty
          lvl = Lam defaultArgInfo (Abs "i" $ (Level . lvlView . Sort . getSort . unDom) filled_ty')
        in runNames [] $ do
             lvl <- open lvl
             [phi,w,w0] <- mapM (open . var) [2,1,0]
             pure comp <#> lvl <@> pure filled_ty
                               <@> phi
                               <@> (lam "i" $ \ i -> lam "o" $ \ o -> proj $ w <@> i <@> o) -- TODO wait for phi = 1
                               <@> proj w0
  return $ (compName, gamma, rtype, clause_types, map mkBody (zip fns filled_types))
  where
    -- record type in 'exponentiated' context
    -- (params : Δ^I), i : I |- T[params i]
    rect' = sub params `applySubst` rect
    -- Δ^I, i : I |- sub Δ : Δ
    sub tel = parallelS [ var n `apply` [Arg defaultArgInfo $ var 0] | n <- [1..size tel] ]
    -- given I type, and Δ telescope, build Δ^I such that
    -- (x : A, y : B x, ...)^I = (x : I → A, y : (i : I) → B (x i), ...)
    expTelescope :: Type -> Telescope -> Telescope
    expTelescope int tel = unflattenTel names ys
      where
        xs = flattenTel tel
        names = teleNames tel
        t = ExtendTel (defaultDom $ raise (size tel) int) (Abs "i" EmptyTel)
        s = sub tel
        ys = map (fmap (abstract t) . applySubst s) xs


-- | Bind the parameters of a datatype.
--
--   We allow omission of hidden parameters at the definition site.
--   Example:
--   @
--     data D {a} (A : Set a) : Set a
--     data D A where
--       c : A -> D A
--   @

bindParameters :: [A.LamBinding] -> Type -> (Telescope -> Type -> TCM a) -> TCM a
bindParameters = bindParameters' []

-- | Auxiliary function for 'bindParameters'.
bindParameters'
  :: [Type]         -- ^ @n@ replicas of type if @LamBinding@s are @DomainFree@s
                    --   that came from a @DomainFull@ of @n@ binders.
                    --   Should be comsumed whenever a @DomainFree@s are consumed.
  -> [A.LamBinding] -- ^ Bindings from definition site.
  -> Type           -- ^ Pi-type of bindings coming from signature site.
  -> (Telescope -> Type -> TCM a)
  -> TCM a

bindParameters' _ [] a ret = ret EmptyTel a

bindParameters' ts (A.DomainFull (A.TypedBindings _ (Arg info (A.TBind _ xs e))) : bs) a ret = do
  unless (null ts) __IMPOSSIBLE__
  t <- workOnTypes $ isType_ e
  bindParameters' (t <$ xs) (map (mergeHiding . fmap (A.DomainFree info)) xs ++ bs) a ret

bindParameters' _ (A.DomainFull (A.TypedBindings _ (Arg _ A.TLet{})) : _) _ _ =  -- line break!
  __IMPOSSIBLE__
<<<<<<< HEAD
bindParameters ps0@(A.DomainFree info x : ps) (El _ (Pi arg b)) ret
  -- Andreas, 2011-04-07 ignore relevance information in binding?!
    | argInfoHiding info /= argInfoHiding (domInfo arg) =
        __IMPOSSIBLE__
    | otherwise = addContext' (x, arg) $ bindParameters ps (absBody b) $ \tel s ->
                    ret (ExtendTel arg $ Abs (nameToArgName x) tel) s
bindParameters bs (El s (Shared p)) ret = bindParameters bs (El s $ derefPtr p) ret
bindParameters (b : bs) t _ = __IMPOSSIBLE__
{- Andreas, 2012-01-17 Concrete.Definitions ensures number and hiding of parameters to be correct
-- Andreas, 2012-01-13 due to separation of data declaration/definition, the user
-- could give more parameters than declared.
bindParameters (b : bs) t _ = typeError $ DataTooManyParameters
-}
=======

bindParameters' ts0 ps0@(A.DomainFree info x : ps) t ret = do
  case ignoreSharing $ unEl t of
    -- Andreas, 2011-04-07 ignore relevance information in binding?!
    Pi arg@(Dom info' a) b -> do
      if | info == info'                  -> do
            -- Andreas, 2016-12-30, issue #1886:
            -- If type for binding is present, check its correctness.
            ts <- caseList ts0 (return []) $ \ t0 ts -> do
              equalType t0 a
              return ts
            continue ts ps x

         | visible info, notVisible info' ->
            continue ts0 ps0 =<< freshName_ (absName b)

         | otherwise                      -> __IMPOSSIBLE__
             -- Andreas, 2016-12-30 Concrete.Definition excludes this case
      where
      continue ts ps x = do
        addContext' (x, arg) $
          bindParameters' (raise 1 ts) ps (absBody b) $ \ tel s ->
            ret (ExtendTel arg $ Abs (nameToArgName x) tel) s
    _ -> __IMPOSSIBLE__
>>>>>>> eaad33be


-- | Check that the arguments to a constructor fits inside the sort of the datatype.
--   The first argument is the type of the constructor.
fitsIn :: Type -> Sort -> TCM ()
fitsIn t s = do
  reportSDoc "tc.data.fits" 10 $
    sep [ text "does" <+> prettyTCM t
        , text "of sort" <+> prettyTCM (getSort t)
        , text "fit in" <+> prettyTCM s <+> text "?"
        ]
  -- The code below would be simpler, but doesn't allow datatypes
  -- to be indexed by the universe level.
  -- s' <- instantiateFull (getSort t)
  -- noConstraints $ s' `leqSort` s
  t <- reduce t
  case ignoreSharing $ unEl t of
    Pi dom b -> do
      withoutK <- optWithoutK <$> pragmaOptions
      -- Forced constructor arguments are ignored in size-checking.
      when (withoutK || notForced (getRelevance dom)) $ do
        sa <- reduce $ getSort dom
        unless (sa == SizeUniv) $ sa `leqSort` s
      addContext (absName b, dom) $ fitsIn (absBody b) (raise 1 s)
    _ -> return () -- getSort t `leqSort` s  -- Andreas, 2013-04-13 not necessary since constructor type ends in data type
  where
    notForced Forced{} = False
    notForced _        = True

-- | Return the parameters that share variables with the indices
-- nonLinearParameters :: Int -> Type -> TCM [Int]
-- nonLinearParameters nPars t =

-- | Check that a type constructs something of the given datatype. The first
--   argument is the number of parameters to the datatype.
--
--   As a side effect, return the parameters that occur free in indices.
--   E.g. in @data Eq (A : Set)(a : A) : A -> Set where refl : Eq A a a@
--   this would include parameter @a@, but not @A@.
--
--   TODO: what if there's a meta here?
constructs :: Int -> Type -> QName -> TCM [Int]
constructs nofPars t q = constrT 0 t
    where
        constrT :: Nat -> Type -> TCM [Int]
        constrT n t = do
            t <- reduce t
            case ignoreSharing $ unEl t of
                Pi _ (NoAbs _ b)  -> constrT n b
                Pi a b            -> underAbstraction a b $ constrT (n + 1)
                  -- OR: addCxtString (absName b) a $ constrT (n + 1) (absBody b)
                Def d es | d == q -> do
                  let vs = fromMaybe __IMPOSSIBLE__ $ allApplyElims es
                  (pars, ixs) <- normalise $ splitAt nofPars vs
                  -- check that the constructor parameters are the data parameters
                  checkParams n pars
                  -- compute the non-linear parameters
                  m <- getContextSize  -- Note: n /= m if NoAbs encountered
                  let nl = nonLinearParams m pars ixs
                  -- assert that these are correct indices into the parameter vector
                  when (any (< 0) nl) __IMPOSSIBLE__
                  when (any (>= nofPars) nl) __IMPOSSIBLE__
                  return nl
                MetaV{} -> do
                  def <- getConstInfo q
                  xs <- newArgsMeta $ defType def
                  let t' = El (dataSort $ theDef def) $ Def q $ map Apply xs
                  equalType t t'
                  constrT n t'
                _ -> typeError $ ShouldEndInApplicationOfTheDatatype t

        checkParams n vs = zipWithM_ sameVar vs ps
            where
                nvs = size vs
                ps = genericTake nvs $ downFrom (n + nvs)

                sameVar arg i
                  -- skip irrelevant parameters
                  | isIrrelevant arg = return ()
                  | otherwise = do
                    t <- typeOfBV i
                    equalTerm t (unArg arg) (var i)

        -- return the parameters (numbered 0,1,...,size pars-1 from left to right)
        -- that occur relevantly in the indices
        nonLinearParams n pars ixs =
          -- compute the free de Bruijn indices in the data indices
          -- ALT: Ignore all sorts?
          let fv = allRelevantVarsIgnoring IgnoreInAnnotations ixs
          -- keep relevant ones, convert to de Bruijn levels
          -- note: xs is descending list
              xs = map ((n-1) -) $ VarSet.toList fv
          -- keep those that correspond to parameters
          -- in ascending list
          in  reverse $ filter (< size pars) xs

{- UNUSED, Andreas 2012-09-13
-- | Force a type to be a specific datatype.
forceData :: QName -> Type -> TCM Type
forceData d (El s0 t) = liftTCM $ do
    t' <- reduce t
    d  <- canonicalName d
    case ignoreSharing t' of
        Def d' _
            | d == d'   -> return $ El s0 t'
            | otherwise -> fail $ "wrong datatype " ++ show d ++ " != " ++ show d'
        MetaV m vs          -> do
            Defn {defType = t, theDef = Datatype{dataSort = s}} <- getConstInfo d
            ps <- newArgsMeta t
            noConstraints $ leqType (El s0 t') (El s (Def d ps)) -- TODO: need equalType?
            reduce $ El s0 t'
        _ -> typeError $ ShouldBeApplicationOf (El s0 t) d
-}

-- | Is the type coinductive? Returns 'Nothing' if the answer cannot
-- be determined.

isCoinductive :: Type -> TCM (Maybe Bool)
isCoinductive t = do
  El s t <- reduce t
  case ignoreSharing t of
    Def q _ -> do
      def <- getConstInfo q
      case theDef def of
        Axiom       {} -> return (Just False)
        Function    {} -> return Nothing
        Datatype    { dataInduction = CoInductive } -> return (Just True)
        Datatype    { dataInduction = Inductive   } -> return (Just False)
        Record      {  recInduction = Just CoInductive } -> return (Just True)
        Record      {  recInduction = _                } -> return (Just False)
        Constructor {} -> __IMPOSSIBLE__
        Primitive   {} -> __IMPOSSIBLE__
        AbstractDefn{} -> __IMPOSSIBLE__
    Var   {} -> return Nothing
    Lam   {} -> __IMPOSSIBLE__
    Lit   {} -> __IMPOSSIBLE__
    Level {} -> __IMPOSSIBLE__
    Con   {} -> __IMPOSSIBLE__
    Pi    {} -> return (Just False)
    Sort  {} -> return (Just False)
    MetaV {} -> return Nothing
    Shared{} -> __IMPOSSIBLE__
    DontCare{} -> __IMPOSSIBLE__<|MERGE_RESOLUTION|>--- conflicted
+++ resolved
@@ -254,7 +254,7 @@
         let con = ConHead c Inductive [] -- data constructors have no projectable fields and are always inductive
         escapeContext (size tel) $ do
 
-          cnames <- if nofIxs /= 0 then return Nothing else do
+          cnames <- if nofIxs /= 0 || (Info.defAbstract i == AbstractDef) then return Nothing else do
             cxt <- getContextTelescope
             escapeContext (size cxt) $ do
               names <- replicateM (size fields) (freshAbstractQName noFixity' (A.nameConcrete $ A.qnameName c))
@@ -535,26 +535,11 @@
 
 bindParameters' _ (A.DomainFull (A.TypedBindings _ (Arg _ A.TLet{})) : _) _ _ =  -- line break!
   __IMPOSSIBLE__
-<<<<<<< HEAD
-bindParameters ps0@(A.DomainFree info x : ps) (El _ (Pi arg b)) ret
-  -- Andreas, 2011-04-07 ignore relevance information in binding?!
-    | argInfoHiding info /= argInfoHiding (domInfo arg) =
-        __IMPOSSIBLE__
-    | otherwise = addContext' (x, arg) $ bindParameters ps (absBody b) $ \tel s ->
-                    ret (ExtendTel arg $ Abs (nameToArgName x) tel) s
-bindParameters bs (El s (Shared p)) ret = bindParameters bs (El s $ derefPtr p) ret
-bindParameters (b : bs) t _ = __IMPOSSIBLE__
-{- Andreas, 2012-01-17 Concrete.Definitions ensures number and hiding of parameters to be correct
--- Andreas, 2012-01-13 due to separation of data declaration/definition, the user
--- could give more parameters than declared.
-bindParameters (b : bs) t _ = typeError $ DataTooManyParameters
--}
-=======
 
 bindParameters' ts0 ps0@(A.DomainFree info x : ps) t ret = do
   case ignoreSharing $ unEl t of
     -- Andreas, 2011-04-07 ignore relevance information in binding?!
-    Pi arg@(Dom info' a) b -> do
+    Pi arg@(Dom{domInfo = info', unDom = a}) b -> do
       if | info == info'                  -> do
             -- Andreas, 2016-12-30, issue #1886:
             -- If type for binding is present, check its correctness.
@@ -574,7 +559,6 @@
           bindParameters' (raise 1 ts) ps (absBody b) $ \ tel s ->
             ret (ExtendTel arg $ Abs (nameToArgName x) tel) s
     _ -> __IMPOSSIBLE__
->>>>>>> eaad33be
 
 
 -- | Check that the arguments to a constructor fits inside the sort of the datatype.
