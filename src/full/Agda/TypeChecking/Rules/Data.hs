--- conflicted
+++ resolved
@@ -307,16 +307,11 @@
   t <- reduce t
   case ignoreSharing $ unEl t of
     Pi dom b -> do
-<<<<<<< HEAD
       withoutK <- optWithoutK <$> pragmaOptions
       -- Forced constructor arguments are ignored in size-checking.
       when (withoutK || notForced (getRelevance dom)) $ do
-        let sa = getSort dom
+        sa <- reduce $ getSort dom
         unless (sa == SizeUniv) $ sa `leqSort` s
-=======
-      sa <- reduce $ getSort dom
-      unless (sa == SizeUniv) $ sa `leqSort` s
->>>>>>> 1a528995
       addContext (absName b, dom) $ fitsIn (absBody b) (raise 1 s)
     _ -> return () -- getSort t `leqSort` s  -- Andreas, 2013-04-13 not necessary since constructor type ends in data type
   where
