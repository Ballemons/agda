--- conflicted
+++ resolved
@@ -236,12 +236,8 @@
         tchar      = el primChar
         tstring    = el primString
         tqname     = el primQName
-<<<<<<< HEAD
         tmeta      = el primAgdaMeta
-        tsize      = El SizeUniv <$> primSize
-=======
         tsize      = El sSizeUniv <$> primSize
->>>>>>> e5f08d92
         tbool      = el primBool
         thiding    = el primHiding
         trelevance = el primRelevance
@@ -584,12 +580,8 @@
         -- Andreas, 2015-02-14
         -- Special treatment of SizeUniv, should maybe be a primitive.
         def | b == builtinSizeUniv = emptyFunction
-<<<<<<< HEAD
-                { funClauses = [ (empty :: Clause) { clauseBody = Body $ Sort SizeUniv } ]
-                , funCompiled = Just (CC.Done [] $ Sort SizeUniv)
-=======
                 { funClauses = [ (empty :: Clause) { clauseBody = Body $ Sort sSizeUniv } ]
->>>>>>> e5f08d92
+                , funCompiled = Just (CC.Done [] $ Sort sSizeUniv)
                 , funTerminates = Just True
                 }
             | otherwise = Axiom
