{-# LANGUAGE CPP #-}

module Agda.TypeChecking.Rules.Record where

import Control.Applicative
import Data.Maybe

import qualified Agda.Syntax.Abstract as A
import Agda.Syntax.Common
import Agda.Syntax.Internal
import Agda.Syntax.Internal.Pattern
import Agda.Syntax.Position
import qualified Agda.Syntax.Info as Info

import Agda.TypeChecking.Monad
import Agda.TypeChecking.Substitute
import Agda.TypeChecking.Telescope
import Agda.TypeChecking.Reduce
import Agda.TypeChecking.Positivity.Occurrence
import Agda.TypeChecking.Pretty
import Agda.TypeChecking.Polarity
import Agda.TypeChecking.Irrelevance
import Agda.TypeChecking.CompiledClause.Compile

import Agda.TypeChecking.Rules.Data ( bindParameters, fitsIn )
import Agda.TypeChecking.Rules.Term ( isType_ )
import {-# SOURCE #-} Agda.TypeChecking.Rules.Decl (checkDecl)

import Agda.Utils.Size
import Agda.Utils.Permutation
import Agda.Utils.Monad

import Agda.Interaction.Options


#include "undefined.h"
import Agda.Utils.Impossible

---------------------------------------------------------------------------
-- * Records
---------------------------------------------------------------------------

-- | @checkRecDef i name con ps contel fields@
--
--     [@name@]    Record type identifier.
--
--     [@con@]     Maybe constructor name and info.
--
--     [@ps@]      Record parameters.
--
--     [@contel@]  Approximate type of constructor (@fields@ -> Set).
--                 Does not include record parameters.
--
--     [@fields@]  List of field signatures.
--
checkRecDef
  :: Info.DefInfo              -- ^ Position and other info.
  -> QName                     -- ^ Record type identifier.
  -> Maybe (Ranged Induction)  -- ^ Optional: (co)inductive declaration.
  -> Maybe Bool
  -> Maybe QName               -- ^ Optional: constructor name.
  -> [A.LamBinding]            -- ^ Record parameters.
  -> A.Expr                    -- ^ Approximate type of constructor (@fields@ -> Set).
                               --   Does not include record parameters.
  -> [A.Field]                 -- ^ Field signatures.
  -> TCM ()
checkRecDef i name ind eta con ps contel fields =
  traceCall (CheckRecDef (getRange name) (qnameName name) ps fields) $ do
    reportSDoc "tc.rec" 10 $ vcat
      [ text "checking record def" <+> prettyTCM name
      , nest 2 $ text "ps ="     <+> prettyList (map prettyAs ps)
      , nest 2 $ text "contel =" <+> prettyA contel
      , nest 2 $ text "fields =" <+> prettyA (map Constr fields)
      ]
    -- get type of record
    t <- instantiateFull =<< typeOfConst name
    bindParameters ps t $ \tel t0 -> do

      -- Generate type of constructor from field telescope @contel@,
      -- which is the approximate constructor type (target missing).

      -- Check and evaluate field types.
      reportSDoc "tc.rec" 15 $ text "checking fields"
      -- WRONG: contype <- workOnTypes $ killRange <$> (instantiateFull =<< isType_ contel)
      contype <- killRange <$> (instantiateFull =<< isType_ contel)
      reportSDoc "tc.rec" 20 $ vcat
        [ text "contype = " <+> prettyTCM contype ]

      -- compute the field telescope (does not include record parameters)
      let TelV ftel _ = telView' contype

          -- A record is irrelevant if all of its fields are.
          -- In this case, the associated module parameter will be irrelevant.
          -- See issue 392.
          recordRelevance = minimum $ Irrelevant : (map getRelevance $ telToList ftel)

      -- Compute correct type of constructor

      -- t = tel -> t0 where t0 must be a sort s
      t0' <- normalise t0
      s <- case ignoreSharing $ unEl t0' of
        Sort s  -> return s
        _       -> typeError $ ShouldBeASort t0
      gamma <- getContextTelescope  -- the record params (incl. module params)
      reportSDoc "tc.rec" 20 $ vcat
        [ text "gamma = " <+> inTopContext (prettyTCM gamma) ]

      -- record type (name applied to parameters)
      let rect = El s $ Def name $ map Apply $ teleArgs gamma

      -- Put in @rect@ as correct target of constructor type.
      -- Andreas, 2011-05-10 use telePi_ instead of telePi to preserve
      -- even names of non-dependent fields in constructor type (Issue 322).
      let contype = telePi_ ftel (raise (size ftel) rect)
        -- NB: contype does not contain the parameter telescope

      -- Obtain name of constructor (if present).
      (hasNamedCon, conName, conInfo) <- case con of
        Just c  -> return (True, c, i)
        Nothing -> do
          m <- killRange <$> currentModule
          c <- qualify m <$> freshName_ ("recCon-NOT-PRINTED" :: String)
          return (False, c, i)

      -- Add record type to signature.
      reportSDoc "tc.rec" 15 $ text "adding record type to signature"

      etaenabled <- etaEnabled

      let getName :: A.Declaration -> [Arg QName]
          getName (A.Field _ x arg)    = [x <$ arg]
          getName (A.ScopedDecl _ [f]) = getName f
          getName _                    = []

          fs = concatMap getName fields
          -- indCo is what the user wrote: inductive/coinductive/Nothing.
          -- We drop the Range.
          indCo = rangedThing <$> ind
          -- A constructor is inductive unless declared coinductive.
          conInduction = fromMaybe Inductive indCo
          haveEta      = maybe (Inferred $ conInduction == Inductive && etaenabled) Specified eta
          con = ConHead conName conInduction $ map unArg fs

      reportSDoc "tc.rec" 30 $ text "record constructor is " <+> text (show con)
      addConstant name $ defaultDefn defaultArgInfo name t0
                       $ Record { recPars           = 0
                                , recClause         = Nothing
                                , recConHead        = con
                                , recNamedCon       = hasNamedCon
                                , recConType        = contype  -- addConstant adds params!
                                , recFields         = fs
                                , recTel            = ftel     -- addConstant adds params!
                                , recAbstr          = Info.defAbstract i
                                , recEtaEquality'   = haveEta
                                , recInduction      = indCo    -- we retain the original user declaration, in case the record turns out to be recursive
                                -- determined by positivity checker:
                                , recRecursive      = False
                                , recMutual         = []
                                }

      -- Add record constructor to signature
      -- Andreas, 2011-05-19 moved this here, it was below the record module
      --   creation
      addConstant conName $
        defaultDefn defaultArgInfo conName contype $
             Constructor { conPars   = 0
                         , conSrcCon = con
                         , conData   = name
                         , conAbstr  = Info.defAbstract conInfo
                         , conInd    = conInduction
                         }
      -- Declare the constructor as eligible for instance search
      when (Info.defInstance i == InstanceDef) $ do
        addNamedInstance conName name

      -- Check that the fields fit inside the sort
      contype `fitsIn` s

      {- Andreas, 2011-04-27 WRONG because field types are checked again
         and then non-stricts should not yet be irrelevant

      -- make record parameters hidden and non-stricts irrelevant
      -- ctx <- (reverse . map hideAndRelParams . take (size tel)) <$> getContext
      -}

{- Andreas, 2013-09-13 DEBUGGING the debug printout
      reportSDoc "tc.rec" 80 $ sep
        [ text "current module record telescope"
        , nest 2 $ (prettyTCM =<< getContextTelescope)
        ]
      reportSDoc "tc.rec" 80 $ sep
        [ text "current module record telescope"
        , nest 2 $ (text . show =<< getContextTelescope)
        ]
      reportSDoc "tc.rec" 80 $ sep
        [ text "current module record telescope"
        , nest 2 $ (inTopContext . prettyTCM =<< getContextTelescope)
        ]
      reportSDoc "tc.rec" 80 $ sep
        [ text "current module record telescope"
        , nest 2 $ do
           tel <- getContextTelescope
           text (show tel) $+$ do
           inContext [] $ do
             prettyTCM tel $+$ do
               telA <- reify tel
               text (show telA) $+$ do
               ctx <- getContextTelescope
               text "should be empty:" <+> prettyTCM ctx
        ]
-}

      let info = setRelevance recordRelevance defaultArgInfo
          addRecordVar = addCtxString "" $ Dom info rect
          -- the record variable has the empty name by intention, see issue 208

      -- Andreas, 2013-09-13, 2016-01-06.
      -- Argument telescope for the projections: all parameters are hidden.
      -- This means parameters of the parent modules and of the current
      -- record type.
      -- See test/Succeed/ProjectionsTakeModuleTelAsParameters.agda.
      tel' <- modifyContext (modifyContextEntries (setHiding Hidden)) $
        addRecordVar $ getContextTelescope

      -- For checking the record declarations, make record parameters hidden.
      let np = size tel -- Number of record parameters.
      ctx <- (reverse . map hideOrKeepInstance . take np) <$> getContext
      reportSDoc "tc.rec" 80 $ sep
        [ text "visibility-modified record telescope"
        , nest 2 $ text "ctx =" <+> prettyTCM ctx
        ]
      escapeContext np $ addContext ctx $ addRecordVar $ do

        -- Add the record section.

        let m = qnameToMName name  -- Name of record module.
        reportSDoc "tc.rec.def" 10 $ sep
          [ text "record section:"
          , nest 2 $ sep
            [ prettyTCM m <+> (inTopContext . prettyTCM =<< getContextTelescope)
            , fsep $ punctuate comma $ map (text . show . getName) fields
            ]
          ]
        reportSDoc "tc.rec.def" 15 $ nest 2 $ vcat
          [ text "field tel =" <+> escapeContext 1 (prettyTCM ftel)
          ]
        addSection m

        -- Check the types of the fields and the other record declarations.

        withCurrentModule m $ do
          checkRecordProjections m name con tel' (raise 1 ftel) fields

        -- Andreas 2012-02-13: postpone polarity computation until after positivity check
        -- computePolarity name

      return ()

{-| @checkRecordProjections m r q tel ftel fs@.

    [@m@    ]  name of the generated module

    [@r@    ]  name of the record type

    [@con@  ]  name of the record constructor

    [@tel@  ]  parameters and record variable r ("self")

    [@ftel@ ]  telescope of fields

    [@fs@   ]  the fields to be checked
-}
checkRecordProjections ::
  ModuleName -> QName -> ConHead -> Telescope -> Telescope ->
  [A.Declaration] -> TCM ()
checkRecordProjections m r con tel ftel fs = do
    checkProjs EmptyTel ftel fs
  where

    checkProjs :: Telescope -> Telescope -> [A.Declaration] -> TCM ()

    checkProjs _ _ [] = return ()

    checkProjs ftel1 ftel2 (A.ScopedDecl scope fs' : fs) =
      setScope scope >> checkProjs ftel1 ftel2 (fs' ++ fs)

    checkProjs ftel1 (ExtendTel (Dom ai t) ftel2) (A.Field info x _ : fs) = do
      -- Andreas, 2012-06-07:
      -- Issue 387: It is wrong to just type check field types again
      -- because then meta variables are created again.
      -- Instead, we take the field type t from the field telescope.
      reportSDoc "tc.rec.proj" 5 $ sep
        [ text "checking projection" <+> text (show x)
        , nest 2 $ vcat
          [ text "top   =" <+> (inTopContext . prettyTCM =<< getContextTelescope)
          , text "tel   =" <+> (inTopContext . prettyTCM $ tel)
          , text "ftel1 =" <+> prettyTCM ftel1
          , text "t     =" <+> prettyTCM t
          , text "ftel2 =" <+> addCtxTel ftel1 (underAbstraction_ ftel2 prettyTCM)
          ]
        ]

      -- Andreas, 2010-09-09 The following comments are misleading, TODO: update
      -- in fact, tel includes the variable of record type as last one
      -- e.g. for cartesion product it is
      --
      --   tel = {A' : Set} {B' : Set} (r : Prod A' B')

      -- create the projection functions (instantiate the type with the values
      -- of the previous fields)

      {- what are the contexts?

          Γ, tel            ⊢ t
          Γ, tel, r         ⊢ vs
          Γ, tel, r, ftel₁  ⊢ raiseFrom (size ftel₁) 1 t
      -}

      -- The type of the projection function should be
      --  {tel} -> (r : R Δ) -> t
      -- where Δ = Γ, tel is the current context
      let finalt   = telePi (replaceEmptyName "r" tel) t
          projname = qualify m $ qnameName x
          projcall = Var 0 [Proj projname]
          rel      = getRelevance ai
          -- the recursive call
          recurse  = checkProjs (abstract ftel1 $ ExtendTel (Dom ai t)
                                 $ Abs (nameToArgName $ qnameName projname) EmptyTel)
                                (ftel2 `absApp` projcall) fs

      reportSDoc "tc.rec.proj" 25 $ nest 2 $ text "finalt=" <+> do
        inTopContext $ prettyTCM finalt

      -- Andreas, 2012-02-20 do not add irrelevant projections if
      -- disabled by --no-irrelevant-projections
      ifM (return (rel == Irrelevant) `and2M` do not . optIrrelevantProjections <$> pragmaOptions) recurse $ do

        reportSDoc "tc.rec.proj" 10 $ sep
          [ text "adding projection"
          , nest 2 $ prettyTCM projname <+> text ":" <+> inTopContext (prettyTCM finalt)
          ]

        -- The body should be
        --  P.xi {tel} (r _ .. x .. _) = x
        -- Ulf, 2011-08-22: actually we're dropping the parameters from the
        -- projection functions so the body is now
        --  P.xi (r _ .. x .. _) = x
        -- Andreas, 2012-01-12: irrelevant projections get translated to
        --  P.xi (r _ .. x .. _) = irrAxiom {level of t} {t} x
        -- PROBLEM: because of dropped parameters, cannot refer to t
        -- 2012-04-02: DontCare instead of irrAxiom

        -- compute body modification for irrelevant projections
        let bodyMod = case rel of
              Relevant   -> id
              Irrelevant -> DontCare
              _          -> __IMPOSSIBLE__

        let -- Andreas, 2010-09-09: comment for existing code
            -- split the telescope into parameters (ptel) and the type or the record
            -- (rt) which should be  R ptel
            (ptel,[rt]) = splitAt (size tel - 1) $ telToList tel
            projArgI    = domInfo rt
            cpi    = ConPatternInfo (Just ConPRec) (Just $ argFromDom $ fmap snd rt)
            conp   = defaultArg $ ConP con cpi $
                     [ Arg info $ unnamed $ VarP "x" | Dom info _ <- telToList ftel ]
            nobind 0 = id
            nobind n = Bind . Abs "_" . nobind (n - 1)
            body   = nobind (size ftel1)
                   $ Bind . Abs "x"
                   $ nobind (size ftel2)
                   $ Body $ bodyMod $ var (size ftel2)
            cltel  = ftel
            clause = Clause { clauseRange = getRange info
                            , clauseTel       = killRange cltel
                            , namedClausePats = [Named Nothing <$> numberPatVars (idP $ size ftel) conp]
                            , clauseBody      = body
                            , clauseType      = Just $ Arg ai t
                            , clauseCatchall  = False
                            }

        -- Andreas, 2013-10-20
        -- creating the projection construction function
        let core = Lam projArgI $ Abs "r" $ bodyMod $ projcall
            -- leading lambdas are to ignore parameter applications
            proj = teleNoAbs ptel core
            -- proj = foldr (\ (Dom ai (x, _)) -> Lam ai . NoAbs x) core ptel
            projection = Projection
              { projProper   = Just projname
              -- name of the record type:
              , projFromType = r
              -- index of the record argument (in the type),
              -- start counting with 1:
              , projIndex    = size ptel + 1  -- which is @size tel@
              , projDropPars = proj
              , projArgInfo  = projArgI
              }

        reportSDoc "tc.rec.proj" 80 $ sep
          [ text "adding projection"
          , nest 2 $ prettyTCM projname <+> text (show clause)
          ]
        reportSDoc "tc.rec.proj" 70 $ sep
          [ text "adding projection"
          , nest 2 $ prettyTCM projname <+> text (show (clausePats clause)) <+> text "=" <+>
                       inTopContext (addCtxTel ftel (prettyTCM (clauseBody clause)))
          ]
        reportSDoc "tc.rec.proj" 10 $ sep
          [ text "adding projection"
          , nest 2 $ prettyTCM (QNamed projname clause)
          ]

              -- Record patterns should /not/ be translated when the
              -- projection functions are defined. Record pattern
              -- translation is defined in terms of projection
              -- functions.
        cc <- compileClauses Nothing [clause]

        reportSDoc "tc.cc" 10 $ do
          sep [ text "compiled clauses of " <+> prettyTCM projname
              , nest 2 $ text (show cc)
              ]

        escapeContext (size tel) $ do
          addConstant projname $
            (defaultDefn ai projname (killRange finalt)
              Function { funClauses        = [clause]
                       , funCompiled       = Just cc
                       , funTreeless       = Nothing
                       , funDelayed        = NotDelayed
                       , funInv            = NotInjective
                       , funAbstr          = ConcreteDef
                       , funMutual         = []
                       , funProjection     = Just projection
                       , funSmashable      = True
                       , funStatic         = False
<<<<<<< HEAD
                       , funInline         = False
                       , funCopy           = False
=======
>>>>>>> ebd4e8ef
                       , funTerminates     = Just True
                       , funExtLam         = Nothing
                       , funWith           = Nothing
                       , funCopatternLHS   = isCopatternLHS [clause]
                       })
              { defArgOccurrences = [StrictPos] }
          computePolarity projname

        recurse

    checkProjs ftel1 ftel2 (d : fs) = do
      checkDecl d
      checkProjs ftel1 ftel2 fs<|MERGE_RESOLUTION|>--- conflicted
+++ resolved
@@ -434,11 +434,7 @@
                        , funProjection     = Just projection
                        , funSmashable      = True
                        , funStatic         = False
-<<<<<<< HEAD
                        , funInline         = False
-                       , funCopy           = False
-=======
->>>>>>> ebd4e8ef
                        , funTerminates     = Just True
                        , funExtLam         = Nothing
                        , funWith           = Nothing
