{-# LANGUAGE CPP                  #-}
{-# LANGUAGE ScopedTypeVariables #-}
{-# LANGUAGE NondecreasingIndentation #-}

module Agda.TypeChecking.Rules.LHS
  ( checkLeftHandSide
  , LHSResult(..)
  , bindAsPatterns
  , IsFlexiblePattern(..)
  , checkSortOfSplitVar
  ) where

#if MIN_VERSION_base(4,11,0)
import Prelude hiding ( (<>), mapM, null, sequence )
#else
import Prelude hiding ( mapM, null, sequence )
#endif

import Data.Maybe

import Control.Arrow (left)
import Control.Monad
import Control.Monad.Reader
import Control.Monad.State
import Control.Monad.Writer hiding ((<>))
import Control.Monad.Trans.Maybe

import Data.Either (partitionEithers)
import Data.IntMap (IntMap)
import qualified Data.IntMap as IntMap
import Data.List (delete, sortBy, stripPrefix, (\\), findIndex)
import qualified Data.List as List
import Data.Monoid ( Monoid, mempty, mappend )
import Data.Semigroup ( Semigroup )
import qualified Data.Semigroup as Semigroup
import qualified Data.Map as Map

import Agda.Interaction.Highlighting.Generate (storeDisambiguatedName)
import Agda.Interaction.Options
import Agda.Interaction.Options.Lenses

import Agda.Syntax.Internal as I
import Agda.Syntax.Internal.Pattern
import Agda.Syntax.Abstract (IsProjP(..))
import qualified Agda.Syntax.Abstract as A
import Agda.Syntax.Abstract.Views (asView, deepUnscope)
import Agda.Syntax.Common as Common
import Agda.Syntax.Info as A
import Agda.Syntax.Literal
import Agda.Syntax.Position

import Agda.TypeChecking.Monad
import Agda.TypeChecking.Monad.Builtin (litType, constructorForm)

import qualified Agda.TypeChecking.Monad.Benchmark as Bench
import Agda.TypeChecking.Conversion
import Agda.TypeChecking.Constraints
import Agda.TypeChecking.CheckInternal (checkInternal)
import Agda.TypeChecking.Datatypes hiding (isDataOrRecordType)
import Agda.TypeChecking.Errors (dropTopLevelModule)
import Agda.TypeChecking.Irrelevance
import {-# SOURCE #-} Agda.TypeChecking.Empty
import Agda.TypeChecking.Forcing
import Agda.TypeChecking.Patterns.Abstract
import Agda.TypeChecking.Pretty
import Agda.TypeChecking.Records hiding (getRecordConstructor)
import Agda.TypeChecking.Reduce
import Agda.TypeChecking.Substitute
import Agda.TypeChecking.Telescope
import Agda.TypeChecking.Primitive hiding (Nat)
import Agda.TypeChecking.Monad.Builtin

import {-# SOURCE #-} Agda.TypeChecking.Rules.Term (checkExpr)
import Agda.TypeChecking.Rules.LHS.Problem
import Agda.TypeChecking.Rules.LHS.ProblemRest
import Agda.TypeChecking.Rules.LHS.Unify
import Agda.TypeChecking.Rules.LHS.Implicit
import Agda.TypeChecking.Rules.Data

import Agda.Utils.Except (MonadError(..), ExceptT, runExceptT)
import Agda.Utils.Function
import Agda.Utils.Functor
import Agda.Utils.Lens
import Agda.Utils.List
import Agda.Utils.Maybe
import Agda.Utils.Monad
import Agda.Utils.NonemptyList
import Agda.Utils.Null
import Agda.Utils.Pretty (prettyShow)
import Agda.Utils.Singleton
import Agda.Utils.Size

#include "undefined.h"
import Agda.Utils.Impossible

-- | Compute the set of flexible patterns in a list of patterns. The result is
--   the deBruijn indices of the flexible patterns.
flexiblePatterns :: [NamedArg A.Pattern] -> TCM FlexibleVars
flexiblePatterns nps = do
  forMaybeM (zip (downFrom $ length nps) nps) $ \ (i, Arg ai p) -> do
    runMaybeT $ (\ f -> FlexibleVar (getHiding ai) (getOrigin ai) f (Just i) i) <$> maybeFlexiblePattern p

-- | A pattern is flexible if it is dotted or implicit, or a record pattern
--   with only flexible subpatterns.
class IsFlexiblePattern a where
  maybeFlexiblePattern :: a -> MaybeT TCM FlexibleVarKind

  isFlexiblePattern :: a -> TCM Bool
  isFlexiblePattern p =
    maybe False notOtherFlex <$> runMaybeT (maybeFlexiblePattern p)
    where
    notOtherFlex = \case
      RecordFlex fls -> all notOtherFlex fls
      ImplicitFlex   -> True
      DotFlex        -> True
      OtherFlex      -> False

instance IsFlexiblePattern A.Pattern where
  maybeFlexiblePattern p = do
    reportSDoc "tc.lhs.flex" 30 $ text "maybeFlexiblePattern" <+> prettyA p
    reportSDoc "tc.lhs.flex" 60 $ text "maybeFlexiblePattern (raw) " <+> (text . show . deepUnscope) p
    case p of
      A.DotP{}  -> return DotFlex
      A.VarP{}  -> return ImplicitFlex
      A.WildP{} -> return ImplicitFlex
      A.AsP _ _ p -> maybeFlexiblePattern p
      A.ConP _ cs qs | Just c <- getUnambiguous cs ->
        ifM (isNothing <$> isRecordConstructor c) (return OtherFlex) {-else-}
            (maybeFlexiblePattern qs)
      A.LitP{}  -> return OtherFlex
      _ -> mzero

instance IsFlexiblePattern (I.Pattern' a) where
  maybeFlexiblePattern p =
    case p of
      I.DotP{}  -> return DotFlex
      I.ConP _ i ps
        | Just PatOSystem <- conPRecord i -> return ImplicitFlex  -- expanded from ImplicitP
        | Just _          <- conPRecord i -> maybeFlexiblePattern ps
        | otherwise -> mzero
      I.VarP{}  -> mzero
      I.LitP{}  -> mzero
      I.ProjP{} -> mzero

-- | Lists of flexible patterns are 'RecordFlex'.
instance IsFlexiblePattern a => IsFlexiblePattern [a] where
  maybeFlexiblePattern ps = RecordFlex <$> mapM maybeFlexiblePattern ps

instance IsFlexiblePattern a => IsFlexiblePattern (Arg a) where
  maybeFlexiblePattern = maybeFlexiblePattern . unArg

instance IsFlexiblePattern a => IsFlexiblePattern (Common.Named name a) where
  maybeFlexiblePattern = maybeFlexiblePattern . namedThing

-- | Update the user patterns in the given problem, simplifying equations
--   between constructors where possible.
updateProblemEqs
 :: [ProblemEq] -> TCM [ProblemEq]
updateProblemEqs eqs = do
  reportSDoc "tc.lhs.top" 20 $ vcat
    [ text "updateProblem: equations to update"
    , nest 2 (vcat $ map prettyTCM eqs)
    ]

  eqs' <- updates eqs

  reportSDoc "tc.lhs.top" 20 $ vcat
    [ text "updateProblem: new equations"
    , nest 2 (vcat $ map prettyTCM eqs')
    ]

  return eqs'

  where

    updates :: [ProblemEq] -> TCM [ProblemEq]
    updates = concat <.> traverse update

    update :: ProblemEq -> TCM [ProblemEq]
    update eq@(ProblemEq A.WildP{} _ _) = return []
    update eq@(ProblemEq p v a) = reduce v >>= constructorForm >>= \case
      Con c ci es -> do
        let vs = fromMaybe __IMPOSSIBLE__ $ allApplyElims es
        -- we should only simplify equations between fully applied constructors
        contype <- getFullyAppliedConType c =<< reduce (unDom a)
        caseMaybe contype (return [eq]) $ \((d,_,pars),b) -> do
        TelV ctel _ <- telView b
        let bs = instTel ctel (map unArg vs)

        p <- expandLitPattern p
        case p of
          A.AsP info x p' ->
            (ProblemEq (A.VarP x) v a :) <$> update (ProblemEq p' v a)
          A.ConP cpi ambC ps -> do
            (c',_) <- disambiguateConstructor ambC d pars

            -- Issue #3014: If the constructor is forced but the user wrote a
            -- different constructor,that's an error. We simply keep the
            -- problem equation, this will result in a proper error message later.
            if conName c /= conName c' then return [eq] else do

            -- Insert implicit patterns
            ps <- insertImplicitPatterns ExpandLast ps ctel
            reportSDoc "tc.lhs.imp" 20 $
              text "insertImplicitPatternsT returned" <+> fsep (map prettyA ps)

            unless (length ps == length vs) $
              typeError $ WrongNumberOfConstructorArguments (conName c) (length vs) (length ps)

            updates $ zipWith3 ProblemEq (map namedArg ps) (map unArg vs) bs

          A.RecP pi fs -> do
            axs <- recordFieldNames . theDef <$> getConstInfo d
            -- In fs omitted explicit fields are replaced by underscores,
            -- and the fields are put in the correct order.
            ps <- insertMissingFields d (const $ A.WildP patNoRange) fs axs

            -- We also need to insert missing implicit or instance fields.
            ps <- insertImplicitPatterns ExpandLast ps ctel

            let eqs = zipWith3 ProblemEq (map namedArg ps) (map unArg vs) bs
            updates eqs

          _ -> return [eq]

      Lit l | A.LitP l' <- p , l == l' -> return []

      _ | A.EqualP{} <- p -> do
        itisone <- liftTCM primItIsOne
        ifM (tryConversion $ equalTerm (unDom a) v itisone) (return []) (return [eq])

      _ -> return [eq]

    instTel :: Telescope -> [Term] -> [Dom Type]
    instTel EmptyTel _                   = []
    instTel (ExtendTel arg tel) (u : us) = arg : instTel (absApp tel u) us
    instTel ExtendTel{} []               = __IMPOSSIBLE__


-- | Check if a problem is solved.
--   That is, if the patterns are all variables,
--   and there is no 'problemRest'.
isSolvedProblem :: Problem a -> Bool
isSolvedProblem problem = null (problem ^. problemRestPats) &&
  problemAllVariables problem

-- | Check if a problem consists only of variable patterns.
--   (Includes the 'problemRest').
problemAllVariables :: Problem a -> Bool
problemAllVariables problem =
    all (isSolved . snd . asView) $
      map namedArg (problem ^. problemRestPats) ++ problemInPats problem
  where
    -- need further splitting:
    isSolved A.ConP{}        = False
    isSolved A.LitP{}        = False
    isSolved A.RecP{}        = False  -- record pattern
    -- solved:
    isSolved A.VarP{}        = True
    isSolved A.WildP{}       = True
    isSolved A.DotP{}        = True
    isSolved A.AbsurdP{}     = True
    -- impossible:
    isSolved A.ProjP{}       = __IMPOSSIBLE__
    isSolved A.DefP{}        = __IMPOSSIBLE__
    isSolved A.AsP{}         = __IMPOSSIBLE__  -- removed by asView
    isSolved A.PatternSynP{} = __IMPOSSIBLE__  -- expanded before
    isSolved A.EqualP{}      = False -- __IMPOSSIBLE__
    isSolved A.WithP{}       = __IMPOSSIBLE__

-- | For each user-defined pattern variable in the 'Problem', check
-- that the corresponding data type (if any) does not contain a
-- constructor of the same name (which is not in scope); this
-- \"shadowing\" could indicate an error, and is not allowed.
--
-- Precondition: The problem has to be solved.

noShadowingOfConstructors
  :: Call -- ^ Trace, e.g., @CheckPatternShadowing clause@
  -> [ProblemEq] -> TCM ()
noShadowingOfConstructors mkCall eqs =
  traceCall mkCall $ mapM_ noShadowing eqs
  where
  noShadowing (ProblemEq p _ (Dom{domInfo = info, unDom = El _ a})) = case snd $ asView p of
   A.WildP       {} -> return ()
   A.AbsurdP     {} -> return ()
   A.DotP        {} -> return ()
   A.EqualP      {} -> return ()
   A.ConP        {} -> __IMPOSSIBLE__
   A.RecP        {} -> __IMPOSSIBLE__
   A.ProjP       {} -> __IMPOSSIBLE__
   A.DefP        {} -> __IMPOSSIBLE__
   A.AsP         {} -> __IMPOSSIBLE__ -- removed by asView
   A.LitP        {} -> __IMPOSSIBLE__
   A.PatternSynP {} -> __IMPOSSIBLE__
   A.WithP       {} -> __IMPOSSIBLE__
   -- Andreas, 2017-12-01, issue #2859.
   -- Due to parameter refinement, there can be (invisible) variable patterns from module
   -- parameters that shadow constructors.
   -- Thus, only complain about user written variable that shadow constructors.
   A.VarP (A.BindName x) -> when (getOrigin info == UserWritten) $ do
    reportSDoc "tc.lhs.shadow" 30 $ vcat
      [ text $ "checking whether pattern variable " ++ prettyShow x ++ " shadows a constructor"
      , nest 2 $ text "type of variable =" <+> prettyTCM a
      , nest 2 $ text "position of variable =" <+> (text . show) (getRange x)
      ]
    reportSDoc "tc.lhs.shadow" 70 $ nest 2 $ text "a =" <+> pretty a
    a <- reduce a
    case a of
      Def t _ -> do
        d <- theDef <$> getConstInfo t
        case d of
          Datatype { dataCons = cs } -> do
            case filter ((A.nameConcrete x ==) . A.nameConcrete . A.qnameName) cs of
              []      -> return ()
              (c : _) -> setCurrentRange x $
                typeError $ PatternShadowsConstructor x c
          AbstractDefn{} -> return ()
            -- Abstract constructors cannot be brought into scope,
            -- even by a bigger import list.
            -- Thus, they cannot be confused with variables.
            -- Alternatively, we could do getConstInfo in ignoreAbstractMode,
            -- then Agda would complain if a variable shadowed an abstract constructor.
          Axiom       {} -> return ()
          Function    {} -> return ()
          Record      {} -> return ()
          Constructor {} -> __IMPOSSIBLE__
          -- TODO: in the future some stuck primitives might allow constructors
          Primitive   {} -> return ()
      Var   {} -> return ()
      Pi    {} -> return ()
      Sort  {} -> return ()
      MetaV {} -> return ()
      -- TODO: If the type is a meta-variable, should the test be
      -- postponed? If there is a problem, then it will be caught when
      -- the completed module is type checked, so it is safe to skip
      -- the test here. However, users may be annoyed if they get an
      -- error in code which has already passed the type checker.
      Lam   {} -> __IMPOSSIBLE__
      Lit   {} -> __IMPOSSIBLE__
      Level {} -> __IMPOSSIBLE__
      Con   {} -> __IMPOSSIBLE__
      DontCare{} -> __IMPOSSIBLE__

-- | Check that a dot pattern matches it's instantiation.
checkDotPattern :: DotPattern -> TCM ()
checkDotPattern (Dot e v (Dom{domInfo = info, unDom = a})) =
  traceCall (CheckDotPattern e v) $ do
  reportSDoc "tc.lhs.dot" 15 $
    sep [ text "checking dot pattern"
        , nest 2 $ prettyA e
        , nest 2 $ text "=" <+> prettyTCM v
        , nest 2 $ text ":" <+> prettyTCM a
        ]
  applyRelevanceToContext (getRelevance info) $ do
    u <- checkExpr e a
    reportSDoc "tc.lhs.dot" 50 $
      sep [ text "equalTerm"
          , nest 2 $ pretty a
          , nest 2 $ pretty u
          , nest 2 $ pretty v
          ]
    -- Should be ok to do noConstraints here
    noConstraints $ equalTerm a u v

checkAbsurdPattern :: AbsurdPattern -> TCM ()
checkAbsurdPattern (Absurd r a) = isEmptyType r a

data LeftoverPatterns = LeftoverPatterns
  { patternVariables :: IntMap [A.Name]
  , asPatterns       :: [AsBinding]
  , dotPatterns      :: [DotPattern]
  , absurdPatterns   :: [AbsurdPattern]
  , otherPatterns    :: [A.Pattern]
  }

instance Semigroup LeftoverPatterns where
  x <> y = LeftoverPatterns
    { patternVariables = IntMap.unionWith (++) (patternVariables x) (patternVariables y)
    , asPatterns       = asPatterns x ++ asPatterns y
    , dotPatterns      = dotPatterns x ++ dotPatterns y
    , absurdPatterns   = absurdPatterns x ++ absurdPatterns y
    , otherPatterns    = otherPatterns x ++ otherPatterns y
    }

instance Monoid LeftoverPatterns where
  mempty  = LeftoverPatterns empty [] [] [] []
  mappend = (Semigroup.<>)

-- | Classify remaining patterns after splitting is complete into pattern
--   variables, as patterns, dot patterns, and absurd patterns.
--   Precondition: there are no more constructor patterns.
getLeftoverPatterns :: [ProblemEq] -> TCM LeftoverPatterns
getLeftoverPatterns eqs = do
  reportSDoc "tc.lhs.top" 30 $ text "classifying leftover patterns"
  mconcat <$> mapM getLeftoverPattern eqs
  where
    patternVariable x i  = LeftoverPatterns (singleton (i,[x])) [] [] [] []
    asPattern x v a      = LeftoverPatterns empty [AsB x v (unDom a)] [] [] []
    dotPattern e v a     = LeftoverPatterns empty [] [Dot e v a] [] []
    absurdPattern info a = LeftoverPatterns empty [] [] [Absurd info a] []
    otherPattern p       = LeftoverPatterns empty [] [] [] [p]

    getLeftoverPattern :: ProblemEq -> TCM LeftoverPatterns
    getLeftoverPattern (ProblemEq p v a) = case p of
      (A.VarP (A.BindName x)) -> isEtaVar v (unDom a) >>= \case
        Just i  -> return $ patternVariable x i
        Nothing -> return $ asPattern x v a
      (A.WildP _)       -> return mempty
      (A.AsP info (A.BindName x) p)  -> (asPattern x v a `mappend`) <$> do
        getLeftoverPattern $ ProblemEq p v a
      (A.DotP info e)   -> return $ dotPattern e v a
      (A.AbsurdP info)  -> return $ absurdPattern (getRange info) (unDom a)
      _                 -> return $ otherPattern p

-- | Build a renaming for the internal patterns using variable names from
--   the user patterns. If there are multiple user names for the same internal
--   variable, the unused ones are returned as as-bindings.
getUserVariableNames :: Telescope -> IntMap [A.Name]
                     -> ([Maybe A.Name], [AsBinding])
getUserVariableNames tel names = runWriter $
  zipWithM makeVar (flattenTel tel) (downFrom $ size tel)

  where
    makeVar :: Dom Type -> Int -> Writer [AsBinding] (Maybe A.Name)
    makeVar a i | Just (x:xs) <- IntMap.lookup i names = do
      tell $ map (\y -> AsB y (var i) (unDom a)) xs
      return $ Just x
    makeVar a i = return Nothing

-- | After splitting is complete, we transfer the origins
--   We also transfer the locations of absurd patterns, since these haven't
--   been introduced yet in the internal pattern.
transferOrigins :: [NamedArg A.Pattern]
                -> [NamedArg DeBruijnPattern]
                -> TCM [NamedArg DeBruijnPattern]
transferOrigins ps qs = do
  reportSDoc "tc.lhs.origin" 40 $ vcat
    [ text "transferOrigins"
    , nest 2 $ vcat
      [ text "ps  =   " <+> prettyA ps
      , text "qs  =   " <+> pretty qs
      ]
    ]
  transfers ps qs

  where
    transfers :: [NamedArg A.Pattern]
              -> [NamedArg DeBruijnPattern]
              -> TCM [NamedArg DeBruijnPattern]
    transfers [] qs
      | all notVisible qs = return $ map (setOrigin Inserted) qs
      | otherwise         = __IMPOSSIBLE__
    transfers (p : ps) [] = __IMPOSSIBLE__
    transfers (p : ps) (q : qs)
      | matchingArgs p q = do
          q' <- setOrigin (getOrigin p) <$>
                  (traverse $ traverse $ transfer $ namedArg p) q
          (q' :) <$> transfers ps qs
      | otherwise = (setOrigin Inserted q :) <$> transfers (p : ps) qs

    transfer :: A.Pattern -> DeBruijnPattern -> TCM DeBruijnPattern
    transfer p q = case (snd (asView p) , q) of

      (A.ConP pi _ ps , ConP c (ConPatternInfo mo ft mb l) qs) -> do
        let cpi = ConPatternInfo (mo $> PatOCon) ft mb l
        ConP c cpi <$> transfers ps qs

      (A.RecP pi fs , ConP c (ConPatternInfo mo ft mb l) qs) -> do
        let Def d _  = unEl $ unArg $ fromMaybe __IMPOSSIBLE__ mb
            axs = map (nameConcrete . qnameName) (conFields c) `withArgsFrom` qs
            cpi = ConPatternInfo (mo $> PatORec) ft mb l
        ps <- insertMissingFields d (const $ A.WildP patNoRange) fs axs
        ConP c cpi <$> transfers ps qs

      (p , ConP c (ConPatternInfo mo ft mb l) qs) -> do
        let cpi = ConPatternInfo (mo $> patOrigin p) ft mb l
        return $ ConP c cpi qs

      (p , VarP _ x) -> return $ VarP (patOrigin p) x

      (p , DotP _ u) -> return $ DotP (patOrigin p) u

      _ -> return q

    patOrigin :: A.Pattern -> PatOrigin
    patOrigin (A.VarP x)      = PatOVar (A.unBind x)
    patOrigin A.DotP{}        = PatODot
    patOrigin A.ConP{}        = PatOCon
    patOrigin A.RecP{}        = PatORec
    patOrigin A.WildP{}       = PatOWild
    patOrigin A.AbsurdP{}     = PatOAbsurd
    patOrigin A.LitP{}        = PatOLit
    patOrigin A.EqualP{}      = PatOCon --TODO: origin for EqualP
    patOrigin A.AsP{}         = __IMPOSSIBLE__
    patOrigin A.ProjP{}       = __IMPOSSIBLE__
    patOrigin A.DefP{}        = __IMPOSSIBLE__
    patOrigin A.PatternSynP{} = __IMPOSSIBLE__
    patOrigin A.WithP{}       = __IMPOSSIBLE__

    matchingArgs :: NamedArg A.Pattern -> NamedArg DeBruijnPattern -> Bool
    matchingArgs p q
      -- The arguments match if
      -- 1. they are both projections,
      | isJust (A.maybePostfixProjP p) = isJust (isProjP q)
      -- 2. or they are both visible,
      | visible p && visible q = True
      -- 3. or they have the same hiding and the argument is not named,
      | sameHiding p q && isNothing (nameOf (unArg p)) = True
      -- 4. or they have the same hiding and the same name.
      | sameHiding p q && nameOf (unArg p) == nameOf (unArg q) = True
      -- Otherwise this argument was inserted by the typechecker.
      | otherwise = False


-- | If a user-written variable occurs more than once, it should be bound
--   to the same internal variable (or term) in all positions.
--   Returns the list of patterns with the duplicate user patterns removed.
checkPatternLinearity :: [ProblemEq] -> TCM [ProblemEq]
checkPatternLinearity eqs = do
  reportSDoc "tc.lhs.top" 30 $ text "Checking linearity of pattern variables"
  check Map.empty eqs
  where
    check _ [] = return []
    check vars (eq@(ProblemEq p u a) : eqs) = case p of
      A.VarP x | Just v <- Map.lookup x vars -> do
        noConstraints $ equalTerm (unDom a) u v
        check vars eqs
      A.VarP x | otherwise -> (eq:) <$> do
        check (Map.insert x u vars) eqs
      A.AsP _ x p ->
        check vars $ [ProblemEq (A.VarP x) u a, ProblemEq p u a] ++ eqs
      A.WildP{}       -> continue
      A.DotP{}        -> continue
      A.AbsurdP{}     -> continue
      A.ConP{}        -> __IMPOSSIBLE__
      A.ProjP{}       -> __IMPOSSIBLE__
      A.DefP{}        -> __IMPOSSIBLE__
      A.LitP{}        -> __IMPOSSIBLE__
      A.PatternSynP{} -> __IMPOSSIBLE__
      A.RecP{}        -> __IMPOSSIBLE__
      A.EqualP{}      -> __IMPOSSIBLE__
      A.WithP{}       -> __IMPOSSIBLE__

      where continue = (eq:) <$> check vars eqs

-- | Construct the context for a left hand side, making up hidden (dotted) names
--   for unnamed variables.
computeLHSContext :: [Maybe A.Name] -> Telescope -> TCM Context
computeLHSContext = go [] []
  where
    go cxt _ []        tel@ExtendTel{} = do
      reportSDoc "impossible" 10 $
        text "computeLHSContext: no patterns left, but tel =" <+> prettyTCM tel
      __IMPOSSIBLE__
    go cxt _ (_ : _)   EmptyTel = __IMPOSSIBLE__
    go cxt _ []        EmptyTel = return cxt
    go cxt taken (x : xs) tel0@(ExtendTel a tel) = do
        name <- maybe (dummyName taken $ absName tel) return x
        let e = (name,) <$> a
        go (e : cxt) (name : taken) xs (absBody tel)

    dummyName taken s =
      if isUnderscore s then freshNoName_
      else unshadowedName taken <$> freshName_ ("." ++ argNameToString s)

-- | Bind as patterns
bindAsPatterns :: [AsBinding] -> TCM a -> TCM a
bindAsPatterns []                ret = ret
bindAsPatterns (AsB x v a : asb) ret = do
  reportSDoc "tc.lhs.as" 10 $ text "as pattern" <+> prettyTCM x <+>
    sep [ text ":" <+> prettyTCM a
        , text "=" <+> prettyTCM v
        ]
  addLetBinding defaultArgInfo x v a $ bindAsPatterns asb ret

-- | Since with-abstraction can change the type of a variable, we have to
--   recheck the stripped with patterns when checking a with function.
recheckStrippedWithPattern :: ProblemEq -> TCM ()
recheckStrippedWithPattern (ProblemEq p v a) = checkInternal v (unDom a)
  `catchError` \_ -> typeError . GenericDocError =<< vcat
    [ text "Ill-typed pattern after with abstraction: " <+> prettyA p
    , text "(perhaps you can replace it by `_`?)"
    ]

-- | Result of checking the LHS of a clause.
data LHSResult = LHSResult
  { lhsParameters   :: Nat
    -- ^ The number of original module parameters. These are present in the
    -- the patterns.
  , lhsVarTele      :: Telescope
    -- ^ Δ : The types of the pattern variables, in internal dependency order.
    -- Corresponds to 'clauseTel'.
  , lhsPatterns     :: [NamedArg DeBruijnPattern]
    -- ^ The patterns in internal syntax.
  , lhsHasAbsurd    :: Bool
    -- ^ Whether the LHS has at least one absurd pattern.
  , lhsBodyType     :: Arg Type
    -- ^ The type of the body. Is @bσ@ if @Γ@ is defined.
    -- 'Irrelevant' to indicate the rhs must be checked in irrelevant mode.
  , lhsPatSubst     :: Substitution
    -- ^ Substitution version of @lhsPatterns@, only up to the first projection
    -- pattern. @Δ |- lhsPatSubst : Γ@. Where @Γ@ is the argument telescope of
    -- the function. This is used to update inherited dot patterns in
    -- with-function clauses.
  , lhsAsBindings   :: [AsBinding]
    -- ^ As-bindings from the left-hand side. Return instead of bound since we
    -- want them in where's and right-hand sides, but not in with-clauses
    -- (Issue 2303).
  , lhsPartialSplit :: [Int]
    -- ^ have we done a partial split?
  }

instance InstantiateFull LHSResult where
  instantiateFull' (LHSResult n tel ps abs t sub as psplit) = LHSResult n
    <$> instantiateFull' tel
    <*> instantiateFull' ps
    <*> instantiateFull' abs
    <*> instantiateFull' t
    <*> instantiateFull' sub
    <*> instantiateFull' as
    <*> pure psplit

-- | Check a LHS. Main function.
--
--   @checkLeftHandSide a ps a ret@ checks that user patterns @ps@ eliminate
--   the type @a@ of the defined function, and calls continuation @ret@
--   if successful.

checkLeftHandSide :: forall a.
     Call
     -- ^ Trace, e.g. @CheckPatternShadowing clause@
  -> Maybe QName
     -- ^ The name of the definition we are checking.
  -> [NamedArg A.Pattern]
     -- ^ The patterns.
  -> Type
     -- ^ The expected type @a = Γ → b@.
  -> Maybe Substitution
     -- ^ Module parameter substitution from with-abstraction.
  -> [ProblemEq]
     -- ^ Patterns that have been stripped away by with-desugaring.
     -- ^ These should not contain any proper matches.
  -> (LHSResult -> TCM a)
     -- ^ Continuation.
  -> TCM a
checkLeftHandSide c f ps a withSub' strippedPats = Bench.billToCPS [Bench.Typing, Bench.CheckLHS] $ \ ret -> do

  -- To allow module parameters to be refined by matching, we're adding the
  -- context arguments as wildcard patterns and extending the type with the
  -- context telescope.
  cxt <- map (setOrigin Inserted) . reverse <$> getContext
  let tel = telFromList' prettyShow cxt
      cps = [ unnamed . A.VarP . A.BindName . fst <$> argFromDom d
            | d <- cxt ]
      eqs0 = zipWith3 ProblemEq (map namedArg cps) (map var $ downFrom $ size tel) (flattenTel tel)

  let finalChecks :: LHSState a -> TCM a
      finalChecks (LHSState delta qs0 (Problem eqs rps _) b psplit) = do

        unless (null rps) __IMPOSSIBLE__

        -- Update modalities of delta to match the modalities of the variables
        -- after the forcing translation. We can't perform the forcing translation
        -- yet, since that would mess with with-clause stripping.
        delta <- forceTranslateTelescope delta qs0

        addContext delta $ do
          noShadowingOfConstructors c eqs
          noPatternMatchingOnCodata qs0

        -- Compute substitution from the out patterns @qs0@
        let notProj ProjP{} = False
            notProj _       = True
            numPats  = length $ takeWhile (notProj . namedArg) qs0

            -- We have two slightly different cases here: normal function and
            -- with-function. In both cases the goal is to build a substitution
            -- from the context Γ of the previous checkpoint to the current lhs
            -- context Δ:
            --
            --    Δ ⊢ paramSub : Γ
            --
            --  * Normal function, f
            --
            --    Γ = cxt = module parameter telescope of f
            --    Ψ = non-parameter arguments of f (we have f : Γ Ψ → A)
            --    Δ   ⊢ patSub  : Γ Ψ
            --    Γ Ψ ⊢ weakSub : Γ
            --    paramSub = patSub ∘ weakSub
            --
            --  * With-function
            --
            --    Γ = lhs context of the parent clause (cxt = [])
            --    Ψ = argument telescope of with-function
            --    Θ = inserted implicit patterns not in Ψ (#2827)
            --        (this happens if the goal computes to an implicit
            --         function type after some matching in the with-clause)
            --
            --    Ψ   ⊢ withSub : Γ
            --    Δ   ⊢ patSub  : Ψ Θ
            --    Ψ Θ ⊢ weakSub : Ψ
            --    paramSub = patSub ∘ weakSub ∘ withSub
            --
            --    To compute Θ we can look at the arity of the with-function
            --    and compare it to numPats. This works since the with-function
            --    type is fully reduced.

            weakSub :: Substitution
            weakSub | isJust withSub' = wkS (max 0 $ numPats - arity a) idS -- if numPats < arity, Θ is empty
                    | otherwise       = wkS (numPats - length cxt) idS
            withSub  = fromMaybe idS withSub'
            patSub   = (map (patternToTerm . namedArg) $ reverse $ take numPats qs0) ++# (EmptyS __IMPOSSIBLE__)
            paramSub = patSub `composeS` weakSub `composeS` withSub

        eqs <- addContext delta $ checkPatternLinearity eqs

        LeftoverPatterns patVars asb0 dots absurds otherPats
          <- addContext delta $ getLeftoverPatterns eqs

        unless (null otherPats) __IMPOSSIBLE__

        -- Get the user-written names for the pattern variables
        let (vars, asb1) = getUserVariableNames delta patVars
            asb          = asb0 ++ asb1

        -- Rename internal patterns with these names
        let makeVar     = maybe deBruijnVar $ debruijnNamedVar . nameToArgName
            ren         = parallelS $ zipWith makeVar (reverse vars) [0..]

        qs <- transferOrigins (cps ++ ps) $ applySubst ren qs0

        let hasAbsurd = not . null $ absurds

        let lhsResult = LHSResult (length cxt) delta qs hasAbsurd b patSub asb (catMaybes psplit)

        -- Debug output
        reportSDoc "tc.lhs.top" 10 $
          vcat [ text "checked lhs:"
               , nest 2 $ vcat
                 [ text "delta   = " <+> prettyTCM delta
                 , text "dots    = " <+> addContext delta (brackets $ fsep $ punctuate comma $ map prettyTCM dots)
                 , text "asb     = " <+> addContext delta (brackets $ fsep $ punctuate comma $ map prettyTCM asb)
                 , text "absurds = " <+> addContext delta (brackets $ fsep $ punctuate comma $ map prettyTCM absurds)
                 , text "qs      = " <+> addContext delta (prettyList $ map pretty qs)
                 ]
               ]
        reportSDoc "tc.lhs.top" 30 $
          nest 2 $ vcat
                 [ text "vars   = " <+> text (show vars)
                 ]
        reportSDoc "tc.lhs.top" 20 $ nest 2 $ text "withSub  = " <+> pretty withSub
        reportSDoc "tc.lhs.top" 20 $ nest 2 $ text "weakSub  = " <+> pretty weakSub
        reportSDoc "tc.lhs.top" 20 $ nest 2 $ text "patSub   = " <+> pretty patSub
        reportSDoc "tc.lhs.top" 20 $ nest 2 $ text "paramSub = " <+> pretty paramSub

        newCxt <- computeLHSContext vars delta

        updateContext paramSub (const newCxt) $ do

          reportSDoc "tc.lhs.top" 10 $ text "bound pattern variables"
          reportSDoc "tc.lhs.top" 60 $ nest 2 $ text "context = " <+> (pretty =<< getContextTelescope)
          reportSDoc "tc.lhs.top" 10 $ nest 2 $ text "type  = " <+> prettyTCM b
          reportSDoc "tc.lhs.top" 60 $ nest 2 $ text "type  = " <+> pretty b

          bindAsPatterns asb $ do

            -- Check dot patterns
            mapM_ checkDotPattern dots
            mapM_ checkAbsurdPattern absurds

          -- Issue2303: don't bind asb' for the continuation (return in lhsResult instead)
          ret lhsResult

  st0 <- initLHSState tel eqs0 ps a finalChecks

  -- after we have introduced variables, we can add the patterns stripped by
  -- with-desugaring to the state.
  let withSub = fromMaybe __IMPOSSIBLE__ withSub'
  withEqs <- updateProblemEqs $ applySubst withSub strippedPats
  -- Jesper, 2017-05-13: re-check the stripped patterns here!
  inTopContext $ addContext (st0 ^. lhsTel) $
    forM_ withEqs recheckStrippedWithPattern

  let st = over (lhsProblem . problemEqs) (++ withEqs) st0

  -- doing the splits:
  (result, block) <- inTopContext $ runWriterT $ checkLHS f st
  return result

-- | Determine in which order the splits should be tried by
--   reordering/inserting/dropping the problem equations.
splitStrategy :: [ProblemEq] -> [ProblemEq]
splitStrategy = filter shouldSplit
  where
    shouldSplit :: ProblemEq -> Bool
    shouldSplit (ProblemEq p v a) = case snd $ asView p of
      A.LitP{}    -> True
      A.RecP{}    -> True
      A.ConP{}    -> True
      A.EqualP{}  -> True

      A.VarP{}    -> False
      A.WildP{}   -> False
      A.DotP{}    -> False
      A.AbsurdP{} -> False

      A.ProjP{}       -> __IMPOSSIBLE__
      A.DefP{}        -> __IMPOSSIBLE__
      A.AsP{}         -> __IMPOSSIBLE__
      A.PatternSynP{} -> __IMPOSSIBLE__
      A.WithP{}       -> __IMPOSSIBLE__


-- | The loop (tail-recursive): split at a variable in the problem until problem is solved
checkLHS
  :: forall tcm a. (MonadTCM tcm, MonadWriter Blocked_ tcm, HasConstInfo tcm, MonadError TCErr tcm, MonadDebug tcm)
  => Maybe QName      -- ^ The name of the definition we are checking.
  -> LHSState a       -- ^ The current state.
  -> tcm a
<<<<<<< HEAD
checkLHS mf st@(LHSState tel ip problem target psplit) = do
=======
checkLHS mf st@(LHSState tel ip problem target) = updateRelevance $ do
>>>>>>> 7dda192b
  if isSolvedProblem problem then
    liftTCM $ (problem ^. problemCont) st
  else do
    unlessM (optPatternMatching <$> gets getPragmaOptions) $
      unless (problemAllVariables problem) $
        typeError $ GenericError $ "Pattern matching is disabled"

    let splitsToTry = splitStrategy $ problem ^. problemEqs

    foldr trySplit trySplitRest splitsToTry >>= \case
      Right st' -> checkLHS mf st'
      -- If no split works, give error from first split.
      -- This is conservative, but might not be the best behavior.
      -- It might be better to print all the errors instead.
      Left (err:_) -> throwError err
      Left []      -> __IMPOSSIBLE__

  where

    -- If the target type is irrelevant or in Prop,
    -- we need to check the lhs in irr. cxt. (see Issue 939).
    updateRelevance cont = do
      rel <- liftTCM (reduce $ getSort $ unArg target) >>= \case
        Prop -> return Irrelevant
        _    -> return $ getRelevance target
      applyRelevanceToContext rel cont

    trySplit :: ProblemEq
             -> tcm (Either [TCErr] (LHSState a))
             -> tcm (Either [TCErr] (LHSState a))
    trySplit eq tryNextSplit = runExceptT (splitArg eq) >>= \case
      Right st' -> return $ Right st'
      Left err  -> left (err:) <$> tryNextSplit

    -- If there are any remaining user patterns, try to split on them
    trySplitRest :: tcm (Either [TCErr] (LHSState a))
    trySplitRest = case problem ^. problemRestPats of
      []    -> return $ Left []
      (p:_) -> left singleton <$> runExceptT (splitRest p)

    splitArg :: ProblemEq -> ExceptT TCErr tcm (LHSState a)
    -- Split on constructor/literal pattern
    splitArg (ProblemEq p v Dom{unDom = a}) = traceCall (CheckPattern p tel a) $ do

      reportSDoc "tc.lhs.split" 30 $ sep
        [ text "split looking at pattern"
        , nest 2 $ text "p =" <+> prettyA p
        ]

      -- in order to split, v must be a variable.
      i <- liftTCM $ addContext tel $ ifJustM (isEtaVar v a) return $
             softTypeError $ SplitOnNonVariable v a

      let pos = size tel - (i+1)
          (delta1, tel'@(ExtendTel dom adelta2)) = splitTelescopeAt pos tel

      p <- liftTCM $ expandLitPattern p
      case snd $ asView p of
        (A.LitP l)        -> splitLit delta1 dom adelta2 l
        p@A.RecP{}        -> splitCon delta1 dom adelta2 p Nothing
        p@(A.ConP _ c ps) -> splitCon delta1 dom adelta2 p $ Just c
        p@(A.EqualP _ ts) -> splitPartial delta1 dom adelta2 ts

        A.VarP{}        -> __IMPOSSIBLE__
        A.WildP{}       -> __IMPOSSIBLE__
        A.DotP{}        -> __IMPOSSIBLE__
        A.AbsurdP{}     -> __IMPOSSIBLE__
        A.ProjP{}       -> __IMPOSSIBLE__
        A.DefP{}        -> __IMPOSSIBLE__
        A.AsP{}         -> __IMPOSSIBLE__
        A.PatternSynP{} -> __IMPOSSIBLE__
        A.WithP{}       -> __IMPOSSIBLE__


    splitRest :: NamedArg A.Pattern -> ExceptT TCErr tcm (LHSState a)
    splitRest p = setCurrentRange p $ do
      reportSDoc "tc.lhs.split" 20 $ sep
        [ text "splitting problem rest"
        , nest 2 $ text "projection pattern =" <+> prettyA p
        , nest 2 $ text "eliminates type    =" <+> prettyTCM target
        ]
      reportSDoc "tc.lhs.split" 80 $ sep
        [ nest 2 $ text $ "projection pattern (raw) = " ++ show p
        ]

      -- @p@ should be a projection pattern projection from @target@
      (orig, ambProjName) <- ifJust (A.maybePostfixProjP p) return $
        addContext tel $ softTypeError $ CannotEliminateWithPattern p (unArg target)

      (projName, projType) <- suspendErrors $
        addContext tel $ disambiguateProjection (getHiding p) ambProjName target

      -- Compute the new rest type by applying the projection type to 'self'.
      -- Note: we cannot be in a let binding.
      f <- ifJust mf return $ hardTypeError $
             GenericError "Cannot use copatterns in a let binding"
      let self = Def f $ patternsToElims ip
      target' <- traverse (`piApply1` self) projType

      -- Compute the new state
      let projP    = target' $> Named Nothing (ProjP orig projName)
          ip'      = ip ++ [projP]
          -- drop the projection pattern (already splitted)
          problem' = over problemRestPats tail problem
      liftTCM $ updateProblemRest (LHSState tel ip' problem' target' psplit)

    splitPartial :: Telescope     -- ^ The types of arguments before the one we split on
                 -> Dom Type      -- ^ The type of the argument we split on
                 -> Abs Telescope -- ^ The types of arguments after the one we split on
                 -> [(A.Expr, A.Expr)] -- ^ [(φ₁ = b1),..,(φn = bn)]
                 -> ExceptT TCErr tcm (LHSState a)
    splitPartial delta1 dom adelta2 ts = do

      unless (domFinite dom) $ softTypeError $ GenericError $ "Not a finite domain: " ++ show dom

      tInterval <- liftTCM $ elInf primInterval

      names <- liftTCM $ addContext tel $ do
        LeftoverPatterns{patternVariables = vars} <- getLeftoverPatterns $ problem ^. problemEqs
        return $ take (size delta1) $ fst $ getUserVariableNames tel vars

      newContext <- liftTCM $ computeLHSContext names delta1
      (gamma,sigma) <- liftTCM $ updateContext (raiseS (length newContext)) (newContext ++) $ do
         ts <- forM ts $ \ (t,u) -> do
                 reportSDoc "tc.lhs.split.partial" 50 $ text (show (t,u))
                 t <- checkExpr t tInterval
                 u <- checkExpr u tInterval
                 reportSDoc "tc.lhs.split.partial" 10 $ prettyTCM t <+> prettyTCM u
                 u <- intervalView =<< reduce u
                 case u of
                   IZero -> primINeg <@> pure t
                   IOne  -> return t
                   _     -> typeError $ GenericError $ "Only 0 or 1 allowed on the rhs of face"
         phi <- case ts of
                   [] -> do
                     a <- reduce (unEl $ unDom dom)
                     misone <- getBuiltinName' builtinIsOne
                     case a of
                       Def q [Apply phi] | Just q == misone -> return (unArg phi)
                       _           -> typeError $ GenericError $ show a ++ " is not IsOne."
                                        -- TODO Andrea type error or something.
                   _  -> foldl (\ x y -> primIMin <@> x <@> y) primIOne (map pure ts)
         phi <- reduce phi
         refined <- forallFaceMaps phi (\ bs m t -> typeError $ GenericError $ "face blocked on meta")
                            (\ sigma -> (,sigma) <$> getContextTelescope)
         case refined of
           [(gamma,sigma)] -> return (gamma,sigma)
           []              -> typeError $ GenericError $ "The face constraint is unsatisfiable."
           _               -> typeError $ GenericError $ "Cannot have disjunctions in a face constraint."
      itisone <- liftTCM primItIsOne
      -- substitute the literal in p1 and dpi
      reportSDoc "tc.lhs.faces" 10 $ text $ show sigma

      let oix = size adelta2 -- de brujin index of IsOne
          Just o_n = flip findIndex ip (\ x -> case namedThing (unArg x) of
                                           VarP _ x -> dbPatVarIndex x == oix
                                           _        -> False)
          delta2' = absApp adelta2 itisone
          delta2 = applySubst sigma delta2'
          mkConP (Con c _ [])
             = ConP c (noConPatternInfo { conPType = Just (Arg defaultArgInfo tInterval)
                                              , conPFallThrough = True })
                          []
          mkConP (Var i []) = VarP PatOSystem (DBPatVar "x" i)
          mkConP _          = __IMPOSSIBLE__
          rho0 = fmap mkConP sigma

          rho    = liftS (size delta2) $ consS (DotP PatOSystem itisone) rho0

          delta'   = abstract gamma delta2
          eqs'     = applyPatSubst rho $ problem ^. problemEqs
          ip'      = applySubst rho ip
          target'  = applyPatSubst rho target

      -- Compute the new state
      eqs' <- liftTCM $ addContext delta' $ updateProblemEqs eqs'
      let problem' = set problemEqs eqs' problem
      reportSDoc "tc.lhs.split.partial" 20 $ text (show problem')
      liftTCM $ updateProblemRest (LHSState delta' ip' problem' target' (psplit ++ [Just o_n]))


    splitLit :: Telescope     -- ^ The types of arguments before the one we split on
             -> Dom Type      -- ^ The type of the literal we split on
             -> Abs Telescope -- ^ The types of arguments after the one we split on
             -> Literal       -- ^ The literal written by the user
             -> ExceptT TCErr tcm (LHSState a)
    splitLit delta1 dom@Dom{domInfo = info, unDom = a} adelta2 lit = do
      let delta2 = absApp adelta2 (Lit lit)
          delta' = abstract delta1 delta2
          rho    = singletonS (size delta2) (LitP lit)
          -- Andreas, 2015-06-13 Literals are closed, so no need to raise them!
          -- rho    = liftS (size delta2) $ singletonS 0 (Lit lit)
          -- rho    = [ var i | i <- [0..size delta2 - 1] ]
          --       ++ [ raise (size delta2) $ Lit lit ]
          --       ++ [ var i | i <- [size delta2 ..] ]
          eqs'     = applyPatSubst rho $ problem ^. problemEqs
          ip'      = applySubst rho ip
          target'  = applyPatSubst rho target

      -- Andreas, 2010-09-07 cannot split on irrelevant args
      when (unusableRelevance $ getRelevance info) $
        addContext delta1 $ hardTypeError $ SplitOnIrrelevant dom

      -- check that a is indeed the type of lit (otherwise fail softly)
      -- if not, fail softly since it could be instantiated by a later split.
      suspendErrors $ equalType a =<< litType lit

      -- Compute the new state
      eqs' <- liftTCM $ addContext delta' $ updateProblemEqs eqs'
      let problem' = set problemEqs eqs' problem
      liftTCM $ updateProblemRest (LHSState delta' ip' problem' target' psplit)


    splitCon :: Telescope     -- ^ The types of arguments before the one we split on
             -> Dom Type      -- ^ The type of the constructor we split on
             -> Abs Telescope -- ^ The types of arguments after the one we split on
             -> A.Pattern     -- ^ The pattern written by the user
             -> Maybe AmbiguousQName  -- ^ @Just c@ for a (possibly ambiguous) constructor @c@, or
                                      --   @Nothing@ for a record pattern
             -> ExceptT TCErr tcm (LHSState a)
    splitCon delta1 dom@Dom{domInfo = info, unDom = a} adelta2 focusPat ambC = do
      let delta2 = absBody adelta2

      reportSDoc "tc.lhs.split" 10 $ vcat
        [ text "checking lhs"
        , nest 2 $ text "tel =" <+> prettyTCM tel
        , nest 2 $ text "rel =" <+> (text $ show $ getRelevance info)
        ]

      reportSDoc "tc.lhs.split" 15 $ vcat
        [ text "split problem"
        , nest 2 $ vcat
          [ text "delta1 = " <+> prettyTCM delta1
          , text "a      = " <+> addContext delta1 (prettyTCM a)
          , text "delta2 = " <+> addContext delta1 (addContext ("x", dom) (prettyTCM delta2))
          ]
        ]

      -- We should be at a data/record type
      (d, pars, ixs) <- addContext delta1 $ isDataOrRecordType dom

      checkSortOfSplitVar a

      -- The constructor should construct an element of this datatype
      (c, b) <- liftTCM $ addContext delta1 $ case ambC of
        Just ambC -> disambiguateConstructor ambC d pars
        Nothing   -> getRecordConstructor d pars a

      -- Don't split on lazy constructor
      case focusPat of
        A.ConP cpi _ _ | patLazy cpi -> softTypeError $
          ForcedConstructorNotInstantiated focusPat
        _ -> return ()

      -- The type of the constructor will end in an application of the datatype
      TelV gamma (El _ ctarget) <- liftTCM $ telView b
      let Def d' es' = ctarget
          cixs = drop (size pars) $ fromMaybe __IMPOSSIBLE__ $ allApplyElims es'

      unless (d == d') {-'-} __IMPOSSIBLE__

      -- Get names for the constructor arguments from the user patterns
      gamma <- liftTCM $ case focusPat of
        A.ConP _ _ ps -> do
          ps <- insertImplicitPatterns ExpandLast ps gamma
          return $ useNamesFromPattern ps gamma
        A.RecP _ fs -> do
          axs <- recordFieldNames . theDef <$> getConstInfo d
          ps <- insertMissingFields d (const $ A.WildP patNoRange) fs axs
          ps <- insertImplicitPatterns ExpandLast ps gamma
          return $ useNamesFromPattern ps gamma
        _ -> __IMPOSSIBLE__

      -- Andreas 2010-09-07  propagate relevance info to new vars
      let updRel = composeRelevance (getRelevance info)
      gamma <- return $ mapRelevance updRel <$> gamma

      -- Get the type of the datatype.
      da <- (`piApply` pars) . defType <$> getConstInfo d
      reportSDoc "tc.lhs.split" 30 $ text "  da = " <+> prettyTCM da

      reportSDoc "tc.lhs.top" 15 $ addContext delta1 $
        sep [ text "preparing to unify"
            , nest 2 $ vcat
              [ text "c      =" <+> prettyTCM c <+> text ":" <+> prettyTCM b
              , text "d      =" <+> prettyTCM (Def d (map Apply pars)) <+> text ":" <+> prettyTCM da
              , text "gamma  =" <+> prettyTCM gamma
              , text "pars   =" <+> brackets (fsep $ punctuate comma $ map prettyTCM pars)
              , text "ixs    =" <+> brackets (fsep $ punctuate comma $ map prettyTCM ixs)
              , text "cixs   =" <+> addContext gamma (brackets (fsep $ punctuate comma $ map prettyTCM cixs))
              ]
            ]

      let delta1Gamma = delta1 `abstract` gamma
          da'  = raise (size gamma) da
          ixs' = raise (size gamma) ixs

      -- All variables are flexible.
      let flex = allFlexVars $ delta1Gamma

      -- Unify constructor target and given type (in Δ₁Γ)
      -- Given: Δ₁  ⊢ D pars : Φ → Setᵢ
      --        Δ₁  ⊢ c      : Γ → D pars cixs
      --        Δ₁  ⊢ ixs    : Φ
      --        Δ₁Γ ⊢ cixs   : Φ
      -- unification of ixs and cixs in context Δ₁Γ gives us a telescope Δ₁'
      -- and a substitution ρ₀ such that
      --        Δ₁' ⊢ ρ₀ : Δ₁Γ
      --        Δ₁' ⊢ (ixs)ρ₀ ≡ (cixs)ρ₀ : Φρ₀
      -- We can split ρ₀ into two parts ρ₁ and ρ₂, giving
      --        Δ₁' ⊢ ρ₁ : Δ₁
      --        Δ₁' ⊢ ρ₂ : Γρ₁
      -- Application of the constructor c gives
      --        Δ₁' ⊢ c ρ₂ : (D pars cixs)(ρ₁;ρ₂)
      -- We have
      --        cixs(ρ₁;ρ₂)
      --         ≡ cixs(ρ₀)   (since ρ₀=ρ₁;ρ₂)
      --         ≡ ixs(ρ₀)    (by unification)
      --         ≡ ixs(ρ₁)    (since ixs doesn't actually depend on Γ)
      -- so     Δ₁' ⊢ c ρ₂ : (D pars ixs)ρ₁
      -- Putting this together with ρ₁ gives ρ₃ = ρ₁;c ρ₂
      --        Δ₁' ⊢ ρ₁;c ρ₂ : Δ₁(x : D vs ws)
      -- and lifting over Δ₂ gives the final substitution ρ = ρ₃;Δ₂
      -- from Δ' = Δ₁';Δ₂ρ₃
      --        Δ' ⊢ ρ : Δ₁(x : D vs ws)Δ₂

      liftTCM (unifyIndices delta1Gamma flex da' cixs ixs') >>= \case

        -- Mismatch.  Report and abort.
        NoUnify neg -> hardTypeError $ ImpossibleConstructor (conName c) neg

        -- Unclear situation.  Try next split.
        DontKnow errs -> softTypeError $ SplitError $
          UnificationStuck (conName c) (delta1 `abstract` gamma) cixs ixs' errs

        -- Success.
        Unifies (delta1',rho0,es) -> do

          reportSDoc "tc.lhs.top" 15 $ text "unification successful"
          reportSDoc "tc.lhs.top" 20 $ nest 2 $ vcat
            [ text "delta1' =" <+> prettyTCM delta1'
            , text "rho0    =" <+> addContext delta1' (prettyTCM rho0)
            , text "es      =" <+> addContext delta1' (prettyTCM $ (fmap . fmap . fmap) patternToTerm es)
            ]

          -- split substitution into part for Δ₁ and part for Γ
          let (rho1,rho2) = splitS (size gamma) rho0

          reportSDoc "tc.lhs.top" 20 $ addContext delta1' $ nest 2 $ vcat
            [ text "rho1    =" <+> prettyTCM rho1
            , text "rho2    =" <+> prettyTCM rho2
            ]

          -- Andreas, 2010-09-09, save the type.
          -- It is relative to Δ₁, but it should be relative to Δ₁'
          let a' = applyPatSubst rho1 a
          -- Also remember if we are a record pattern.
          isRec <- isRecord d

          let cpi = ConPatternInfo { conPRecord = isRec $> PatOCon
                                   , conPFallThrough = False
                                   , conPType   = Just $ Arg info a'
                                   , conPLazy   = False }

          -- compute final context and substitution
          let crho2   = ConP c cpi $ applySubst rho2 $ teleNamedArgs gamma
              rho3    = consS crho2 rho1
              delta2' = applyPatSubst rho3 delta2
              delta'  = delta1' `abstract` delta2'
              rho     = liftS (size delta2) rho3

          reportSDoc "tc.lhs.top" 20 $ addContext delta1' $ nest 2 $ vcat
            [ text "crho2   =" <+> prettyTCM crho2
            , text "rho3    =" <+> prettyTCM rho3
            , text "delta2' =" <+> prettyTCM delta2'
            ]
          reportSDoc "tc.lhs.top" 70 $ addContext delta1' $ nest 2 $ vcat
            [ text "crho2   =" <+> pretty crho2
            , text "rho3    =" <+> pretty rho3
            , text "delta2' =" <+> pretty delta2'
            ]

          reportSDoc "tc.lhs.top" 15 $ nest 2 $ vcat
            [ text "delta'  =" <+> prettyTCM delta'
            , text "rho     =" <+> addContext delta' (prettyTCM rho)
            ]

          -- Compute the new out patterns and target type.
          let ip'      = applySubst rho ip
              target'  = applyPatSubst rho target

          -- Update the problem equations
          let eqs' = applyPatSubst rho $ problem ^. problemEqs
          eqs' <- liftTCM $ addContext delta' $ updateProblemEqs eqs'

          let problem' = set problemEqs eqs' problem

          -- if rest type reduces,
          -- extend the split problem by previously not considered patterns
          st' <- liftTCM $ updateProblemRest $ LHSState delta' ip' problem' target' psplit

          reportSDoc "tc.lhs.top" 12 $ sep
            [ text "new problem from rest"
            , nest 2 $ vcat
              [ text "delta'  =" <+> prettyTCM (st' ^. lhsTel)
              , text "eqs'    =" <+> addContext (st' ^. lhsTel) (prettyTCM $ st' ^. lhsProblem ^. problemEqs)
              , text "ip'     =" <+> addContext (st' ^. lhsTel) (pretty $ st' ^. lhsOutPat)
              ]
            ]
          return st'




-- | Ensures that we are not performing pattern matching on codata.

noPatternMatchingOnCodata :: [NamedArg DeBruijnPattern] -> TCM ()
noPatternMatchingOnCodata = mapM_ (check . namedArg)
  where
  check (VarP {})   = return ()
  check (DotP {})   = return ()
  check (ProjP{})   = return ()
  check (LitP {})   = return ()  -- Literals are assumed not to be coinductive.
  check (ConP con _ ps) = do
    reportSDoc "tc.lhs.top" 40 $
      text "checking whether" <+> prettyTCM con <+> text "is a coinductive constructor"
    TelV _ t <- telView' . defType <$> do getConstInfo $ conName con
    c <- isCoinductive t
    case c of
      Nothing    -> __IMPOSSIBLE__
      Just False -> mapM_ (check . namedArg) ps
      Just True  -> typeError $
        GenericError "Pattern matching on coinductive types is not allowed"

-- | When working with a monad @m@ implementing @MonadTCM@ and @MonadError TCErr@,
--   @suspendErrors f@ performs the TCM action @f@ but catches any errors and throws
--   them in the monad @m@ instead.
suspendErrors :: (MonadTCM m, MonadError TCErr m) => TCM a -> m a
suspendErrors f = do
  ok <- liftTCM $ (Right <$> f) `catchError` (return . Left)
  either throwError return ok

-- | A more direct implementation of the specification
--   @softTypeError err == suspendErrors (typeError err)@
softTypeError :: (MonadTCM m, MonadError TCErr m) => TypeError -> m a
softTypeError err = throwError =<< typeError_ err

-- | A convenient alias for @liftTCM . typeError@. Throws the error directly
--   in the TCM even if there is a surrounding monad also implementing
--   @MonadError TCErr@.
hardTypeError :: (MonadTCM m) => TypeError -> m a
hardTypeError = liftTCM . typeError

-- | Check if the type is a data or record type and return its name,
--   definition, parameters, and indices. Fails softly if the type could become
--   a data/record type by instantiating a variable/metavariable, or fail hard
--   otherwise.
isDataOrRecordType :: (MonadTCM m, MonadDebug m)
                   => Dom Type -> ExceptT TCErr m (QName, Args, Args)
isDataOrRecordType dom@Dom{domInfo = info, unDom = a} = liftTCM (reduceB a) >>= \case
  NotBlocked ReallyNotBlocked a -> case unEl a of

    -- Subcase: split type is a Def.
    Def d es -> (liftTCM $ theDef <$> getConstInfo d) >>= \case

      Datatype{dataPars = np} -> do
        -- We cannot split on (shape-)irrelevant non-records.
        -- Andreas, 2011-10-04 unless allowed by option
        reportSLn "tc.lhs.split" 30 $ "split ConP: relevance is " ++ show (getRelevance info)
        when (unusableRelevance $ getRelevance info) $
          unlessM (liftTCM $ optExperimentalIrrelevance <$> pragmaOptions) $
            hardTypeError $ SplitOnIrrelevant dom

        let (pars, ixs) = splitAt np $ fromMaybe __IMPOSSIBLE__ $ allApplyElims es
        return (d, pars, ixs)

      Record{} -> do
        let pars = fromMaybe __IMPOSSIBLE__ $ allApplyElims es
        return (d, pars, [])

      -- Issue #2253: the data type could be abstract.
      AbstractDefn{} -> hardTypeError . GenericDocError =<< do
        liftTCM $ text "Cannot split on abstract data type" <+> prettyTCM d

      -- the type could be an axiom
      Axiom{} -> hardTypeError =<< notData

      -- Issue #2997: the type could be a Def that does not reduce for some reason
      -- (abstract, failed termination checking, NON_TERMINATING, ...)
      Function{}    -> hardTypeError =<< notData

      Constructor{} -> __IMPOSSIBLE__
      Primitive{}   -> __IMPOSSIBLE__

    -- variable or metavariable: fail softly
    Var{}      -> softTypeError =<< notData
    MetaV{}    -> softTypeError =<< notData

    -- pi or sort: fail hard
    Pi{}       -> hardTypeError =<< notData
    Sort{}     -> hardTypeError =<< notData

    Lam{}      -> __IMPOSSIBLE__
    Lit{}      -> __IMPOSSIBLE__
    Con{}      -> __IMPOSSIBLE__
    Level{}    -> __IMPOSSIBLE__
    DontCare{} -> __IMPOSSIBLE__

  -- Type is blocked on a meta or something else: fail softly
  _ -> softTypeError =<< notData

  where notData = liftTCM $ SplitError . NotADatatype <$> buildClosure a


-- | Get the constructor of the given record type together with its type.
--   Throws an error if the type is not a record type.
getRecordConstructor
  :: QName  -- ^ Name @d@ of the record type
  -> Args   -- ^ Parameters @pars@ of the record type
  -> Type   -- ^ The record type @Def d pars@ (for error reporting)
  -> TCM (ConHead, Type)
getRecordConstructor d pars a = do
  con <- (theDef <$> getConstInfo d) >>= \case
    Record{recConHead = con} -> return $ killRange con
    _ -> typeError $ ShouldBeRecordType a
  b <- (`piApply` pars) . defType <$> getConstInfo (conName con)
  return (con, b)


-- | Disambiguate a projection based on the record type it is supposed to be
--   projecting from. Returns the unambiguous projection name and its type.
--   Throws an error if the type is not a record type.
disambiguateProjection
  :: Hiding         -- ^ Hiding info of the projection's principal argument.
  -> AmbiguousQName -- ^ Name of the projection to be disambiguated.
  -> Arg Type       -- ^ Record type we are projecting from.
  -> TCM (QName, Arg Type)
disambiguateProjection h ambD@(AmbQ ds) b = do
  -- If the target is not a record type, that's an error.
  -- It could be a meta, but since we cannot postpone lhs checking, we crash here.
  caseMaybeM (liftTCM $ isRecordType $ unArg b) notRecord $ \(r, vs, def) -> case def of
    Record{ recFields = fs } -> do
      reportSDoc "tc.lhs.split" 20 $ sep
        [ text $ "we are of record type r  = " ++ prettyShow r
        , text   "applied to parameters vs = " <+> prettyTCM vs
        , text $ "and have fields       fs = " ++ prettyShow fs
        ]
      -- Try the projection candidates.
      -- Note that tryProj wraps TCM in an ExceptT, collecting errors
      -- instead of throwing them to the user immediately.
      -- First, we try to find a disambiguation that doesn't produce
      -- any new constraints.
      disambiguations <- mapM (runExceptT . tryProj False fs r vs) ds
      case partitionEithers $ toList disambiguations of
        (_ , (d,a):_) -> do
          -- From here, we have the correctly disambiguated projection.
          -- For highlighting, we remember which name we disambiguated to.
          -- This is safe here (fingers crossed) as we won't decide on a
          -- different projection even if we backtrack and come here again.
          liftTCM $ storeDisambiguatedName d
          return (d,a)
        (_ , []     ) -> do
          -- If this fails, we try again with constraints, but we require
          -- the solution to be unique.
          disambiguations <- mapM (runExceptT . tryProj True fs r vs) ds
          case partitionEithers $ toList disambiguations of
            ([]   , []      ) -> __IMPOSSIBLE__
            (err:_, []      ) -> throwError err
            (errs , [(d,a)]) -> do
              liftTCM $ storeDisambiguatedName d
              return (d,a)
            (errs , disambs@((d,a):_)) -> typeError . GenericDocError =<< vcat
              [ text "Ambiguous projection " <> prettyTCM (qnameName d) <> text "."
              , text "It could refer to any of"
              , nest 2 $ vcat $ map showDisamb disambs
              ]
    _ -> __IMPOSSIBLE__

  where
    showDisamb (d,_) =
      let r = head $ filter (noRange /=) $ map nameBindingSite $ reverse $ mnameToList $ qnameModule d
      in  (pretty =<< dropTopLevelModule d) <+> text "(introduced at " <> prettyTCM r <> text ")"

    notRecord = wrongProj $ headNe ds

    wrongProj :: (MonadTCM m, MonadError TCErr m) => QName -> m a
    wrongProj d = softTypeError =<< do
      liftTCM $ GenericDocError <$> sep
        [ text "Cannot eliminate type "
        , prettyTCM (unArg b)
        , text " with projection "
        , if isAmbiguous ambD then
            text . prettyShow =<< dropTopLevelModule d
          else
            prettyTCM d
        ]

    wrongHiding :: (MonadTCM m, MonadError TCErr m) => QName -> m a
    wrongHiding d = softTypeError =<< do
      liftTCM $ GenericDocError <$> sep
        [ text "Wrong hiding used for projection " , prettyTCM d ]

    tryProj
      :: Bool                 -- ^ Are we allowed to create new constraints?
      -> [Arg QName]          -- ^ Fields of record type under consideration.
      -> QName                -- ^ Name of record type we are eliminating.
      -> Args                 -- ^ Parameters of record type we are eliminating.
      -> QName                -- ^ Candidate projection.
      -> ExceptT TCErr TCM (QName, Arg Type)
    tryProj constraintsOk fs r vs d0 = isProjection d0 >>= \case
      -- Not a projection
      Nothing -> wrongProj d0
      Just proj -> do
        let d = projOrig proj

        -- Andreas, 2015-05-06 issue 1413 projProper=Nothing is not impossible
        qr <- maybe (wrongProj d) return $ projProper proj

        -- If projIndex==0, then the projection is already applied
        -- to the record value (like in @open R r@), and then it
        -- is no longer a projection but a record field.
        when (null $ projLams proj) $ wrongProj d
        reportSLn "tc.lhs.split" 90 "we are a projection pattern"
        -- If the target is not a record type, that's an error.
        -- It could be a meta, but since we cannot postpone lhs checking, we crash here.
        reportSDoc "tc.lhs.split" 20 $ sep
          [ text $ "proj                  d0 = " ++ prettyShow d0
          , text $ "original proj         d  = " ++ prettyShow d
          ]
        -- Get the field decoration.
        -- If the projection pattern name @d@ is not a field name,
        -- we have to try the next projection name.
        -- If this was not an ambiguous projection, that's an error.
        argd <- maybe (wrongProj d) return $ List.find ((d ==) . unArg) fs

        let ai = setRelevance (getRelevance argd) $ projArgInfo proj

        -- Andreas, 2016-12-31, issue #2374:
        -- We can also disambiguate by hiding info.
        unless (sameHiding h ai) $ wrongHiding d

        -- Andreas, 2016-12-31, issue #1976: Check parameters.
        suspendErrors $ applyUnless constraintsOk noConstraints $
          checkParameters qr r vs

        -- Get the type of projection d applied to "self"
        dType <- liftTCM $ defType <$> getConstInfo d  -- full type!
        reportSDoc "tc.lhs.split" 20 $ sep
          [ text "we are being projected by dType = " <+> prettyTCM dType
          ]
        projType <- liftTCM $ dType `piApplyM` vs
        return (d0 , Arg ai projType)

-- | Disambiguate a constructor based on the data type it is supposed to be
--   constructing. Returns the unambiguous constructor name and its type.
--   Precondition: type should be a data/record type.
disambiguateConstructor
  :: AmbiguousQName    -- ^ The name of the constructor to be disambiguated.
  -> QName             -- ^ Name of the datatype.
  -> Args              -- ^ Parameters of the datatype
  -> TCM (ConHead, Type)
disambiguateConstructor ambC@(AmbQ cs) d pars = do
  d <- canonicalName d
  cons <- theDef <$> getConstInfo d >>= \case
    def@Datatype{} -> return $ dataCons def
    def@Record{}   -> return $ [conName $ recConHead def]
    _              -> __IMPOSSIBLE__

  disambiguations <- mapM (runExceptT . tryCon False cons d pars) cs -- TODO: be more lazy
  case partitionEithers $ toList disambiguations of
    (_ , (c0,c,a):_) -> do
      -- If constructor pattern was ambiguous,
      -- remember our choice for highlighting info.
      when (isAmbiguous ambC) $ liftTCM $ storeDisambiguatedName c0
      return (c,a)
    (_ , []     ) -> do
      disambiguations <- mapM (runExceptT . tryCon True cons d pars) cs
      case partitionEithers $ toList disambiguations of
        ([]   , []        ) -> __IMPOSSIBLE__
        (err:_, []        ) -> throwError err
        (errs , [(c0,c,a)]) -> do
          when (isAmbiguous ambC) $ liftTCM $ storeDisambiguatedName c0
          return (c,a)

        (errs , disambs@((c0,c,a):_)) -> typeError . GenericDocError =<< vcat
          [ text "Ambiguous constructor " <> prettyTCM (qnameName $ conName c) <> text "."
          , text "It could refer to any of"
          , nest 2 $ vcat $ map showDisamb disambs
          ]

  where
    showDisamb (c0,_,_) =
      let r = head $ filter (noRange /=) $ map nameBindingSite $ reverse $ mnameToList $ qnameModule c0
      in  (pretty =<< dropTopLevelModule c0) <+> text "(introduced at " <> prettyTCM r <> text ")"

    abstractConstructor c = softTypeError $
      AbstractConstructorNotInScope c

    wrongDatatype c d = softTypeError $
      ConstructorPatternInWrongDatatype c d

    tryCon
      :: Bool        -- ^ Are we allowed to create new constraints?
      -> [QName]     -- ^ Constructors of data type under consideration.
      -> QName       -- ^ Name of data/record type we are eliminating.
      -> Args        -- ^ Parameters of data/record type we are eliminating.
      -> QName       -- ^ Candidate constructor.
      -> ExceptT TCErr TCM (QName, ConHead, Type)
    tryCon constraintsOk cons d pars c = getConstInfo' c >>= \case
      Left (SigUnknown err) -> __IMPOSSIBLE__
      Left SigAbstract -> abstractConstructor c
      Right def -> do
        let con = conSrcCon $ theDef def
        unless (conName con `elem` cons) $ wrongDatatype c d

        -- Andreas, 2013-03-22 fixing issue 279
        -- To resolve ambiguous constructors, Agda always looks up
        -- their original definition and reconstructs the parameters
        -- from the type @Def d vs@ we check against.
        -- However, the constructor could come from a module instantiation
        -- with some of the parameters already fixed.
        -- Agda did not make sure the two parameter lists coincide,
        -- so we add a check here.
        -- I guess this issue could be solved more systematically,
        -- but the extra check here is non-invasive to the existing code.
        -- Andreas, 2016-12-31 fixing issue #1975
        -- Do this also for constructors which were originally ambiguous.
        suspendErrors $ applyUnless constraintsOk noConstraints $
          checkConstructorParameters c d pars

        -- Get the type from the original constructor
        cType <- (`piApply` pars) . defType <$> getConInfo con

        return (c, con, cType)




-- | @checkConstructorParameters c d pars@ checks that the data/record type
--   behind @c@ is has initial parameters (coming e.g. from a module instantiation)
--   that coincide with an prefix of @pars@.
checkConstructorParameters :: MonadTCM tcm => QName -> QName -> Args -> tcm ()
checkConstructorParameters c d pars = do
  dc <- liftTCM $ getConstructorData c
  checkParameters dc d pars

-- | Check that given parameters match the parameters of the inferred
--   constructor/projection.
checkParameters
  :: MonadTCM tcm
  => QName  -- ^ The record/data type name of the chosen constructor/projection.
  -> QName  -- ^ The record/data type name as supplied by the type signature.
  -> Args   -- ^ The parameters.
  -> tcm ()
checkParameters dc d pars = liftTCM $ do
  a  <- reduce (Def dc [])
  case a of
    Def d0 es -> do -- compare parameters
      let vs = fromMaybe __IMPOSSIBLE__ $ allApplyElims es
      reportSDoc "tc.lhs.split" 40 $
        vcat [ nest 2 $ text "d                   =" <+> (text . prettyShow) d
             , nest 2 $ text "d0 (should be == d) =" <+> (text . prettyShow) d0
             , nest 2 $ text "dc                  =" <+> (text . prettyShow) dc
             , nest 2 $ text "vs                  =" <+> prettyTCM vs
             ]
      -- when (d0 /= d) __IMPOSSIBLE__ -- d could have extra qualification
      t <- typeOfConst d
      compareArgs [] [] t (Def d []) vs (take (length vs) pars)
    _ -> __IMPOSSIBLE__

checkSortOfSplitVar :: (MonadTCM tcm, MonadError TCErr tcm, LensSort a) => a -> tcm ()
checkSortOfSplitVar a = liftTCM (reduce $ getSort a) >>= \case
  Type{} -> return ()
  Prop   -> asks envRelevance >>= \case
    Irrelevant -> return ()
    _          -> softTypeError $ GenericError
      "Cannot split on datatype in Prop unless target is irrelevant"
  _      -> softTypeError =<< do
    liftTCM $ GenericDocError <$> sep
      [ text "Cannot split on datatype in sort" , prettyTCM (getSort a) ]<|MERGE_RESOLUTION|>--- conflicted
+++ resolved
@@ -818,11 +818,7 @@
   => Maybe QName      -- ^ The name of the definition we are checking.
   -> LHSState a       -- ^ The current state.
   -> tcm a
-<<<<<<< HEAD
-checkLHS mf st@(LHSState tel ip problem target psplit) = do
-=======
-checkLHS mf st@(LHSState tel ip problem target) = updateRelevance $ do
->>>>>>> 7dda192b
+checkLHS mf st@(LHSState tel ip problem target psplit) = updateRelevance $ do
   if isSolvedProblem problem then
     liftTCM $ (problem ^. problemCont) st
   else do
