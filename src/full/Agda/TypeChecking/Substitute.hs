--- conflicted
+++ resolved
@@ -1011,82 +1011,6 @@
 instance TeleNoAbs Telescope where
   teleNoAbs tel = teleNoAbs $ telToList tel
 
-<<<<<<< HEAD
--- | Dependent least upper bound, to assign a level to expressions
---   like @forall i -> Set i@.
---
---   @dLub s1 \i.s2 = \omega@ if @i@ appears in the rigid variables of @s2@.
-dLub :: Sort -> Abs Sort -> Sort
-dLub Inf _ = Inf
-dLub s1 (NoAbs _ s2) = sLub s1 s2
-dLub s1 b@(Abs _ s2) = case occurrence 0 s2 of
-  Flexible _    -> DLub s1 b
-  Irrelevantly  -> DLub s1 b
-  NoOccurrence  -> sLub s1 (noabsApp __IMPOSSIBLE__ b)
---  Free.Unused   -> sLub s1 (absApp b __IMPOSSIBLE__) -- triggers Issue784
-  Free.Unused   -> DLub s1 b
-  StronglyRigid -> Inf
-  Unguarded     -> Inf
-  WeaklyRigid   -> Inf
-
----------------------------------------------------------------------------
--- * Functions on abstractions
---   and things we couldn't do before we could define 'absBody'
----------------------------------------------------------------------------
-
--- | Instantiate an abstraction. Strict in the term.
-absApp :: Subst t a => Abs a -> t -> a
-absApp (Abs   _ v) u = subst 0 u v
-absApp (NoAbs _ v) _ = v
-
--- | Instantiate an abstraction. Lazy in the term, which allow it to be
---   __IMPOSSIBLE__ in the case where the variable shouldn't be used but we
---   cannot use 'noabsApp'. Used in Apply.
-lazyAbsApp :: Subst t a => Abs a -> t -> a
-lazyAbsApp (Abs   _ v) u = applySubst (u :# IdS) v  -- Note: do not use consS here!
-lazyAbsApp (NoAbs _ v) _ = v
-
--- | Instantiate an abstraction that doesn't use its argument.
-noabsApp :: Subst t a => Empty -> Abs a -> a
-noabsApp err (Abs   _ v) = strengthen err v
-noabsApp _   (NoAbs _ v) = v
-
-absBody :: Subst t a => Abs a -> a
-absBody (Abs   _ v) = v
-absBody (NoAbs _ v) = raise 1 v
-
-mkAbs :: (Subst t a, Free a) => ArgName -> a -> Abs a
-mkAbs x v | 0 `freeIn` v = Abs x v
-          | otherwise    = NoAbs x (raise (-1) v)
-
-reAbs :: (Subst t a, Free a) => Abs a -> Abs a
-reAbs (NoAbs x v) = NoAbs x v
-reAbs (Abs x v)   = mkAbs x v
-
--- | @underAbs k a b@ applies @k@ to @a@ and the content of
---   abstraction @b@ and puts the abstraction back.
---   @a@ is raised if abstraction was proper such that
---   at point of application of @k@ and the content of @b@
---   are at the same context.
---   Precondition: @a@ and @b@ are at the same context at call time.
-underAbs :: Subst t a => (a -> b -> b) -> a -> Abs b -> Abs b
-underAbs cont a b = case b of
-  Abs   x t -> Abs   x $ cont (raise 1 a) t
-  NoAbs x t -> NoAbs x $ cont a t
-
--- | @underLambdas n k a b@ drops @n@ initial 'Lam's from @b@,
---   performs operation @k@ on @a@ and the body of @b@,
---   and puts the 'Lam's back.  @a@ is raised correctly
---   according to the number of abstractions.
-underLambdas :: Subst Term a => Int -> (a -> Term -> Term) -> a -> Term -> Term
-underLambdas n cont a v = loop n a v where
-  loop 0 a v = cont a v
-  loop n a v = case ignoreSharing v of
-    Lam h b -> Lam h $ underAbs (loop $ n-1) a b
-    _       -> __IMPOSSIBLE__
-
-=======
->>>>>>> 7f2f3306
 -- | In compiled clauses, the variables in the clause body are relative to the
 --   pattern variables (including dot patterns) instead of the clause telescope.
 compiledClauseBody :: Clause -> Maybe Term
@@ -1244,6 +1168,7 @@
 --
 --   @dLub s1 \i.s2 = \omega@ if @i@ appears in the rigid variables of @s2@.
 dLub :: Sort -> Abs Sort -> Sort
+dLub Inf _ = Inf
 dLub s1 (NoAbs _ s2) = sLub s1 s2
 dLub s1 b@(Abs _ s2) = case occurrence 0 s2 of
   Flexible _    -> DLub s1 b
