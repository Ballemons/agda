{-# LANGUAGE CPP #-}
{-# LANGUAGE DeriveDataTypeable #-}
{-# LANGUAGE DeriveFunctor #-}
{-# LANGUAGE FlexibleContexts #-}
{-# LANGUAGE FlexibleInstances #-}
{-# LANGUAGE PatternGuards #-}
{-# LANGUAGE StandaloneDeriving #-}
{-# LANGUAGE TupleSections #-}

#if __GLASGOW_HASKELL__ <= 704
{-# LANGUAGE ConstraintKinds #-}
#endif

#if __GLASGOW_HASKELL__ <= 708
{-# LANGUAGE OverlappingInstances #-}
#endif

module Agda.TypeChecking.Substitute
  ( module Agda.TypeChecking.Substitute
  , Substitution(..)
  ) where

import Control.Arrow ((***), first, second)

import Data.Function
import Data.Functor
import Data.List hiding (sort, drop)
import qualified Data.List as List
import Data.Map (Map)
import Data.Monoid
import Data.Typeable (Typeable)

import Debug.Trace (trace)

import Agda.Syntax.Common hiding (Arg, Dom, NamedArg)
import qualified Agda.Syntax.Common as Common
import Agda.Syntax.Internal
import Agda.Syntax.Position

import Agda.TypeChecking.Monad.Base as Base
import Agda.TypeChecking.Free as Free
import Agda.TypeChecking.CompiledClause

import Agda.Utils.Empty
import Agda.Utils.Functor
import Agda.Utils.List
import Agda.Utils.Monad
import Agda.Utils.Permutation
import Agda.Utils.Size
import Agda.Utils.Tuple

#include "undefined.h"
import Agda.Utils.Impossible

---------------------------------------------------------------------------
-- * Application
---------------------------------------------------------------------------

-- | Apply something to a bunch of arguments.
--   Preserves blocking tags (application can never resolve blocking).
class Apply t where
  apply  :: t -> Args -> t
  applyE :: t -> Elims -> t

  apply t args = applyE t $ map Apply args
  applyE t es  = apply  t $ map argFromElim es
    -- precondition: all @es@ are @Apply@s

-- | Apply to a single argument.
apply1 :: Apply t => t -> Term -> t
apply1 t u = apply t [ defaultArg u ]

instance Apply Term where
  applyE m [] = m
  applyE m es =
    case m of
      Var i es'   -> Var i (es' ++ es)
      Def f es'   -> defApp f es' es  -- remove projection redexes
      Con c args  -> conApp c args es
      Lam _ b     ->
        case es of
          Apply a : es0 -> lazyAbsApp b (unArg a) `applyE` es0
          _             -> __IMPOSSIBLE__
      MetaV x es' -> MetaV x (es' ++ es)
      Shared p    -> Shared $ applyE p es
      Lit{}       -> __IMPOSSIBLE__
      Level{}     -> __IMPOSSIBLE__
      Pi _ _      -> __IMPOSSIBLE__
      Sort _      -> __IMPOSSIBLE__
      DontCare mv -> dontCare $ mv `applyE` es  -- Andreas, 2011-10-02
        -- need to go under DontCare, since "with" might resurrect irrelevant term

-- | If $v$ is a record value, @canProject f v@
--   returns its field @f@.
canProject :: QName -> Term -> Maybe (Arg Term)
canProject f v =
  case ignoreSharing v of
    (Con (ConHead _ _ fs) vs) -> do
      i <- elemIndex f fs
      headMaybe (drop i vs)
    _ -> Nothing

-- | Eliminate a constructed term.
conApp :: ConHead -> Args -> Elims -> Term
conApp ch                  args []             = Con ch args
conApp ch                  args (Apply a : es) = conApp ch (args ++ [a]) es
conApp ch@(ConHead c _ fs) args (Proj f  : es) =
  let failure = flip trace __IMPOSSIBLE__ $
        "conApp: constructor " ++ show c ++
        " with fields " ++ show fs ++
        " projected by " ++ show f
      i = maybe failure id            $ elemIndex f fs
      v = maybe failure argToDontCare $ headMaybe $ drop i args
  in  applyE v es
{-
      i = maybe failure id    $ elemIndex f $ map unArg fs
      v = maybe failure unArg $ headMaybe $ drop i args
      -- Andreas, 2013-10-20 see Issue543a:
      -- protect result of irrelevant projection.
      r = maybe __IMPOSSIBLE__ getRelevance $ headMaybe $ drop i fs
      u | Irrelevant <- r = DontCare v
        | otherwise       = v
  in  applyE v es
-}

-- | @defApp f us vs@ applies @Def f us@ to further arguments @vs@,
--   eliminating top projection redexes.
--   If @us@ is not empty, we cannot have a projection redex, since
--   the record argument is the first one.
defApp :: QName -> Elims -> Elims -> Term
defApp f [] (Apply a : es) | Just v <- canProject f (unArg a)
  = argToDontCare v `applyE` es
defApp f es0 es = Def f $ es0 ++ es

-- protect irrelevant fields (see issue 610)
argToDontCare :: Common.Arg c Term -> Term
argToDontCare (Common.Arg ai v)
  | Irrelevant <- getRelevance ai     = dontCare v
  | otherwise                         = v

instance Apply Type where
  apply = piApply
  -- Maybe an @applyE@ instance would be useful here as well.
  -- A record type could be applied to a projection name
  -- to yield the field type.
  -- However, this works only in the monad where we can
  -- look up the fields of a record type.

instance Apply Sort where
  applyE s [] = s
  applyE s _  = __IMPOSSIBLE__

instance Apply a => Apply (Ptr a) where
  applyE p xs = fmap (`applyE` xs) p

-- @applyE@ does not make sense for telecopes, definitions, clauses etc.

instance Subst a => Apply (Tele a) where
  apply tel               []       = tel
  apply EmptyTel          _        = __IMPOSSIBLE__
  apply (ExtendTel _ tel) (t : ts) = lazyAbsApp tel (unArg t) `apply` ts

instance Apply Definition where
  apply (Defn info x t pol occ df m c rew inst d) args =
    Defn info x (piApply t args) (apply pol args) (apply occ args) df m c (apply rew args) inst (apply d args)

instance Apply RewriteRule where
  apply (RewriteRule q gamma lhs rhs t) args =
    RewriteRule q (apply gamma args) lhs rhs t

#if __GLASGOW_HASKELL__ >= 710
instance {-# OVERLAPPING #-} Apply [Base.Occurrence] where
#else
instance Apply [Base.Occurrence] where
#endif
  apply occ args = List.drop (length args) occ

#if __GLASGOW_HASKELL__ >= 710
instance {-# OVERLAPPING #-} Apply [Polarity] where
#else
instance Apply [Polarity] where
#endif
  apply pol args = List.drop (length args) pol

instance Apply Projection where
  apply p args = p
    { projIndex    = projIndex p - size args
    , projDropPars = projDropPars p `apply` args
    }

instance Apply Defn where
  apply d [] = d
  apply d args = case d of
    Axiom{} -> d
    Function{ funClauses = cs, funCompiled = cc, funInv = inv
            , funProjection = Nothing } ->
      d { funClauses    = apply cs args
        , funCompiled   = apply cc args
        , funInv        = apply inv args
        }

    Function{ funClauses = cs, funCompiled = cc, funInv = inv
            , funProjection = Just p0} ->
      case p0 `apply` args of
        p@Projection{ projIndex = n }
          | n < 0     -> __IMPOSSIBLE__
          -- case: applied only to parameters
          | n > 0     -> d { funProjection = Just p }
          -- case: applied also to record value (n == 0)
          | otherwise ->
              d { funClauses        = apply cs args'
                , funCompiled       = apply cc args'
                , funInv            = apply inv args'
                , funProjection     = if isVar0 then Just p{ projIndex = 0 } else Nothing
                }
              where
                larg  = last args -- the record value
                args' = [larg]
                isVar0 = case ignoreSharing $ unArg larg of Var 0 [] -> True; _ -> False
{-
    Function{ funClauses = cs, funCompiled = cc, funInv = inv
            , funProjection = Just p@Projection{ projIndex = n } }
        -- case: only applying parameters
      | size args < n -> d { funProjection = Just $ p `apply` args }
        -- case: apply also to record value
      | otherwise     ->
        d { funClauses        = apply cs args'
          , funCompiled       = apply cc args'
          , funInv            = apply inv args'
          , funProjection     = Just $ p { projIndex = 0 } -- Nothing ?
          }
      where args' = [last args]  -- the record value
-}
    Datatype{ dataPars = np, dataSmallPars = sps, dataNonLinPars = nlps, dataClause = cl
            {-, dataArgOccurrences = occ-} } ->
      d { dataPars = np - size args
        , dataSmallPars  = apply sps args
        , dataNonLinPars = apply nlps args
        , dataClause     = apply cl args
--        , dataArgOccurrences = List.drop (length args) occ
        }
    Record{ recPars = np, recConType = t, recClause = cl, recTel = tel
          {-, recArgOccurrences = occ-} } ->
      d { recPars = np - size args, recConType = apply t args
        , recClause = apply cl args, recTel = apply tel args
--        , recArgOccurrences = List.drop (length args) occ
        }
    Constructor{ conPars = np } ->
      d { conPars = np - size args }
    Primitive{ primClauses = cs } ->
      d { primClauses = apply cs args }

instance Apply PrimFun where
    apply (PrimFun x ar def) args   = PrimFun x (ar - size args) $ \vs -> def (args ++ vs)

instance Apply Clause where
    apply (Clause r tel perm ps b t catchall) args =
      Clause r
             (apply tel args)
             (apply perm args)
             (List.drop (size args) ps)
             (apply b args)
             (applySubst (parallelS (map unArg args)) t)
             catchall

instance Apply CompiledClauses where
  apply cc args = case cc of
    Fail     -> Fail
    Done hs t
      | length hs >= len -> Done (List.drop len hs)
                                 (applySubst
                                    (parallelS $
                                       [ var i | i <- [0..length hs - len - 1]] ++
                                       map unArg args)
                                    t)
      | otherwise -> __IMPOSSIBLE__
    Case n bs
      | n >= len  -> Case (n - len) (apply bs args)
      | otherwise -> __IMPOSSIBLE__
    where
      len = length args

instance Apply a => Apply (WithArity a) where
  apply  (WithArity n a) args = WithArity n $ apply  a args
  applyE (WithArity n a) es   = WithArity n $ applyE a es

instance Apply a => Apply (Case a) where
  apply (Branches cs ls m) args =
    Branches (apply cs args) (apply ls args) (apply m args)
  applyE (Branches cs ls m) es =
    Branches (applyE cs es) (applyE ls es) (applyE m es)

instance Apply FunctionInverse where
  apply NotInjective  args = NotInjective
  apply (Inverse inv) args = Inverse $ apply inv args

instance Apply ClauseBody where
  apply  b       []       = b
  apply (Bind b) (a:args) = lazyAbsApp b (unArg a) `apply` args
  apply (Body v) args     = Body $ v `apply` args
  apply  NoBody   _       = NoBody
  applyE  b       []             = b

  applyE (Bind b) (Apply a : es) = lazyAbsApp b (unArg a) `applyE` es
  applyE (Bind b) (Proj{}  : es) = __IMPOSSIBLE__
  applyE (Body v) es             = Body $ v `applyE` es
  applyE  NoBody   _             = NoBody

instance Apply DisplayTerm where
  apply (DTerm v)          args = DTerm $ apply v args
  apply (DDot v)           args = DDot  $ apply v args
  apply (DCon c vs)        args = DCon c $ vs ++ map (fmap DTerm) args
  apply (DDef c es)        args = DDef c $ es ++ map (Apply . fmap DTerm) args
  apply (DWithApp v ws args') args = DWithApp v ws $ args' ++ args

#if __GLASGOW_HASKELL__ >= 710
instance {-# OVERLAPPABLE #-} Apply t => Apply [t] where
#else
instance Apply t => Apply [t] where
#endif
  apply  ts args = map (`apply` args) ts
  applyE ts es   = map (`applyE` es) ts

instance Apply t => Apply (Blocked t) where
  apply  b args = fmap (`apply` args) b
  applyE b es   = fmap (`applyE` es) b

instance Apply t => Apply (Maybe t) where
  apply  x args = fmap (`apply` args) x
  applyE x es   = fmap (`applyE` es) x

instance Apply v => Apply (Map k v) where
  apply  x args = fmap (`apply` args) x
  applyE x es   = fmap (`applyE` es) x

instance (Apply a, Apply b) => Apply (a,b) where
  apply  (x,y) args = (apply  x args, apply  y args)
  applyE (x,y) es   = (applyE x es  , applyE y es  )

instance (Apply a, Apply b, Apply c) => Apply (a,b,c) where
  apply  (x,y,z) args = (apply  x args, apply  y args, apply  z args)
  applyE (x,y,z) es   = (applyE x es  , applyE y es  , applyE z es  )

instance DoDrop a => Apply (Drop a) where
  apply x args = dropMore (size args) x

instance DoDrop a => Abstract (Drop a) where
  abstract tel x = unDrop (size tel) x

instance Apply Permutation where
  -- The permutation must start with [0..m - 1]
  -- NB: section (- m) not possible (unary minus), hence (flip (-) m)
  apply (Perm n xs) args = Perm (n - m) $ map (flip (-) m) $ genericDrop m xs
    where
      m = size args

instance Abstract Permutation where
  abstract tel (Perm n xs) = Perm (n + m) $ [0..m - 1] ++ map (+ m) xs
    where
      m = size tel

-- | The type must contain the right number of pis without have to perform any
-- reduction.
piApply :: Type -> Args -> Type
piApply t []                      = t
piApply (El _ (Pi  _ b)) (a:args) = lazyAbsApp b (unArg a) `piApply` args
piApply (El s (Shared p)) args    = piApply (El s $ derefPtr p) args
piApply t args                    =
  trace ("piApply t = " ++ show t ++ "\n  args = " ++ show args) __IMPOSSIBLE__

---------------------------------------------------------------------------
-- * Abstraction
---------------------------------------------------------------------------

-- | @(abstract args v) `apply` args --> v[args]@.
class Abstract t where
  abstract :: Telescope -> t -> t

instance Abstract Term where
  abstract = teleLam

instance Abstract Type where
  abstract = telePi_

instance Abstract Sort where
  abstract EmptyTel s = s
  abstract _        s = __IMPOSSIBLE__

instance Abstract Telescope where
  EmptyTel           `abstract` tel = tel
  ExtendTel arg xtel `abstract` tel = ExtendTel arg $ xtel <&> (`abstract` tel)

instance Abstract Definition where
  abstract tel (Defn info x t pol occ df m c rews inst d) =
    Defn info x (abstract tel t) (abstract tel pol) (abstract tel occ) df m c (abstract tel rews) inst (abstract tel d)

-- | @tel ⊢ (Γ ⊢ lhs ↦ rhs : t)@ becomes @tel, Γ ⊢ lhs ↦ rhs : t)@
--   we do not need to change lhs, rhs, and t since they live in Γ.
--   See 'Abstract Clause'.
instance Abstract RewriteRule where
  abstract tel (RewriteRule q gamma lhs rhs t) =
    RewriteRule q (abstract tel gamma) lhs rhs t

#if __GLASGOW_HASKELL__ >= 710
instance {-# OVERLAPPING #-} Abstract [Base.Occurrence] where
#else
instance Abstract [Base.Occurrence] where
#endif
  abstract tel []  = []
  abstract tel occ = replicate (size tel) Mixed ++ occ -- TODO: check occurrence

#if __GLASGOW_HASKELL__ >= 710
instance {-# OVERLAPPING #-} Abstract [Polarity] where
#else
instance Abstract [Polarity] where
#endif
  abstract tel []  = []
  abstract tel pol = replicate (size tel) Invariant ++ pol -- TODO: check polarity

instance Abstract Projection where
  abstract tel p = p
    { projIndex    = size tel + projIndex p
    , projDropPars = abstract tel $ projDropPars p
    , projArgInfo  = if projIndex p > 0 then projArgInfo p else
       domInfo $ last $ telToList tel
    }

instance Abstract Defn where
  abstract tel d = case d of
    Axiom{} -> d
    Function{ funClauses = cs, funCompiled = cc, funInv = inv
            , funProjection = Nothing  } ->
      d { funClauses  = abstract tel cs
        , funCompiled = abstract tel cc
        , funInv      = abstract tel inv
        }
    Function{ funClauses = cs, funCompiled = cc, funInv = inv
            , funProjection = Just p } ->
      -- Andreas, 2015-05-11 if projection was applied to Var 0
      -- then abstract over last element of tel (the others are params).
      if projIndex p > 0 then d' else
        d' { funClauses  = abstract tel1 cs
           , funCompiled = abstract tel1 cc
           , funInv      = abstract tel1 inv
           }
        where
          d' = d { funProjection = Just $ abstract tel p }
          tel1 = telFromList $ drop (size tel - 1) $ telToList tel

    Datatype{ dataPars = np, dataSmallPars = sps, dataNonLinPars = nlps, dataClause = cl } ->
      d { dataPars       = np + size tel
        , dataSmallPars  = abstract tel sps
        , dataNonLinPars = abstract tel nlps
        , dataClause     = abstract tel cl
        }
    Record{ recPars = np, recConType = t, recClause = cl, recTel = tel' } ->
      d { recPars    = np + size tel
        , recConType = abstract tel t
        , recClause  = abstract tel cl
        , recTel     = abstract tel tel'
        }
    Constructor{ conPars = np } ->
      d { conPars = np + size tel }
    Primitive{ primClauses = cs } ->
      d { primClauses = abstract tel cs }

instance Abstract PrimFun where
    abstract tel (PrimFun x ar def) = PrimFun x (ar + n) $ \ts -> def $ genericDrop n ts
        where n = size tel

instance Abstract Clause where
  abstract tel (Clause r tel' perm ps b t catchall) =
    Clause r (abstract tel tel') (abstract tel perm)
           (namedTelVars tel ++ ps) (abstract tel b)
           t -- nothing to do for t, since it lives under the telescope
           catchall

instance Abstract CompiledClauses where
  abstract tel Fail = Fail
  abstract tel (Done xs t) = Done (map (argFromDom . fmap fst) (telToList tel) ++ xs) t
  abstract tel (Case n bs) =
    Case (n + fromIntegral (size tel)) (abstract tel bs)

instance Abstract a => Abstract (WithArity a) where
  abstract tel (WithArity n a) = WithArity n $ abstract tel a

instance Abstract a => Abstract (Case a) where
  abstract tel (Branches cs ls m) =
    Branches (abstract tel cs) (abstract tel ls) (abstract tel m)

telVars :: Telescope -> [Arg Pattern]
telVars = map (fmap namedThing) . namedTelVars

namedTelVars :: Telescope -> [NamedArg Pattern]
namedTelVars EmptyTel                            = []
namedTelVars (ExtendTel (Common.Dom info a) tel) =
  Common.Arg info (namedVarP $ absName tel) :
  namedTelVars (unAbs tel)

instance Abstract FunctionInverse where
  abstract tel NotInjective  = NotInjective
  abstract tel (Inverse inv) = Inverse $ abstract tel inv

instance Abstract ClauseBody where
  abstract EmptyTel          b = b
  abstract (ExtendTel _ tel) b = Bind $ fmap (`abstract` b) tel

#if __GLASGOW_HASKELL__ >= 710
instance {-# OVERLAPPABLE #-} Abstract t => Abstract [t] where
#else
instance Abstract t => Abstract [t] where
#endif
  abstract tel = map (abstract tel)

instance Abstract t => Abstract (Maybe t) where
  abstract tel x = fmap (abstract tel) x

instance Abstract v => Abstract (Map k v) where
  abstract tel m = fmap (abstract tel) m

abstractArgs :: Abstract a => Args -> a -> a
abstractArgs args x = abstract tel x
    where
        tel   = foldr (\(Common.Arg info x) -> ExtendTel (Common.Dom info $ sort Prop) . Abs x)
                      EmptyTel
              $ zipWith (<$) names args
        names = cycle $ map (stringToArgName . (:[])) ['a'..'z']

---------------------------------------------------------------------------
-- * Explicit substitutions
---------------------------------------------------------------------------

-- See Syntax.Internal for the definition.

idS :: Substitution
idS = IdS

wkS :: Int -> Substitution -> Substitution
wkS 0 rho        = rho
wkS n (Wk m rho) = Wk (n + m) rho
wkS n EmptyS     = EmptyS
wkS n rho        = Wk n rho

raiseS :: Int -> Substitution
raiseS n = wkS n idS

consS :: Term -> Substitution -> Substitution
consS (Var n []) (Wk m rho)
  | n + 1 == m = wkS (m - 1) (liftS 1 rho)
consS u rho = seq u (u :# rho)

singletonS :: Term -> Substitution
singletonS u = consS u idS

liftS :: Int -> Substitution -> Substitution
liftS 0 rho          = rho
liftS k IdS          = IdS
liftS k (Lift n rho) = Lift (n + k) rho
liftS k rho          = Lift k rho

dropS :: Int -> Substitution -> Substitution
dropS 0 rho                = rho
dropS n IdS                = raiseS n
dropS n (Wk m rho)         = wkS m (dropS n rho)
dropS n (u :# rho)         = dropS (n - 1) rho
dropS n (Strengthen _ rho) = dropS (n - 1) rho
dropS n (Lift 0 rho)       = __IMPOSSIBLE__
dropS n (Lift m rho)       = wkS 1 $ dropS (n - 1) $ liftS (m - 1) rho
dropS n EmptyS             = __IMPOSSIBLE__

-- | @applySubst (ρ `composeS` σ) v == applySubst ρ (applySubst σ v)@
composeS :: Substitution -> Substitution -> Substitution
composeS rho IdS = rho
composeS IdS sgm = sgm
composeS rho EmptyS = EmptyS
composeS rho (Wk n sgm) = composeS (dropS n rho) sgm
composeS rho (u :# sgm) = applySubst rho u :# composeS rho sgm
composeS rho (Strengthen err sgm) = Strengthen err (composeS rho sgm)
composeS rho (Lift 0 sgm) = __IMPOSSIBLE__
composeS (u :# rho) (Lift n sgm) = u :# composeS rho (liftS (n - 1) sgm)
composeS rho (Lift n sgm) = lookupS rho 0 :# composeS rho (wkS 1 (liftS (n - 1) sgm))

-- If Γ ⊢ ρ : Δ, Θ then splitS |Θ| ρ = (σ, δ), with
--   Γ ⊢ σ : Δ
--   Γ ⊢ δ : Θσ
splitS :: Int -> Substitution -> (Substitution, Substitution)
splitS 0 rho                  = (rho, EmptyS)
splitS n (u :# rho)           = second (u :#) $ splitS (n - 1) rho
splitS n (Strengthen err rho) = second (Strengthen err) $ splitS (n - 1) rho
splitS n (Lift 0 _)           = __IMPOSSIBLE__
splitS n (Wk m rho)           = wkS m *** wkS m $ splitS n rho
splitS n IdS                  = (raiseS n, liftS n EmptyS)
splitS n (Lift m rho)         = wkS 1 *** liftS 1 $ splitS (n - 1) (liftS (m - 1) rho)
splitS n EmptyS               = __IMPOSSIBLE__

infixr 4 ++#

(++#) :: [Term] -> Substitution -> Substitution
us ++# rho = foldr consS rho us

prependS :: Empty -> [Maybe Term] -> Substitution -> Substitution
prependS err us rho = foldr f rho us
  where
    f Nothing  rho = Strengthen err rho
    f (Just u) rho = consS u rho

parallelS :: [Term] -> Substitution
parallelS us = us ++# idS

compactS :: Empty -> [Maybe Term] -> Substitution
compactS err us = prependS err us idS

lookupS :: Substitution -> Nat -> Term
lookupS rho i = case rho of
  IdS                    -> var i
  Wk n IdS               -> let j = i + n in
                            if  j < 0 then __IMPOSSIBLE__ else var j
  Wk n rho               -> applySubst (raiseS n) (lookupS rho i)
  u :# rho   | i == 0    -> u
             | i < 0     -> __IMPOSSIBLE__
             | otherwise -> lookupS rho (i - 1)
  Strengthen err rho
             | i == 0    -> absurd err
             | i < 0     -> __IMPOSSIBLE__
             | otherwise -> lookupS rho (i - 1)
  Lift n rho | i < n     -> var i
             | otherwise -> raise n $ lookupS rho (i - n)
  EmptyS                 -> __IMPOSSIBLE__

---------------------------------------------------------------------------
-- * Substitution and raising/shifting/weakening
---------------------------------------------------------------------------

-- | Apply a substitution.

-- For terms:
--
--  Γ ⊢ ρ : Δ
--  Δ ⊢ t : σ
-- -----------
-- Γ ⊢ tρ : σρ

class Subst t where
  applySubst :: Substitution -> t -> t

raise :: Subst t => Nat -> t -> t
raise = raiseFrom 0

raiseFrom :: Subst t => Nat -> Nat -> t -> t
raiseFrom n k = applySubst (liftS n $ raiseS k)

subst :: Subst t => Term -> t -> t
subst u t = substUnder 0 u t

strengthen :: Subst t => Empty -> t -> t
strengthen err = applySubst (compactS err [Nothing])

substUnder :: Subst t => Nat -> Term -> t -> t
substUnder n u = applySubst (liftS n (singletonS u))

instance Subst Substitution where
  applySubst rho sgm = composeS rho sgm

instance Subst Term where
  applySubst IdS t = t
  applySubst rho t    = case t of
    Var i es    -> lookupS rho i `applyE` applySubst rho es
    Lam h m     -> Lam h $ applySubst rho m
    Def f es    -> defApp f [] $ applySubst rho es
    Con c vs    -> Con c $ applySubst rho vs
    MetaV x es  -> MetaV x $ applySubst rho es
    Lit l       -> Lit l
    Level l     -> levelTm $ applySubst rho l
    Pi a b      -> uncurry Pi $ applySubst rho (a,b)
    Sort s      -> sortTm $ applySubst rho s
    Shared p    -> Shared $ applySubst rho p
    DontCare mv -> dontCare $ applySubst rho mv

instance Subst a => Subst (Ptr a) where
  applySubst rho = fmap (applySubst rho)

instance Subst Type where
  applySubst rho (El s t) = applySubst rho s `El` applySubst rho t

instance Subst Sort where
  applySubst rho s = case s of
    Type n     -> levelSort $ sub n
    Prop       -> Prop
    Inf        -> Inf
    SizeUniv   -> SizeUniv
    DLub s1 s2 -> DLub (sub s1) (sub s2)
    where sub x = applySubst rho x

instance Subst Level where
  applySubst rho (Max as) = Max $ applySubst rho as

instance Subst PlusLevel where
  applySubst rho l@ClosedLevel{} = l
  applySubst rho (Plus n l) = Plus n $ applySubst rho l

instance Subst LevelAtom where
  applySubst rho (MetaLevel m vs)   = MetaLevel m    $ applySubst rho vs
  applySubst rho (BlockedLevel m v) = BlockedLevel m $ applySubst rho v
  applySubst rho (NeutralLevel _ v) = UnreducedLevel $ applySubst rho v
  applySubst rho (UnreducedLevel v) = UnreducedLevel $ applySubst rho v

instance Subst Bool where
  applySubst rho = id

instance Subst Name where
  applySubst rho = id

instance Subst ConPatternInfo where
  applySubst rho (ConPatternInfo mr mt) = ConPatternInfo mr $ applySubst rho mt

instance Subst Pattern where
  applySubst rho p = case p of
    ConP c mt ps -> ConP c (applySubst rho mt) $ applySubst rho ps
    DotP t       -> DotP $ applySubst rho t
    VarP s       -> p
    LitP l       -> p
    ProjP _      -> p

instance Subst t => Subst (Blocked t) where
  applySubst rho b = fmap (applySubst rho) b

instance Subst DisplayForm where
  applySubst rho (Display n ps v) =
    Display n (applySubst (liftS 1 rho) ps)
              (applySubst (liftS n rho) v)

instance Subst DisplayTerm where
  applySubst rho (DTerm v)        = DTerm $ applySubst rho v
  applySubst rho (DDot v)         = DDot  $ applySubst rho v
  applySubst rho (DCon c vs)      = DCon c $ applySubst rho vs
  applySubst rho (DDef c es)      = DDef c $ applySubst rho es
  applySubst rho (DWithApp v vs ws) = uncurry3 DWithApp $ applySubst rho (v, vs, ws)

instance Subst a => Subst (Tele a) where
  applySubst rho  EmptyTel         = EmptyTel
  applySubst rho (ExtendTel t tel) = uncurry ExtendTel $ applySubst rho (t, tel)

instance Subst Constraint where
  applySubst rho c = case c of
    ValueCmp cmp a u v       -> ValueCmp cmp (rf a) (rf u) (rf v)
    ElimCmp ps a v e1 e2     -> ElimCmp ps (rf a) (rf v) (rf e1) (rf e2)
    TypeCmp cmp a b          -> TypeCmp cmp (rf a) (rf b)
    TelCmp a b cmp tel1 tel2 -> TelCmp (rf a) (rf b) cmp (rf tel1) (rf tel2)
    SortCmp cmp s1 s2        -> SortCmp cmp (rf s1) (rf s2)
    LevelCmp cmp l1 l2       -> LevelCmp cmp (rf l1) (rf l2)
    Guarded c cs             -> Guarded (rf c) cs
    IsEmpty r a              -> IsEmpty r (rf a)
<<<<<<< HEAD
    FindInScope m b cands    -> FindInScope m b (rf cands)
=======
    CheckSizeLtSat t         -> CheckSizeLtSat (rf t)
    FindInScope m cands      -> FindInScope m (rf cands)
>>>>>>> da4ce788
    UnBlock{}                -> c
    where
      rf x = applySubst rho x

instance Subst a => Subst (Elim' a) where
  applySubst rho e = case e of
    Apply v -> Apply $ applySubst rho v
    Proj{}  -> e

instance Subst a => Subst (Abs a) where
  applySubst rho (Abs x a)   = Abs x $ applySubst (liftS 1 rho) a
  applySubst rho (NoAbs x a) = NoAbs x $ applySubst rho a

instance Subst a => Subst (Arg a) where
  applySubst rho = fmap (applySubst rho)

instance Subst a => Subst (Named name a) where
  applySubst rho = fmap (applySubst rho)

instance Subst a => Subst (Dom a) where
  applySubst rho = fmap (applySubst rho)

instance Subst a => Subst (Maybe a) where
  applySubst rho = fmap (applySubst rho)

instance Subst a => Subst [a] where
  applySubst rho = map (applySubst rho)

instance Subst () where
  applySubst _ _ = ()

instance (Subst a, Subst b) => Subst (a,b) where
  applySubst rho (x,y) = (applySubst rho x, applySubst rho y)

instance (Subst a, Subst b, Subst c) => Subst (a,b,c) where
  applySubst rho (x,y,z) = (applySubst rho x, applySubst rho y, applySubst rho z)

instance (Subst a, Subst b, Subst c, Subst d) => Subst (a,b,c,d) where
  applySubst rho (x,y,z,u) = (applySubst rho x, applySubst rho y, applySubst rho z, applySubst rho u)

instance Subst ClauseBody where
  applySubst rho (Body t) = Body $ applySubst rho t
  applySubst rho (Bind b) = Bind $ applySubst rho b
  applySubst _   NoBody   = NoBody

---------------------------------------------------------------------------
-- * Telescopes
---------------------------------------------------------------------------

type TelView = TelV Type
data TelV a  = TelV { theTel :: Tele (Dom a), theCore :: a }
  deriving (Typeable, Show, Eq, Ord, Functor)

type ListTel' a = [Dom (a, Type)]
type ListTel = ListTel' ArgName

telFromList' :: (a -> ArgName) -> ListTel' a -> Telescope
telFromList' f = foldr extTel EmptyTel
  where
    extTel (Common.Dom info (x, a)) = ExtendTel (Common.Dom info a) . Abs (f x)

telFromList :: ListTel -> Telescope
telFromList = telFromList' id

telToList :: Telescope -> ListTel
telToList EmptyTel            = []
telToList (ExtendTel arg tel) = fmap (absName tel,) arg : telToList (absBody tel)
  -- Andreas, 2013-12-14: This would work also for 'NoAbs',
  -- since 'absBody' raises.

telToArgs :: Telescope -> [Arg ArgName]
telToArgs tel = [ Common.Arg (domInfo d) (fst $ unDom d) | d <- telToList tel ]

-- | Turn a typed binding @(x1 .. xn : A)@ into a telescope.
bindsToTel' :: (Name -> a) -> [Name] -> Dom Type -> ListTel' a
bindsToTel' f []     t = []
bindsToTel' f (x:xs) t = fmap (f x,) t : bindsToTel' f xs (raise 1 t)

bindsToTel :: [Name] -> Dom Type -> ListTel
bindsToTel = bindsToTel' nameToArgName

-- | Turn a typed binding @(x1 .. xn : A)@ into a telescope.
bindsWithHidingToTel' :: (Name -> a) -> [WithHiding Name] -> Dom Type -> ListTel' a
bindsWithHidingToTel' f []                    t = []
bindsWithHidingToTel' f (WithHiding h x : xs) t =
  fmap (f x,) (mapHiding (mappend h) t) : bindsWithHidingToTel' f xs (raise 1 t)

bindsWithHidingToTel :: [WithHiding Name] -> Dom Type -> ListTel
bindsWithHidingToTel = bindsWithHidingToTel' nameToArgName

telView' :: Type -> TelView
telView' t = case ignoreSharing $ unEl t of
  Pi a b  -> absV a (absName b) $ telView' (absBody b)
  _       -> TelV EmptyTel t
  where
    absV a x (TelV tel t) = TelV (ExtendTel a (Abs x tel)) t

-- | @mkPi dom t = telePi (telFromList [dom]) t@
mkPi :: Dom (ArgName, Type) -> Type -> Type
mkPi (Common.Dom info (x, a)) b = el $ Pi (Common.Dom info a) (mkAbs x b)
  where
    el = El $ dLub (getSort a) (Abs x (getSort b)) -- dLub checks x freeIn

mkLam :: Arg ArgName -> Term -> Term
mkLam a v = Lam (argInfo a) (Abs (unArg a) v)

telePi' :: (Abs Type -> Abs Type) -> Telescope -> Type -> Type
telePi' reAbs = telePi where
  telePi EmptyTel          t = t
  telePi (ExtendTel u tel) t = el $ Pi u $ reAbs b
    where
      b  = (`telePi` t) <$> tel
      s1 = getSort u
      s2 = getSort <$> b
      el = El $ dLub s1 s2

-- | Uses free variable analysis to introduce 'noAbs' bindings.
telePi :: Telescope -> Type -> Type
telePi = telePi' reAbs

-- | Everything will be a 'Abs'.
telePi_ :: Telescope -> Type -> Type
telePi_ = telePi' id

{- OLD
-- | Everything will be a pi.
telePi_  EmptyTel        t = t
telePi_ (ExtendTel u tel) t = el $ Pi u b
  where
    el = El (dLub s1 s2)
    b  = fmap (flip telePi_ t) tel
    s1 = getSort $ unDom u
    s2 = fmap getSort b
-}

teleLam :: Telescope -> Term -> Term
teleLam  EmptyTel         t = t
teleLam (ExtendTel u tel) t = Lam (domInfo u) $ flip teleLam t <$> tel

-- | Performs void ('noAbs') abstraction over telescope.
class TeleNoAbs a where
  teleNoAbs :: a -> Term -> Term

instance TeleNoAbs ListTel where
  teleNoAbs tel t = foldr (\ (Common.Dom ai (x, _)) -> Lam ai . NoAbs x) t tel

instance TeleNoAbs Telescope where
  teleNoAbs tel = teleNoAbs $ telToList tel

-- | Dependent least upper bound, to assign a level to expressions
--   like @forall i -> Set i@.
--
--   @dLub s1 \i.s2 = \omega@ if @i@ appears in the rigid variables of @s2@.
dLub :: Sort -> Abs Sort -> Sort
dLub s1 (NoAbs _ s2) = sLub s1 s2
dLub s1 b@(Abs _ s2) = case occurrence 0 s2 of
  Flexible      -> DLub s1 b
  Irrelevantly  -> DLub s1 b
  NoOccurrence  -> sLub s1 (noabsApp __IMPOSSIBLE__ b)
--  Free.Unused   -> sLub s1 (absApp b __IMPOSSIBLE__) -- triggers Issue784
  Free.Unused   -> DLub s1 b
  StronglyRigid -> Inf
  Unguarded     -> Inf
  WeaklyRigid   -> Inf

---------------------------------------------------------------------------
-- * Functions on abstractions
--   and things we couldn't do before we could define 'absBody'
---------------------------------------------------------------------------

-- | Instantiate an abstraction. Strict in the term.
absApp :: Subst t => Abs t -> Term -> t
absApp (Abs   _ v) u = subst u v
absApp (NoAbs _ v) _ = v

-- | Instantiate an abstraction. Lazy in the term, which allow it to be
--   __IMPOSSIBLE__ in the case where the variable shouldn't be used but we
--   cannot use 'noabsApp'. Used in Apply.
lazyAbsApp :: Subst t => Abs t -> Term -> t
lazyAbsApp (Abs   _ v) u = applySubst (u :# IdS) v  -- Note: do not use consS here!
lazyAbsApp (NoAbs _ v) _ = v

-- | Instantiate an abstraction that doesn't use its argument.
noabsApp :: Subst t => Empty -> Abs t -> t
noabsApp err (Abs   _ v) = strengthen err v
noabsApp _   (NoAbs _ v) = v

absBody :: Subst t => Abs t -> t
absBody (Abs   _ v) = v
absBody (NoAbs _ v) = raise 1 v

mkAbs :: (Subst a, Free a) => ArgName -> a -> Abs a
mkAbs x v | 0 `freeIn` v = Abs x v
          | otherwise    = NoAbs x (raise (-1) v)

reAbs :: (Subst a, Free a) => Abs a -> Abs a
reAbs (NoAbs x v) = NoAbs x v
reAbs (Abs x v)   = mkAbs x v

-- | @underAbs k a b@ applies @k@ to @a@ and the content of
--   abstraction @b@ and puts the abstraction back.
--   @a@ is raised if abstraction was proper such that
--   at point of application of @k@ and the content of @b@
--   are at the same context.
--   Precondition: @a@ and @b@ are at the same context at call time.
underAbs :: Subst a => (a -> b -> b) -> a -> Abs b -> Abs b
underAbs cont a b = case b of
  Abs   x t -> Abs   x $ cont (raise 1 a) t
  NoAbs x t -> NoAbs x $ cont a t

-- | @underLambdas n k a b@ drops @n@ initial 'Lam's from @b@,
--   performs operation @k@ on @a@ and the body of @b@,
--   and puts the 'Lam's back.  @a@ is raised correctly
--   according to the number of abstractions.
underLambdas :: Subst a => Int -> (a -> Term -> Term) -> a -> Term -> Term
underLambdas n cont a v = loop n a v where
  loop 0 a v = cont a v
  loop n a v = case ignoreSharing v of
    Lam h b -> Lam h $ underAbs (loop $ n-1) a b
    _       -> __IMPOSSIBLE__

-- | Methods to retrieve the 'clauseBody'.
class GetBody a where
  getBody         :: a -> Maybe Term
  -- ^ Returns the properly raised clause 'Body',
  --   and 'Nothing' if 'NoBody'.
  getBodyUnraised :: a -> Maybe Term
  -- ^ Just grabs the body, without raising the de Bruijn indices.
  --   This is useful if you want to consider the body in context 'clauseTel'.

instance GetBody ClauseBody where
  getBody NoBody   = Nothing
  getBody (Body v) = Just v
  getBody (Bind b) = getBody $ absBody b

  -- Andreas, 2014-08-25:  The following 'optimization' is WRONG,
  -- since it does not respect the order of Abs and NoAbs.
  -- (They do not commute w.r.t. raise!!)
  --
  -- getBody = body 0
  --   where
  --     -- collect all shiftings and do them in the end in one go
  --     body :: Int -> ClauseBody -> Maybe Term
  --     body _ NoBody             = Nothing
  --     body n (Body v)           = Just $ raise n v
  --     body n (Bind (NoAbs _ v)) = body (n + 1) v
  --     body n (Bind (Abs   _ v)) = body n v

  getBodyUnraised NoBody   = Nothing
  getBodyUnraised (Body v) = Just v
  getBodyUnraised (Bind b) = getBodyUnraised $ unAbs b  -- Does not raise!

instance GetBody Clause where
  getBody         = getBody         . clauseBody
  getBodyUnraised = getBodyUnraised . clauseBody

---------------------------------------------------------------------------
-- * Syntactic equality and order
---------------------------------------------------------------------------

deriving instance Eq Substitution
deriving instance Ord Substitution

deriving instance Eq Sort
deriving instance Ord Sort
deriving instance Eq Level
deriving instance Ord Level
deriving instance Eq PlusLevel
deriving instance Ord LevelAtom
deriving instance Eq NotBlocked
deriving instance Ord NotBlocked
deriving instance Eq t => Eq (Blocked t)
deriving instance Ord t => Ord (Blocked t)

deriving instance (Subst a, Eq a) => Eq (Elim' a)
deriving instance (Subst a, Ord a) => Ord (Elim' a)
deriving instance (Subst a, Eq a) => Eq (Tele a)
deriving instance (Subst a, Ord a) => Ord (Tele a)

deriving instance Eq Constraint

instance Ord PlusLevel where
  compare ClosedLevel{} Plus{}            = LT
  compare Plus{} ClosedLevel{}            = GT
  compare (ClosedLevel n) (ClosedLevel m) = compare n m
  -- Compare on the atom first. Makes most sense for levelMax.
  compare (Plus n a) (Plus m b)           = compare (a,n) (b,m)

instance Eq LevelAtom where
  (==) = (==) `on` unLevelAtom

-- | Syntactic 'Type' equality, ignores sort annotations.
instance Eq a => Eq (Type' a) where
  (==) = (==) `on` unEl

instance Ord a => Ord (Type' a) where
  compare = compare `on` unEl

-- | Syntactic 'Term' equality, ignores stuff below @DontCare@ and sharing.
instance Eq Term where
  Var x vs   == Var x' vs'   = x == x' && vs == vs'
  Lam h v    == Lam h' v'    = h == h' && v  == v'
  Lit l      == Lit l'       = l == l'
  Def x vs   == Def x' vs'   = x == x' && vs == vs'
  Con x vs   == Con x' vs'   = x == x' && vs == vs'
  Pi a b     == Pi a' b'     = a == a' && b == b'
  Sort s     == Sort s'      = s == s'
  Level l    == Level l'     = l == l'
  MetaV m vs == MetaV m' vs' = m == m' && vs == vs'
  DontCare _ == DontCare _   = True
  Shared p   == Shared q     = p == q || derefPtr p == derefPtr q
  Shared p   == b            = derefPtr p == b
  a          == Shared q     = a == derefPtr q
  _          == _            = False

instance Ord Term where
  Shared a   `compare` Shared x | a == x = EQ
  Shared a   `compare` x          = compare (derefPtr a) x
  a          `compare` Shared x   = compare a (derefPtr x)
  Var a b    `compare` Var x y    = compare (a, b) (x, y)
  Var{}      `compare` _          = LT
  _          `compare` Var{}      = GT
  Def a b    `compare` Def x y    = compare (a, b) (x, y)
  Def{}      `compare` _          = LT
  _          `compare` Def{}      = GT
  Con a b    `compare` Con x y    = compare (a, b) (x, y)
  Con{}      `compare` _          = LT
  _          `compare` Con{}      = GT
  Lit a      `compare` Lit x      = compare a x
  Lit{}      `compare` _          = LT
  _          `compare` Lit{}      = GT
  Lam a b    `compare` Lam x y    = compare (a, b) (x, y)
  Lam{}      `compare` _          = LT
  _          `compare` Lam{}      = GT
  Pi a b     `compare` Pi x y     = compare (a, b) (x, y)
  Pi{}       `compare` _          = LT
  _          `compare` Pi{}       = GT
  Sort a     `compare` Sort x     = compare a x
  Sort{}     `compare` _          = LT
  _          `compare` Sort{}     = GT
  Level a    `compare` Level x    = compare a x
  Level{}    `compare` _          = LT
  _          `compare` Level{}    = GT
  MetaV a b  `compare` MetaV x y  = compare (a, b) (x, y)
  MetaV{}    `compare` _          = LT
  _          `compare` MetaV{}    = GT
  DontCare{} `compare` DontCare{} = EQ

instance (Subst a, Eq a) => Eq (Abs a) where
  NoAbs _ a == NoAbs _ b = a == b
  Abs   _ a == Abs   _ b = a == b
  a         == b         = absBody a == absBody b

instance (Subst a, Ord a) => Ord (Abs a) where
  NoAbs _ a `compare` NoAbs _ b = a `compare` b
  Abs   _ a `compare` Abs   _ b = a `compare` b
  a         `compare` b         = absBody a `compare` absBody b

---------------------------------------------------------------------------
-- * Level stuff
---------------------------------------------------------------------------

-- | The ``rule'', if Agda is considered as a functional
--   pure type system (pts).
--
--   TODO: This needs to be properly implemented, requiring
--   refactoring of Agda's handling of levels.
--   Without impredicativity or 'SizeUniv', Agda's pts rule is
--   just the least upper bound, which is total and commutative.
--   The handling of levels relies on this simplification.
pts :: Sort -> Sort -> Sort
pts = sLub

sLub :: Sort -> Sort -> Sort
sLub s Prop = s
sLub Prop s = s
sLub Inf _ = Inf
sLub _ Inf = Inf
sLub SizeUniv s = s         -- one can freely quantify over sizes in any Set
sLub _ SizeUniv = SizeUniv  -- but everything resulting in a size lives in the SizeUniv
sLub (Type (Max as)) (Type (Max bs)) = Type $ levelMax (as ++ bs)
-- sLub (DLub a b) c = DLub (sLub a c) b -- no longer commutative!
sLub (DLub a NoAbs{}) c = __IMPOSSIBLE__
sLub (DLub a (Abs x b)) c = DLub a $ Abs x $ sLub b $ raise 1 c
sLub a (DLub b c) = DLub (sLub a b) c

lvlView :: Term -> Level
lvlView v = case ignoreSharing v of
  Level l       -> l
  Sort (Type l) -> l
  _             -> Max [Plus 0 $ UnreducedLevel v]

levelMax :: [PlusLevel] -> Level
levelMax as0 = Max $ ns ++ List.sort bs
  where
    as = Prelude.concatMap expand as0
    -- ns is empty or a singleton
    ns = case [ n | ClosedLevel n <- as, n > 0 ] of
      []  -> []
      ns  -> [ ClosedLevel n | let n = Prelude.maximum ns, n > greatestB ]
    bs = subsume [ b | b@Plus{} <- as ]
    greatestB | null bs   = 0
              | otherwise = Prelude.maximum [ n | Plus n _ <- bs ]

    expand l@ClosedLevel{} = [l]
    expand (Plus n l) = map (plus n) $ expand0 $ expandAtom l

    expand0 [] = [ClosedLevel 0]
    expand0 as = as

    expandAtom l = case l of
      BlockedLevel _ v -> expandTm v
      NeutralLevel _ v -> expandTm v
      UnreducedLevel v -> expandTm v
      MetaLevel{}      -> [Plus 0 l]
      where
        expandTm v = case ignoreSharing v of
          Level (Max as)       -> as
          Sort (Type (Max as)) -> as
          _                    -> [Plus 0 l]

    plus n (ClosedLevel m) = ClosedLevel (n + m)
    plus n (Plus m l)      = Plus (n + m) l

    subsume (ClosedLevel{} : _) = __IMPOSSIBLE__
    subsume [] = []
    subsume (Plus n a : bs)
      | not $ null ns = subsume bs
      | otherwise     = Plus n a : subsume [ b | b@(Plus _ a') <- bs, a /= a' ]
      where
        ns = [ m | Plus m a'  <- bs, a == a', m > n ]

sortTm :: Sort -> Term
sortTm (Type l) = Sort $ levelSort l
sortTm s        = Sort s

levelSort :: Level -> Sort
levelSort (Max as)
  | List.any (levelIs Inf     ) as = Inf
  | List.any (levelIs SizeUniv) as = SizeUniv
  where
    levelIs s ClosedLevel{}     = False
    levelIs s (Plus _ l)        = atomIs s l
    atomIs s (NeutralLevel _ a) = tmIs s a
    atomIs s (UnreducedLevel a) = tmIs s a
    atomIs s MetaLevel{}        = False
    atomIs s BlockedLevel{}     = False
    tmIs s (Sort s')            = s == s'
    tmIs s (Shared p)           = tmIs s $ derefPtr p
    tmIs s _                    = False
levelSort l =
  case ignoreSharing $ levelTm l of
    Sort s -> s
    _      -> Type l

levelTm :: Level -> Term
levelTm l =
  case l of
    Max [Plus 0 l] -> unLevelAtom l
    _              -> Level l

unLevelAtom :: LevelAtom -> Term
unLevelAtom (MetaLevel x es)   = MetaV x es
unLevelAtom (NeutralLevel _ v) = v
unLevelAtom (UnreducedLevel v) = v
unLevelAtom (BlockedLevel _ v) = v<|MERGE_RESOLUTION|>--- conflicted
+++ resolved
@@ -750,12 +750,8 @@
     LevelCmp cmp l1 l2       -> LevelCmp cmp (rf l1) (rf l2)
     Guarded c cs             -> Guarded (rf c) cs
     IsEmpty r a              -> IsEmpty r (rf a)
-<<<<<<< HEAD
+    CheckSizeLtSat t         -> CheckSizeLtSat (rf t)
     FindInScope m b cands    -> FindInScope m b (rf cands)
-=======
-    CheckSizeLtSat t         -> CheckSizeLtSat (rf t)
-    FindInScope m cands      -> FindInScope m (rf cands)
->>>>>>> da4ce788
     UnBlock{}                -> c
     where
       rf x = applySubst rho x
