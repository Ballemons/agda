{-# LANGUAGE BangPatterns       #-}
{-# LANGUAGE CPP                #-}
{-# LANGUAGE DeriveDataTypeable #-}
{-# LANGUAGE ScopedTypeVariables    #-}
{-# LANGUAGE UndecidableInstances   #-}

#if __GLASGOW_HASKELL__ <= 708
{-# LANGUAGE OverlappingInstances #-}
#endif

{-# OPTIONS_GHC -fno-warn-orphans #-}

module Agda.TypeChecking.Substitute
  ( module Agda.TypeChecking.Substitute
  , module Agda.TypeChecking.Substitute.Class
  , module Agda.TypeChecking.Substitute.DeBruijn
  , Substitution'(..), Substitution
  ) where

import Control.Applicative
import Data.Function
import Data.Functor
import Data.List hiding (sort, drop)
import qualified Data.List as List
import Data.Map (Map)
import Data.Maybe
import Data.Monoid
import Data.Typeable (Typeable)

import Debug.Trace (trace)

import Agda.Syntax.Common
import Agda.Syntax.Internal
import Agda.Syntax.Internal.Pattern
import qualified Agda.Syntax.Abstract as A

import Agda.TypeChecking.Monad.Base
import Agda.TypeChecking.Free as Free
import Agda.TypeChecking.CompiledClause
import Agda.TypeChecking.Positivity.Occurrence as Occ

import Agda.TypeChecking.Substitute.Class
import Agda.TypeChecking.Substitute.DeBruijn

import Agda.Utils.Empty
import Agda.Utils.Functor
import Agda.Utils.List
import Agda.Utils.Permutation
import Agda.Utils.Size
import Agda.Utils.Tuple
import Agda.Utils.HashMap (HashMap)

#include "undefined.h"
import Agda.Utils.Impossible

instance Apply Term where
  applyE m [] = m
  applyE m es =
    case m of
      Var i es'   -> Var i (es' ++ es)
      Def f es'   -> defApp f es' es  -- remove projection redexes
      Con c ci args -> conApp c ci args es
      Lam _ b     ->
        case es of
          Apply a : es0 -> lazyAbsApp b (unArg a) `applyE` es0
          IApply _ _ a : es0 -> lazyAbsApp b a `applyE` es0
          _             -> __IMPOSSIBLE__
      MetaV x es' -> MetaV x (es' ++ es)
      Shared p    -> Shared $ applyE p es
      Lit{}       -> __IMPOSSIBLE__
      Level{}     -> __IMPOSSIBLE__
      Pi _ _      -> __IMPOSSIBLE__
      Sort _      -> __IMPOSSIBLE__
      DontCare mv -> dontCare $ mv `applyE` es  -- Andreas, 2011-10-02
        -- need to go under DontCare, since "with" might resurrect irrelevant term

-- | If $v$ is a record value, @canProject f v@
--   returns its field @f@.
canProject :: QName -> Term -> Maybe (Arg Term)
canProject f v =
  case ignoreSharing v of
    (Con (ConHead _ _ fs) _ vs) -> do
      i <- elemIndex f fs
      headMaybe (drop i vs)
    _ -> Nothing

-- | Eliminate a constructed term.
<<<<<<< HEAD
conApp :: ConHead -> Args -> Elims -> Term
conApp ch                  args []             = Con ch args
conApp ch                  args (Apply a : es) = conApp ch (args ++ [a]) es
conApp ch                  args (IApply{} : es) = __IMPOSSIBLE__
conApp ch@(ConHead c _ fs) args (Proj o f : es) =
=======
conApp :: ConHead -> ConInfo -> Args -> Elims -> Term
conApp ch                  ci args []             = Con ch ci args
conApp ch                  ci args (Apply a : es) = conApp ch ci (args ++ [a]) es
conApp ch@(ConHead c _ fs) ci args (Proj o f : es) =
>>>>>>> d9d9aba2
  let failure = flip trace __IMPOSSIBLE__ $
        "conApp: constructor " ++ show c ++
        " with fields " ++ show fs ++
        " projected by " ++ show f
      i = maybe failure id            $ elemIndex f fs
      v = maybe failure argToDontCare $ headMaybe $ drop i args
  in  applyE v es

  -- -- Andreas, 2016-07-20 futile attempt to magically fix ProjOrigin
  --     fallback = v
  -- in  if not $ null es then applyE v es else
  --     -- If we have no more eliminations, we can return v
  --     if o == ProjSystem then fallback else
  --       -- If the result is a projected term with ProjSystem,
  --       -- we can can restore it to ProjOrigin o.
  --       -- Otherwise, we get unpleasant printing with eta-expanded record metas.
  --     caseMaybe (hasElims v) fallback $ \ (hd, es0) ->
  --       caseMaybe (initLast es0) fallback $ \ (es1, e2) ->
  --         case e2 of
  --           -- We want to replace this ProjSystem by o.
  --           Proj ProjSystem q -> hd (es1 ++ [Proj o q])
  --             -- Andreas, 2016-07-21 for the whole testsuite
  --             -- this case was never triggered!
  --           _ -> fallback

{-
      i = maybe failure id    $ elemIndex f $ map unArg fs
      v = maybe failure unArg $ headMaybe $ drop i args
      -- Andreas, 2013-10-20 see Issue543a:
      -- protect result of irrelevant projection.
      r = maybe __IMPOSSIBLE__ getRelevance $ headMaybe $ drop i fs
      u | Irrelevant <- r = DontCare v
        | otherwise       = v
  in  applyE v es
-}

-- | @defApp f us vs@ applies @Def f us@ to further arguments @vs@,
--   eliminating top projection redexes.
--   If @us@ is not empty, we cannot have a projection redex, since
--   the record argument is the first one.
defApp :: QName -> Elims -> Elims -> Term
defApp f [] (Apply a : es) | Just v <- canProject f (unArg a)
  = argToDontCare v `applyE` es
defApp f es0 es = Def f $ es0 ++ es

-- protect irrelevant fields (see issue 610)
argToDontCare :: Arg Term -> Term
argToDontCare (Arg ai v)
  | Irrelevant <- getRelevance ai     = dontCare v
  | otherwise                         = v

-- Andreas, 2016-01-19: In connection with debugging issue #1783,
-- I consider the Apply instance for Type harmful, as piApply is not
-- safe if the type is not sufficiently reduced.
-- (piApply is not in the monad and hence cannot unfold type synonyms).
--
-- Without apply for types, one has to at least use piApply and be
-- aware of doing something which has a precondition
-- (type sufficiently reduced).
--
-- By grepping for piApply, one can quickly get an overview over
-- potentially harmful uses.
--
-- In general, piApplyM is preferable over piApply since it is more robust
-- and fails earlier than piApply, which may only fail at serialization time,
-- when all thunks are forced.

-- REMOVED:
-- instance Apply Type where
--   apply = piApply
--   -- Maybe an @applyE@ instance would be useful here as well.
--   -- A record type could be applied to a projection name
--   -- to yield the field type.
--   -- However, this works only in the monad where we can
--   -- look up the fields of a record type.

instance Apply Sort where
  applyE s [] = s
  applyE s _  = __IMPOSSIBLE__

instance Apply a => Apply (Ptr a) where
  applyE p xs = fmap (`applyE` xs) p

-- @applyE@ does not make sense for telecopes, definitions, clauses etc.

instance Subst Term a => Apply (Tele a) where
  apply tel               []       = tel
  apply EmptyTel          _        = __IMPOSSIBLE__
  apply (ExtendTel _ tel) (t : ts) = lazyAbsApp tel (unArg t) `apply` ts

instance Apply Definition where
  apply (Defn info x t pol occ df m c inst copy ma nc d) args =
    Defn info x (piApply t args) (apply pol args) (apply occ args) df m c inst copy ma nc (apply d args)

instance Apply RewriteRule where
  apply r args = RewriteRule
    { rewName    = rewName r
    , rewContext = apply (rewContext r) args
    , rewHead    = rewHead r
    , rewPats    = applySubst sub (rewPats r)
    , rewRHS     = applySubst sub (rewRHS r)
    , rewType    = applySubst sub (rewType r)
    }
    where sub = parallelS (map unArg args)

#if __GLASGOW_HASKELL__ >= 710
instance {-# OVERLAPPING #-} Apply [Occ.Occurrence] where
#else
instance Apply [Occ.Occurrence] where
#endif
  apply occ args = List.drop (length args) occ

#if __GLASGOW_HASKELL__ >= 710
instance {-# OVERLAPPING #-} Apply [Polarity] where
#else
instance Apply [Polarity] where
#endif
  apply pol args = List.drop (length args) pol

-- | Make sure we only drop variable patterns.
#if __GLASGOW_HASKELL__ >= 710
instance {-# OVERLAPPING #-} Apply [NamedArg (Pattern' a)] where
#else
instance Apply [NamedArg (Pattern' a)] where
#endif
  apply ps args = loop (length args) ps
    where
    loop 0 ps = ps
    loop n [] = __IMPOSSIBLE__
    loop n (p : ps) =
      let recurse = loop (n - 1) ps
      in  case namedArg p of
            VarP{}  -> recurse
            DotP{}  -> __IMPOSSIBLE__
            LitP{}  -> __IMPOSSIBLE__
            ConP{}  -> __IMPOSSIBLE__
            ProjP{} -> __IMPOSSIBLE__

instance Apply Projection where
  apply p args = p
    { projIndex = projIndex p - size args
    , projLams  = projLams p `apply` args
    }

instance Apply ProjLams where
  apply (ProjLams lams) args = ProjLams $ List.drop (length args) lams

instance Apply Defn where
  apply d [] = d
  apply d args = case d of
    Axiom{} -> d
    AbstractDefn -> d
    Function{ funClauses = cs, funCompiled = cc, funInv = inv
            , funProjection = Nothing } ->
      d { funClauses    = apply cs args
        , funCompiled   = apply cc args
        , funInv        = apply inv args
        }

    Function{ funClauses = cs, funCompiled = cc, funInv = inv
            , funProjection = Just p0} ->
      case p0 `apply` args of
        p@Projection{ projIndex = n }
          | n < 0     -> __IMPOSSIBLE__
          -- case: applied only to parameters
          | n > 0     -> d { funProjection = Just p }
          -- case: applied also to record value (n == 0)
          | otherwise ->
              d { funClauses        = apply cs args'
                , funCompiled       = apply cc args'
                , funInv            = apply inv args'
                , funProjection     = if isVar0 then Just p{ projIndex = 0 } else Nothing
                }
              where
                larg  = last args -- the record value
                args' = [larg]
                isVar0 = case ignoreSharing $ unArg larg of Var 0 [] -> True; _ -> False
{-
    Function{ funClauses = cs, funCompiled = cc, funInv = inv
            , funProjection = Just p@Projection{ projIndex = n } }
        -- case: only applying parameters
      | size args < n -> d { funProjection = Just $ p `apply` args }
        -- case: apply also to record value
      | otherwise     ->
        d { funClauses        = apply cs args'
          , funCompiled       = apply cc args'
          , funInv            = apply inv args'
          , funProjection     = Just $ p { projIndex = 0 } -- Nothing ?
          }
      where args' = [last args]  -- the record value
-}
    Datatype{ dataPars = np, dataSmallPars = sps, dataNonLinPars = nlps, dataClause = cl
            {-, dataArgOccurrences = occ-} } ->
      d { dataPars = np - size args
        , dataSmallPars  = apply sps args
        , dataNonLinPars = apply nlps args
        , dataClause     = apply cl args
--        , dataArgOccurrences = List.drop (length args) occ
        }
    Record{ recPars = np, recClause = cl, recTel = tel
          {-, recArgOccurrences = occ-} } ->
      d { recPars = np - size args
        , recClause = apply cl args, recTel = apply tel args
--        , recArgOccurrences = List.drop (length args) occ
        }
    Constructor{ conPars = np } ->
      d { conPars = np - size args }
    Primitive{ primClauses = cs } ->
      d { primClauses = apply cs args }

instance Apply PrimFun where
    apply (PrimFun x ar def) args   = PrimFun x (ar - size args) $ \vs -> def (args ++ vs)

instance Apply Clause where
    -- This one is a little bit tricksy after the parameter refinement change.
    -- It is assumed that we only apply a clause to "parameters", i.e.
    -- arguments introduced by lambda lifting. The problem is that these aren't
    -- necessarily the first elements of the clause telescope.
    apply cls@(Clause r tel ps b t catchall) args
      | length args > length ps = __IMPOSSIBLE__
      | otherwise =
      Clause r
             tel'
             (applySubst rhoP $ drop (length args) ps)
             (applySubst rho b)
             (applySubst rho t)
             catchall
      where
        -- We have
        --  Γ ⊢ args, for some outer context Γ
        --  Δ ⊢ ps,   where Δ is the clause telescope (tel)
        rargs = map unArg $ reverse args
        rps   = reverse $ take (length args) ps
        n     = size tel

        -- This is the new telescope. Created by substituting the args into the
        -- appropriate places in the old telescope. We know where those are by
        -- looking at the deBruijn indices of the patterns.
        tel' = newTel n tel rps rargs

        -- We then have to create a substitution from the old telescope to the
        -- new telescope that we can apply to dot patterns and the clause body.
        rhoP :: PatternSubstitution
        rhoP = mkSub DotP n rps rargs
        rho  = mkSub id   n rps rargs

        substP :: Nat -> Term -> [NamedArg DeBruijnPattern] -> [NamedArg DeBruijnPattern]
        substP i v = subst i (DotP v)

        -- Building the substitution from the old telescope to the new. The
        -- interesting case is when we have a variable pattern:
        --  We need Δ′ ⊢ ρ : Δ
        --  where Δ′ = newTel Δ (xⁱ : ps) (v : vs)
        --           = newTel Δ[xⁱ:=v] ps[xⁱ:=v'] vs
        --  Note that we need v' = raise (|Δ| - 1) v, to make Γ ⊢ v valid in
        --  ΓΔ[xⁱ:=v].
        --  A recursive call ρ′ = mkSub (substP i v' ps) vs gets us
        --    Δ′ ⊢ ρ′ : Δ[xⁱ:=v]
        --  so we just need Δ[xⁱ:=v] ⊢ σ : Δ and then ρ = ρ′ ∘ σ.
        --  That's achieved by σ = singletonS i v'.
        mkSub :: Subst a a => (Term -> a) -> Nat -> [NamedArg DeBruijnPattern] -> [Term] -> Substitution' a
        mkSub _ _ [] [] = idS
        mkSub tm n (p : ps) (v : vs) =
          case namedArg p of
            VarP (DBPatVar _ i) -> mkSub tm (n - 1) (substP i v' ps) vs `composeS` singletonS i (tm v')
              where v' = raise (n - 1) v
            DotP{}  -> mkSub tm n ps vs
            LitP{}  -> __IMPOSSIBLE__
            ConP q _ [] -> mkSub tm n ps vs
            ConP{}  -> __IMPOSSIBLE__
            ProjP{} -> __IMPOSSIBLE__
        mkSub _ _ _ _ = __IMPOSSIBLE__

        -- The parameter patterns 'ps' are all variables or dot patterns. If they
        -- are variables they can appear anywhere in the clause telescope. This
        -- function constructs the new telescope with 'vs' substituted for 'ps'.
        -- Example:
        --    tel = (x : A) (y : B) (z : C) (w : D)
        --    ps  = y@3 w@0
        --    vs  = u v
        --    newTel tel ps vs = (x : A) (z : C[u/y])
        newTel n tel [] [] = tel
        newTel n tel (p : ps) (v : vs) =
          case namedArg p of
            VarP (DBPatVar _ i) -> newTel (n - 1) (subTel (size tel - 1 - i) v tel) (substP i (raise (n - 1) v) ps) vs
            DotP{}              -> newTel n tel ps vs
            LitP{}              -> __IMPOSSIBLE__
            ConP q _ [] -> newTel n tel ps vs
            ConP{}              -> __IMPOSSIBLE__
            ProjP{}             -> __IMPOSSIBLE__
        newTel _ tel _ _ = __IMPOSSIBLE__

        -- subTel i v (Δ₁ (xᵢ : A) Δ₂) = Δ₁ Δ₂[xᵢ = v]
        subTel i v EmptyTel = __IMPOSSIBLE__
        subTel 0 v (ExtendTel _ tel) = absApp tel v
        subTel i v (ExtendTel a tel) = ExtendTel a $ subTel (i - 1) (raise 1 v) <$> tel

instance Apply CompiledClauses where
  apply cc args = case cc of
    Fail     -> Fail
    Done hs t
      | length hs >= len ->
         let sub = parallelS $ map var [0..length hs - len - 1] ++ map unArg args
         in  Done (List.drop len hs) $ applySubst sub t
      | otherwise -> __IMPOSSIBLE__
    Case n bs
      | unArg n >= len -> Case (n <&> \ m -> m - len) (apply bs args)
      | otherwise -> __IMPOSSIBLE__
    where
      len = length args

instance Apply a => Apply (WithArity a) where
  apply  (WithArity n a) args = WithArity n $ apply  a args
  applyE (WithArity n a) es   = WithArity n $ applyE a es

instance Apply a => Apply (Case a) where
  apply (Branches cop cs ls m b) args =
    Branches cop (apply cs args) (apply ls args) (apply m args) b
  applyE (Branches cop cs ls m b) es =
    Branches cop (applyE cs es) (applyE ls es) (applyE m es) b

instance Apply FunctionInverse where
  apply NotInjective  args = NotInjective
  apply (Inverse inv) args = Inverse $ apply inv args

instance Apply DisplayTerm where
  apply (DTerm v)          args = DTerm $ apply v args
  apply (DDot v)           args = DDot  $ apply v args
  apply (DCon c ci vs)     args = DCon c ci $ vs ++ map (fmap DTerm) args
  apply (DDef c es)        args = DDef c $ es ++ map (Apply . fmap DTerm) args
  apply (DWithApp v ws es) args = DWithApp v ws $ es ++ map Apply args

  applyE (DTerm v)           es = DTerm $ applyE v es
  applyE (DDot v)            es = DDot  $ applyE v es
  applyE (DCon c ci vs)      es = DCon c ci $ vs ++ map (fmap DTerm) ws
    where ws = fromMaybe __IMPOSSIBLE__ $ allApplyElims es
  applyE (DDef c es')        es = DDef c $ es' ++ map (fmap DTerm) es
  applyE (DWithApp v ws es') es = DWithApp v ws $ es' ++ es

#if __GLASGOW_HASKELL__ >= 710
instance {-# OVERLAPPABLE #-} Apply t => Apply [t] where
#else
instance Apply t => Apply [t] where
#endif
  apply  ts args = map (`apply` args) ts
  applyE ts es   = map (`applyE` es) ts

instance Apply t => Apply (Blocked t) where
  apply  b args = fmap (`apply` args) b
  applyE b es   = fmap (`applyE` es) b

instance Apply t => Apply (Maybe t) where
  apply  x args = fmap (`apply` args) x
  applyE x es   = fmap (`applyE` es) x

instance Apply v => Apply (Map k v) where
  apply  x args = fmap (`apply` args) x
  applyE x es   = fmap (`applyE` es) x

instance Apply v => Apply (HashMap k v) where
  apply  x args = fmap (`apply` args) x
  applyE x es   = fmap (`applyE` es) x

instance (Apply a, Apply b) => Apply (a,b) where
  apply  (x,y) args = (apply  x args, apply  y args)
  applyE (x,y) es   = (applyE x es  , applyE y es  )

instance (Apply a, Apply b, Apply c) => Apply (a,b,c) where
  apply  (x,y,z) args = (apply  x args, apply  y args, apply  z args)
  applyE (x,y,z) es   = (applyE x es  , applyE y es  , applyE z es  )

instance DoDrop a => Apply (Drop a) where
  apply x args = dropMore (size args) x

instance DoDrop a => Abstract (Drop a) where
  abstract tel x = unDrop (size tel) x

instance Apply Permutation where
  -- The permutation must start with [0..m - 1]
  -- NB: section (- m) not possible (unary minus), hence (flip (-) m)
  apply (Perm n xs) args = Perm (n - m) $ map (flip (-) m) $ genericDrop m xs
    where
      m = size args

instance Abstract Permutation where
  abstract tel (Perm n xs) = Perm (n + m) $ [0..m - 1] ++ map (+ m) xs
    where
      m = size tel

-- | @(x:A)->B(x) `piApply` [u] = B(u)@
--
--   Precondition: The type must contain the right number of pis without
--   having to perform any reduction.
--
--   @piApply@ is potentially unsafe, the monadic 'piApplyM' is preferable.
piApply :: Type -> Args -> Type
piApply t []                      = t
piApply (El _ (Pi  _ b)) (a:args) = lazyAbsApp b (unArg a) `piApply` args
piApply (El s (Shared p)) args    = piApply (El s $ derefPtr p) args
piApply t args                    =
  trace ("piApply t = " ++ show t ++ "\n  args = " ++ show args) __IMPOSSIBLE__

---------------------------------------------------------------------------
-- * Abstraction
---------------------------------------------------------------------------

instance Abstract Term where
  abstract = teleLam

instance Abstract Type where
  abstract = telePi_

instance Abstract Sort where
  abstract EmptyTel s = s
  abstract _        s = __IMPOSSIBLE__

instance Abstract Telescope where
  EmptyTel           `abstract` tel = tel
  ExtendTel arg xtel `abstract` tel = ExtendTel arg $ xtel <&> (`abstract` tel)

instance Abstract Definition where
  abstract tel (Defn info x t pol occ df m c inst copy ma nc d) =
    Defn info x (abstract tel t) (abstract tel pol) (abstract tel occ) df m c inst copy ma nc (abstract tel d)

-- | @tel ⊢ (Γ ⊢ lhs ↦ rhs : t)@ becomes @tel, Γ ⊢ lhs ↦ rhs : t)@
--   we do not need to change lhs, rhs, and t since they live in Γ.
--   See 'Abstract Clause'.
instance Abstract RewriteRule where
  abstract tel (RewriteRule q gamma f ps rhs t) =
    RewriteRule q (abstract tel gamma) f ps rhs t

#if __GLASGOW_HASKELL__ >= 710
instance {-# OVERLAPPING #-} Abstract [Occ.Occurrence] where
#else
instance Abstract [Occ.Occurrence] where
#endif
  abstract tel []  = []
  abstract tel occ = replicate (size tel) Mixed ++ occ -- TODO: check occurrence

#if __GLASGOW_HASKELL__ >= 710
instance {-# OVERLAPPING #-} Abstract [Polarity] where
#else
instance Abstract [Polarity] where
#endif
  abstract tel []  = []
  abstract tel pol = replicate (size tel) Invariant ++ pol -- TODO: check polarity

instance Abstract Projection where
  abstract tel p = p
    { projIndex = size tel + projIndex p
    , projLams  = abstract tel $ projLams p
    }

instance Abstract ProjLams where
  abstract tel (ProjLams lams) = ProjLams $
    map (\ !dom -> argFromDom (fst <$> dom)) (telToList tel) ++ lams

instance Abstract Defn where
  abstract tel d = case d of
    Axiom{} -> d
    AbstractDefn -> d
    Function{ funClauses = cs, funCompiled = cc, funInv = inv
            , funProjection = Nothing  } ->
      d { funClauses  = abstract tel cs
        , funCompiled = abstract tel cc
        , funInv      = abstract tel inv
        }
    Function{ funClauses = cs, funCompiled = cc, funInv = inv
            , funProjection = Just p } ->
      -- Andreas, 2015-05-11 if projection was applied to Var 0
      -- then abstract over last element of tel (the others are params).
      if projIndex p > 0 then d' else
        d' { funClauses  = abstract tel1 cs
           , funCompiled = abstract tel1 cc
           , funInv      = abstract tel1 inv
           }
        where
          d' = d { funProjection = Just $ abstract tel p }
          tel1 = telFromList $ drop (size tel - 1) $ telToList tel

    Datatype{ dataPars = np, dataSmallPars = sps, dataNonLinPars = nlps, dataClause = cl } ->
      d { dataPars       = np + size tel
        , dataSmallPars  = abstract tel sps
        , dataNonLinPars = abstract tel nlps
        , dataClause     = abstract tel cl
        }
    Record{ recPars = np, recClause = cl, recTel = tel' } ->
      d { recPars    = np + size tel
        , recClause  = abstract tel cl
        , recTel     = abstract tel tel'
        }
    Constructor{ conPars = np } ->
      d { conPars = np + size tel }
    Primitive{ primClauses = cs } ->
      d { primClauses = abstract tel cs }

instance Abstract PrimFun where
    abstract tel (PrimFun x ar def) = PrimFun x (ar + n) $ \ts -> def $ genericDrop n ts
        where n = size tel

instance Abstract Clause where
  abstract tel (Clause r tel' ps b t catchall) =
    Clause r (abstract tel tel')
           (namedTelVars m tel ++ ps)
           b
           t -- nothing to do for t, since it lives under the telescope
           catchall
      where m = size tel + size tel'

instance Abstract CompiledClauses where
  abstract tel Fail = Fail
  abstract tel (Done xs t) = Done (map (argFromDom . fmap fst) (telToList tel) ++ xs) t
  abstract tel (Case n bs) =
    Case (n <&> \ i -> i + fromIntegral (size tel)) (abstract tel bs)

instance Abstract a => Abstract (WithArity a) where
  abstract tel (WithArity n a) = WithArity n $ abstract tel a

instance Abstract a => Abstract (Case a) where
  abstract tel (Branches cop cs ls m b) =
    Branches cop (abstract tel cs) (abstract tel ls) (abstract tel m) b

telVars :: Int -> Telescope -> [Arg DeBruijnPattern]
telVars m = map (fmap namedThing) . (namedTelVars m)

namedTelVars :: Int -> Telescope -> [NamedArg DeBruijnPattern]
namedTelVars m EmptyTel                     = []
namedTelVars m (ExtendTel !dom tel) =
  Arg (domInfo dom) (namedDBVarP (m-1) $ absName tel) :
  namedTelVars (m-1) (unAbs tel)

instance Abstract FunctionInverse where
  abstract tel NotInjective  = NotInjective
  abstract tel (Inverse inv) = Inverse $ abstract tel inv

#if __GLASGOW_HASKELL__ >= 710
instance {-# OVERLAPPABLE #-} Abstract t => Abstract [t] where
#else
instance Abstract t => Abstract [t] where
#endif
  abstract tel = map (abstract tel)

instance Abstract t => Abstract (Maybe t) where
  abstract tel x = fmap (abstract tel) x

instance Abstract v => Abstract (Map k v) where
  abstract tel m = fmap (abstract tel) m

instance Abstract v => Abstract (HashMap k v) where
  abstract tel m = fmap (abstract tel) m

abstractArgs :: Abstract a => Args -> a -> a
abstractArgs args x = abstract tel x
    where
        tel   = foldr (\arg@(Arg info x) -> ExtendTel (sort Prop <$ domFromArg arg) . Abs x)
                      EmptyTel
              $ zipWith (<$) names args
        names = cycle $ map (stringToArgName . (:[])) ['a'..'z']

---------------------------------------------------------------------------
-- * Substitution and raising/shifting/weakening
---------------------------------------------------------------------------

-- | If @permute π : [a]Γ -> [a]Δ@, then @applySubst (renaming _ π) : Term Γ -> Term Δ@
renaming :: forall a. DeBruijn a => Empty -> Permutation -> Substitution' a
renaming err p = prependS err gamma $ raiseS $ size p
  where
    gamma :: [Maybe a]
    gamma = inversePermute p (deBruijnVar :: Int -> a)
    -- gamma = safePermute (invertP (-1) p) $ map deBruijnVar [0..]

-- | If @permute π : [a]Γ -> [a]Δ@, then @applySubst (renamingR π) : Term Δ -> Term Γ@
renamingR :: DeBruijn a => Permutation -> Substitution' a
renamingR p@(Perm n _) = permute (reverseP p) (map deBruijnVar [0..]) ++# raiseS n

-- | The permutation should permute the corresponding context. (right-to-left list)
renameP :: Subst t a => Empty -> Permutation -> a -> a
renameP err p = applySubst (renaming err p)

instance Subst a a => Subst a (Substitution' a) where
  applySubst rho sgm = composeS rho sgm

instance Subst Term Term where
  applySubst IdS t = t
  applySubst rho t    = case t of
    Var i es    -> lookupS rho i `applyE` applySubst rho es
    Lam h m     -> Lam h $ applySubst rho m
    Def f es    -> defApp f [] $ applySubst rho es
    Con c ci vs -> Con c ci $ applySubst rho vs
    MetaV x es  -> MetaV x $ applySubst rho es
    Lit l       -> Lit l
    Level l     -> levelTm $ applySubst rho l
    Pi a b      -> uncurry Pi $ applySubst rho (a,b)
    Sort s      -> sortTm $ applySubst rho s
    Shared p    -> Shared $ applySubst rho p
    DontCare mv -> dontCare $ applySubst rho mv

instance Subst t a => Subst t (Ptr a) where
  applySubst rho = fmap (applySubst rho)

instance Subst Term a => Subst Term (Type' a) where
  applySubst rho (El s t) = applySubst rho s `El` applySubst rho t

instance Subst Term Sort where
  applySubst rho s = case s of
    Type n     -> levelSort $ sub n
    Prop       -> Prop
    Inf        -> Inf
    SizeUniv   -> SizeUniv
    DLub s1 s2 -> DLub (sub s1) (sub s2)
    where sub x = applySubst rho x

instance Subst Term Level where
  applySubst rho (Max as) = Max $ applySubst rho as

instance Subst Term PlusLevel where
  applySubst rho l@ClosedLevel{} = l
  applySubst rho (Plus n l) = Plus n $ applySubst rho l

instance Subst Term LevelAtom where
  applySubst rho (MetaLevel m vs)   = MetaLevel m    $ applySubst rho vs
  applySubst rho (BlockedLevel m v) = BlockedLevel m $ applySubst rho v
  applySubst rho (NeutralLevel _ v) = UnreducedLevel $ applySubst rho v
  applySubst rho (UnreducedLevel v) = UnreducedLevel $ applySubst rho v

instance Subst Term Name where
  applySubst rho = id

#if __GLASGOW_HASKELL__ >= 710
instance {-# OVERLAPPING #-} Subst Term String where
#else
instance Subst Term String where
#endif
  applySubst rho = id

instance Subst Term ConPatternInfo where
  applySubst rho (ConPatternInfo mr b mt) = ConPatternInfo mr b $ applySubst rho mt

instance Subst Term Pattern where
  applySubst rho p = case p of
    ConP c mt ps -> ConP c (applySubst rho mt) $ applySubst rho ps
    DotP t       -> DotP $ applySubst rho t
    VarP s       -> p
    LitP l       -> p
    ProjP{}      -> p

instance Subst Term NLPat where
  applySubst rho p = case p of
    PVar id i bvs -> p
    PWild  -> p
    PDef f es -> PDef f $ applySubst rho es
    PLam i u -> PLam i $ applySubst rho u
    PPi a b -> PPi (applySubst rho a) (applySubst rho b)
    PBoundVar i es -> PBoundVar i $ applySubst rho es
    PTerm u -> PTerm $ applySubst rho u

instance Subst Term NLPType where
  applySubst rho (NLPType s a) = NLPType (applySubst rho s) (applySubst rho a)

instance Subst Term RewriteRule where
  applySubst rho (RewriteRule q gamma f ps rhs t) =
    RewriteRule q (applySubst rho gamma)
                f (applySubst (liftS n rho) ps)
                  (applySubst (liftS n rho) rhs)
                  (applySubst (liftS n rho) t)
    where n = size gamma

instance Subst t a => Subst t (Blocked a) where
  applySubst rho b = fmap (applySubst rho) b

instance Subst Term DisplayForm where
  applySubst rho (Display n ps v) =
    Display n (applySubst (liftS 1 rho) ps)
              (applySubst (liftS n rho) v)

instance Subst Term DisplayTerm where
  applySubst rho (DTerm v)        = DTerm $ applySubst rho v
  applySubst rho (DDot v)         = DDot  $ applySubst rho v
  applySubst rho (DCon c ci vs)   = DCon c ci $ applySubst rho vs
  applySubst rho (DDef c es)      = DDef c $ applySubst rho es
  applySubst rho (DWithApp v vs es) = uncurry3 DWithApp $ applySubst rho (v, vs, es)

instance Subst t a => Subst t (Tele a) where
  applySubst rho  EmptyTel         = EmptyTel
  applySubst rho (ExtendTel t tel) = uncurry ExtendTel $ applySubst rho (t, tel)

instance Subst Term Constraint where
  applySubst rho c = case c of
    ValueCmp cmp a u v       -> ValueCmp cmp (rf a) (rf u) (rf v)
    ElimCmp ps a v e1 e2     -> ElimCmp ps (rf a) (rf v) (rf e1) (rf e2)
    TypeCmp cmp a b          -> TypeCmp cmp (rf a) (rf b)
    TelCmp a b cmp tel1 tel2 -> TelCmp (rf a) (rf b) cmp (rf tel1) (rf tel2)
    SortCmp cmp s1 s2        -> SortCmp cmp (rf s1) (rf s2)
    LevelCmp cmp l1 l2       -> LevelCmp cmp (rf l1) (rf l2)
    Guarded c cs             -> Guarded (rf c) cs
    IsEmpty r a              -> IsEmpty r (rf a)
    CheckSizeLtSat t         -> CheckSizeLtSat (rf t)
    FindInScope m b cands    -> FindInScope m b (rf cands)
    UnBlock{}                -> c
    where
      rf x = applySubst rho x

instance Subst Term ModuleParameters where
  applySubst rho mp = mp { mpSubstitution = applySubst rho $ mpSubstitution mp }

instance Subst Term A.NamedDotPattern where
  applySubst rho (A.NamedDot x v a) = A.NamedDot x (applySubst rho v) (applySubst rho a)

instance Subst t a => Subst t (Elim' a) where
  applySubst rho e = case e of
    Apply v -> Apply $ applySubst rho v
    IApply x y r -> IApply (applySubst rho x) (applySubst rho y) (applySubst rho r)
    Proj{}  -> e

instance Subst t a => Subst t (Abs a) where
  applySubst rho (Abs x a)   = Abs x $ applySubst (liftS 1 rho) a
  applySubst rho (NoAbs x a) = NoAbs x $ applySubst rho a

instance Subst t a => Subst t (Arg a) where
  applySubst rho = fmap (applySubst rho)

instance Subst t a => Subst t (Named name a) where
  applySubst rho = fmap (applySubst rho)

instance Subst t a => Subst t (Dom a) where
  applySubst rho = fmap (applySubst rho)

instance Subst t a => Subst t (Maybe a) where
  applySubst rho = fmap (applySubst rho)

instance Subst t a => Subst t [a] where
  applySubst rho = map (applySubst rho)

instance (Ord k, Subst t a) => Subst t (Map k a) where
  applySubst rho = fmap (applySubst rho)

instance Subst Term () where
  applySubst _ _ = ()

instance (Subst t a, Subst t b) => Subst t (a, b) where
  applySubst rho (x,y) = (applySubst rho x, applySubst rho y)

instance (Subst t a, Subst t b, Subst t c) => Subst t (a, b, c) where
  applySubst rho (x,y,z) = (applySubst rho x, applySubst rho y, applySubst rho z)

instance (Subst t a, Subst t b, Subst t c, Subst t d) => Subst t (a, b, c, d) where
  applySubst rho (x,y,z,u) = (applySubst rho x, applySubst rho y, applySubst rho z, applySubst rho u)

instance Subst Term Candidate where
  applySubst rho (Candidate u t eti ov) = Candidate (applySubst rho u) (applySubst rho t) eti ov

instance Subst Term EqualityView where
  applySubst rho (OtherType t) = OtherType
    (applySubst rho t)
  applySubst rho (EqualityType s eq l t a b) = EqualityType
    (applySubst rho s)
    eq
    (applySubst rho l)
    (applySubst rho t)
    (applySubst rho a)
    (applySubst rho b)

instance DeBruijn DeBruijnPattern where
  debruijnNamedVar n i  = VarP $ DBPatVar n i
  deBruijnView (VarP x) = Just $ dbPatVarIndex x
  deBruijnView _        = Nothing

fromPatternSubstitution :: PatternSubstitution -> Substitution
fromPatternSubstitution = fmap patternToTerm

applyPatSubst :: (Subst Term a) => PatternSubstitution -> a -> a
applyPatSubst = applySubst . fromPatternSubstitution

instance Subst DeBruijnPattern DeBruijnPattern where
  applySubst IdS p = p
  applySubst rho p = case p of
    VarP x       -> useName (dbPatVarName x) $ lookupS rho $ dbPatVarIndex x
    DotP u       -> DotP $ applyPatSubst rho u
    ConP c ci ps -> ConP c ci $ applySubst rho ps
    LitP x       -> p
    ProjP{}      -> p
    where
      useName :: PatVarName -> DeBruijnPattern -> DeBruijnPattern
      useName n (VarP x) | isUnderscore (dbPatVarName x) = debruijnNamedVar n (dbPatVarIndex x)
      useName _ x = x

---------------------------------------------------------------------------
-- * Projections
---------------------------------------------------------------------------

-- | @projDropParsApply proj o args = 'projDropPars' proj o `'apply'` args@
--
--   This function is an optimization, saving us from construction lambdas we
--   immediately remove through application.
projDropParsApply :: Projection -> ProjOrigin -> Args -> Term
projDropParsApply (Projection proper d r _ lams) o args =
  case initLast $ getProjLams lams of
    -- If we have no more abstractions, we must be a record field
    -- (projection applied already to record value).
    Nothing -> if proper then Def d $ map Apply args else __IMPOSSIBLE__
    Just (pars, Arg i y) ->
      let core = if proper then Lam i $ Abs y $ Var 0 [Proj o d]
                           else Lam i $ Abs y $ Def d [Apply $ Var 0 [] <$ r] -- Issue2226: get ArgInfo for principal argument from projFromType
      -- Now drop pars many args
          (pars', args') = dropCommon pars args
      -- We only have to abstract over the parameters that exceed the arguments.
      -- We only have to apply to the arguments that exceed the parameters.
      in List.foldr (\ (Arg ai x) -> Lam ai . NoAbs x) (core `apply` args') pars'

---------------------------------------------------------------------------
-- * Telescopes
---------------------------------------------------------------------------

type TelView = TelV Type
data TelV a  = TelV { theTel :: Tele (Dom a), theCore :: a }
  deriving (Typeable, Show, Functor)

deriving instance (Subst t a, Eq  a) => Eq  (TelV a)
deriving instance (Subst t a, Ord a) => Ord (TelV a)

type ListTel' a = [Dom (a, Type)]
type ListTel = ListTel' ArgName

telFromList' :: (a -> ArgName) -> ListTel' a -> Telescope
telFromList' f = foldr extTel EmptyTel
  where
    extTel !dom = ExtendTel (snd <$> dom) . Abs (f . fst $ unDom dom)

telFromList :: ListTel -> Telescope
telFromList = telFromList' id

telToList :: Telescope -> ListTel
telToList EmptyTel            = []
telToList (ExtendTel arg tel) = fmap (absName tel,) arg : telToList (absBody tel)
  -- Andreas, 2013-12-14: This would work also for 'NoAbs',
  -- since 'absBody' raises.

telToArgs :: Telescope -> [Arg ArgName]
telToArgs tel = [ Arg (domInfo d) (fst $ unDom d) | d <- telToList tel ]

-- | Turn a typed binding @(x1 .. xn : A)@ into a telescope.
bindsToTel' :: (Name -> a) -> [Name] -> Dom Type -> ListTel' a
bindsToTel' f []     t = []
bindsToTel' f (x:xs) t = fmap (f x,) t : bindsToTel' f xs (raise 1 t)

bindsToTel :: [Name] -> Dom Type -> ListTel
bindsToTel = bindsToTel' nameToArgName

-- | Turn a typed binding @(x1 .. xn : A)@ into a telescope.
bindsWithHidingToTel' :: (Name -> a) -> [WithHiding Name] -> Dom Type -> ListTel' a
bindsWithHidingToTel' f []                    t = []
bindsWithHidingToTel' f (WithHiding h x : xs) t =
  fmap (f x,) (mapHiding (mappend h) t) : bindsWithHidingToTel' f xs (raise 1 t)

bindsWithHidingToTel :: [WithHiding Name] -> Dom Type -> ListTel
bindsWithHidingToTel = bindsWithHidingToTel' nameToArgName

-- | Takes off all exposed function domains from the given type.
--   This means that it does not reduce to expose @Pi@-types.
telView' :: Type -> TelView
telView' = telView'UpTo (-1)

-- | @telView'UpTo n t@ takes off the first @n@ exposed function types of @t@.
-- Takes off all (exposed ones) if @n < 0@.
telView'UpTo :: Int -> Type -> TelView
telView'UpTo 0 t = TelV EmptyTel t
telView'UpTo n t = case ignoreSharing $ unEl t of
  Pi a b  -> absV a (absName b) $ telView'UpTo (n - 1) (absBody b)
  _       -> TelV EmptyTel t
  where
    absV a x (TelV tel t) = TelV (ExtendTel a (Abs x tel)) t

-- | @mkPi dom t = telePi (telFromList [dom]) t@
mkPi :: Dom (ArgName, Type) -> Type -> Type
mkPi !dom b = el $ Pi a (mkAbs x b)
  where
    x = fst $ unDom dom
    a = snd <$> dom
    el = El $ dLub (getSort a) (Abs x (getSort b)) -- dLub checks x freeIn

mkLam :: Arg ArgName -> Term -> Term
mkLam a v = Lam (argInfo a) (Abs (unArg a) v)

telePi' :: (Abs Type -> Abs Type) -> Telescope -> Type -> Type
telePi' reAbs = telePi where
  telePi EmptyTel          t = t
  telePi (ExtendTel u tel) t = el $ Pi u $ reAbs b
    where
      b  = (`telePi` t) <$> tel
      s1 = getSort u
      s2 = getSort <$> b
      el = El $ dLub s1 s2

-- | Uses free variable analysis to introduce 'noAbs' bindings.
telePi :: Telescope -> Type -> Type
telePi = telePi' reAbs

-- | Everything will be a 'Abs'.
telePi_ :: Telescope -> Type -> Type
telePi_ = telePi' id

{- OLD
-- | Everything will be a pi.
telePi_  EmptyTel        t = t
telePi_ (ExtendTel u tel) t = el $ Pi u b
  where
    el = El (dLub s1 s2)
    b  = fmap (flip telePi_ t) tel
    s1 = getSort $ unDom u
    s2 = fmap getSort b
-}

teleLam :: Telescope -> Term -> Term
teleLam  EmptyTel         t = t
teleLam (ExtendTel u tel) t = Lam (domInfo u) $ flip teleLam t <$> tel

-- | Performs void ('noAbs') abstraction over telescope.
class TeleNoAbs a where
  teleNoAbs :: a -> Term -> Term

instance TeleNoAbs ListTel where
  teleNoAbs tel t = foldr (\ (Dom{domInfo = ai, unDom = (x, _)}) -> Lam ai . NoAbs x) t tel

instance TeleNoAbs Telescope where
  teleNoAbs tel = teleNoAbs $ telToList tel

-- | In compiled clauses, the variables in the clause body are relative to the
--   pattern variables (including dot patterns) instead of the clause telescope.
compiledClauseBody :: Clause -> Maybe Term
compiledClauseBody cl = applySubst (renamingR perm) $ clauseBody cl
  where perm = fromMaybe __IMPOSSIBLE__ $ clausePerm cl

---------------------------------------------------------------------------
-- * Syntactic equality and order
---------------------------------------------------------------------------

deriving instance Eq Substitution
deriving instance Ord Substitution

deriving instance Eq Sort
deriving instance Ord Sort
deriving instance Eq Level
deriving instance Ord Level
deriving instance Eq PlusLevel
deriving instance Ord LevelAtom
deriving instance Eq NotBlocked
deriving instance Ord NotBlocked
deriving instance Eq t => Eq (Blocked t)
deriving instance Ord t => Ord (Blocked t)
deriving instance Eq Candidate

deriving instance (Subst t a, Eq a)  => Eq  (Tele a)
deriving instance (Subst t a, Ord a) => Ord (Tele a)

deriving instance Eq Constraint
deriving instance Eq Section

instance Ord PlusLevel where
  compare ClosedLevel{} Plus{}            = LT
  compare Plus{} ClosedLevel{}            = GT
  compare (ClosedLevel n) (ClosedLevel m) = compare n m
  -- Compare on the atom first. Makes most sense for levelMax.
  compare (Plus n a) (Plus m b)           = compare (a,n) (b,m)

instance Eq LevelAtom where
  (==) = (==) `on` unLevelAtom

-- | Syntactic 'Type' equality, ignores sort annotations.
instance Eq a => Eq (Type' a) where
  (==) = (==) `on` unEl

instance Ord a => Ord (Type' a) where
  compare = compare `on` unEl

-- | Syntactic 'Term' equality, ignores stuff below @DontCare@ and sharing.
instance Eq Term where
  Var x vs   == Var x' vs'   = x == x' && vs == vs'
  Lam h v    == Lam h' v'    = h == h' && v  == v'
  Lit l      == Lit l'       = l == l'
  Def x vs   == Def x' vs'   = x == x' && vs == vs'
  Con x _ vs == Con x' _ vs' = x == x' && vs == vs'
  Pi a b     == Pi a' b'     = a == a' && b == b'
  Sort s     == Sort s'      = s == s'
  Level l    == Level l'     = l == l'
  MetaV m vs == MetaV m' vs' = m == m' && vs == vs'
  DontCare _ == DontCare _   = True
  Shared p   == Shared q     = p == q || derefPtr p == derefPtr q
  Shared p   == b            = derefPtr p == b
  a          == Shared q     = a == derefPtr q
  _          == _            = False

instance Ord Term where
  Shared a   `compare` Shared x | a == x = EQ
  Shared a   `compare` x          = compare (derefPtr a) x
  a          `compare` Shared x   = compare a (derefPtr x)
  Var a b    `compare` Var x y    = compare (a, b) (x, y)
  Var{}      `compare` _          = LT
  _          `compare` Var{}      = GT
  Def a b    `compare` Def x y    = compare (a, b) (x, y)
  Def{}      `compare` _          = LT
  _          `compare` Def{}      = GT
  Con a _ b  `compare` Con x _ y  = compare (a, b) (x, y)
  Con{}      `compare` _          = LT
  _          `compare` Con{}      = GT
  Lit a      `compare` Lit x      = compare a x
  Lit{}      `compare` _          = LT
  _          `compare` Lit{}      = GT
  Lam a b    `compare` Lam x y    = compare (a, b) (x, y)
  Lam{}      `compare` _          = LT
  _          `compare` Lam{}      = GT
  Pi a b     `compare` Pi x y     = compare (a, b) (x, y)
  Pi{}       `compare` _          = LT
  _          `compare` Pi{}       = GT
  Sort a     `compare` Sort x     = compare a x
  Sort{}     `compare` _          = LT
  _          `compare` Sort{}     = GT
  Level a    `compare` Level x    = compare a x
  Level{}    `compare` _          = LT
  _          `compare` Level{}    = GT
  MetaV a b  `compare` MetaV x y  = compare (a, b) (x, y)
  MetaV{}    `compare` _          = LT
  _          `compare` MetaV{}    = GT
  DontCare{} `compare` DontCare{} = EQ

instance (Subst t a, Eq a) => Eq (Abs a) where
  NoAbs _ a == NoAbs _ b = a == b
  Abs   _ a == Abs   _ b = a == b
  a         == b         = absBody a == absBody b

instance (Subst t a, Ord a) => Ord (Abs a) where
  NoAbs _ a `compare` NoAbs _ b = a `compare` b
  Abs   _ a `compare` Abs   _ b = a `compare` b
  a         `compare` b         = absBody a `compare` absBody b

instance (Subst t a, Eq a)  => Eq  (Elim' a) where
  Apply  a == Apply  b = a == b
  Proj _ x == Proj _ y = x == y
  IApply x y r == IApply x' y' r' = x == x' && y == y' && r == r'
  _ == _ = False

instance (Subst t a, Ord a) => Ord (Elim' a) where
  Apply  a `compare` Apply  b = a `compare` b
  Proj _ x `compare` Proj _ y = x `compare` y
  IApply x y r `compare` IApply x' y' r' = compare x x' `mappend` compare y y' `mappend` compare r r'
  Apply{}  `compare` _        = LT
  _        `compare` Apply{}  = GT
  Proj{}   `compare` _        = LT
  _        `compare` Proj{}   = GT


---------------------------------------------------------------------------
-- * Level stuff
---------------------------------------------------------------------------

-- | The ``rule'', if Agda is considered as a functional
--   pure type system (pts).
--
--   TODO: This needs to be properly implemented, requiring
--   refactoring of Agda's handling of levels.
--   Without impredicativity or 'SizeUniv', Agda's pts rule is
--   just the least upper bound, which is total and commutative.
--   The handling of levels relies on this simplification.
pts :: Sort -> Sort -> Sort
pts = sLub

sLub :: Sort -> Sort -> Sort
sLub s Prop = s
sLub Prop s = s
sLub Inf _ = Inf
sLub _ Inf = Inf
sLub SizeUniv s = s         -- one can freely quantify over sizes in any Set
sLub _ SizeUniv = SizeUniv  -- but everything resulting in a size lives in the SizeUniv
sLub (Type (Max as)) (Type (Max bs)) = Type $ levelMax (as ++ bs)
-- sLub (DLub a b) c = DLub (sLub a c) b -- no longer commutative!
sLub (DLub a NoAbs{}) c = __IMPOSSIBLE__
sLub (DLub a (Abs x b)) c = DLub a $ Abs x $ sLub b $ raise 1 c
sLub a (DLub b c) = DLub (sLub a b) c

-- | Dependent least upper bound, to assign a level to expressions
--   like @forall i -> Set i@.
--
--   @dLub s1 \i.s2 = \omega@ if @i@ appears in the rigid variables of @s2@.
dLub :: Sort -> Abs Sort -> Sort
dLub Inf _ = Inf
dLub s1 (NoAbs _ s2) = sLub s1 s2
dLub s1 b@(Abs _ s2) = case occurrence 0 s2 of
  Flexible _    -> DLub s1 b
  Irrelevantly  -> DLub s1 b
  NoOccurrence  -> sLub s1 (noabsApp __IMPOSSIBLE__ b)
--  Free.Unused   -> sLub s1 (absApp b __IMPOSSIBLE__) -- triggers Issue784
  Free.Unused   -> DLub s1 b
  StronglyRigid -> Inf
  Unguarded     -> Inf
  WeaklyRigid   -> Inf

lvlView :: Term -> Level
lvlView v = case ignoreSharing v of
  Level l       -> l
  Sort (Type l) -> l
  _             -> Max [Plus 0 $ UnreducedLevel v]

levelMax :: [PlusLevel] -> Level
levelMax as0 = Max $ ns ++ List.sort bs
  where
    as = Prelude.concatMap expand as0
    -- ns is empty or a singleton
    ns = case [ n | ClosedLevel n <- as, n > 0 ] of
      []  -> []
      ns  -> [ ClosedLevel n | let n = Prelude.maximum ns, n > greatestB ]
    bs = subsume [ b | b@Plus{} <- as ]
    greatestB | null bs   = 0
              | otherwise = Prelude.maximum [ n | Plus n _ <- bs ]

    expand l@ClosedLevel{} = [l]
    expand (Plus n l) = map (plus n) $ expand0 $ expandAtom l

    expand0 [] = [ClosedLevel 0]
    expand0 as = as

    expandAtom l = case l of
      BlockedLevel _ v -> expandTm v
      NeutralLevel _ v -> expandTm v
      UnreducedLevel v -> expandTm v
      MetaLevel{}      -> [Plus 0 l]
      where
        expandTm v = case ignoreSharing v of
          Level (Max as)       -> as
          Sort (Type (Max as)) -> as
          _                    -> [Plus 0 l]

    plus n (ClosedLevel m) = ClosedLevel (n + m)
    plus n (Plus m l)      = Plus (n + m) l

    subsume (ClosedLevel{} : _) = __IMPOSSIBLE__
    subsume [] = []
    subsume (Plus n a : bs)
      | not $ null ns = subsume bs
      | otherwise     = Plus n a : subsume [ b | b@(Plus _ a') <- bs, a /= a' ]
      where
        ns = [ m | Plus m a'  <- bs, a == a', m > n ]

sortTm :: Sort -> Term
sortTm (Type l) = Sort $ levelSort l
sortTm s        = Sort s

levelSort :: Level -> Sort
levelSort (Max as)
  | List.any (levelIs Inf     ) as = Inf
  | List.any (levelIs SizeUniv) as = SizeUniv
  where
    levelIs s ClosedLevel{}     = False
    levelIs s (Plus _ l)        = atomIs s l
    atomIs s (NeutralLevel _ a) = tmIs s a
    atomIs s (UnreducedLevel a) = tmIs s a
    atomIs s MetaLevel{}        = False
    atomIs s BlockedLevel{}     = False
    tmIs s (Sort s')            = s == s'
    tmIs s (Shared p)           = tmIs s $ derefPtr p
    tmIs s _                    = False
levelSort l =
  case ignoreSharing $ levelTm l of
    Sort s -> s
    _      -> Type l

levelTm :: Level -> Term
levelTm l =
  case l of
    Max [Plus 0 l] -> unLevelAtom l
    _              -> Level l

unLevelAtom :: LevelAtom -> Term
unLevelAtom (MetaLevel x es)   = MetaV x es
unLevelAtom (NeutralLevel _ v) = v
unLevelAtom (UnreducedLevel v) = v
unLevelAtom (BlockedLevel _ v) = v<|MERGE_RESOLUTION|>--- conflicted
+++ resolved
@@ -85,18 +85,11 @@
     _ -> Nothing
 
 -- | Eliminate a constructed term.
-<<<<<<< HEAD
-conApp :: ConHead -> Args -> Elims -> Term
-conApp ch                  args []             = Con ch args
-conApp ch                  args (Apply a : es) = conApp ch (args ++ [a]) es
-conApp ch                  args (IApply{} : es) = __IMPOSSIBLE__
-conApp ch@(ConHead c _ fs) args (Proj o f : es) =
-=======
 conApp :: ConHead -> ConInfo -> Args -> Elims -> Term
 conApp ch                  ci args []             = Con ch ci args
 conApp ch                  ci args (Apply a : es) = conApp ch ci (args ++ [a]) es
+conApp ch                  ci args (IApply{} : es) = __IMPOSSIBLE__
 conApp ch@(ConHead c _ fs) ci args (Proj o f : es) =
->>>>>>> d9d9aba2
   let failure = flip trace __IMPOSSIBLE__ $
         "conApp: constructor " ++ show c ++
         " with fields " ++ show fs ++
