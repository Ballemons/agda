{-# LANGUAGE CPP               #-}
<<<<<<< HEAD
{-# LANGUAGE FlexibleContexts  #-}
=======
>>>>>>> 92a204f5
{-# LANGUAGE FlexibleInstances #-}
{-# LANGUAGE TupleSections     #-}

#if __GLASGOW_HASKELL__ <= 708
{-# LANGUAGE OverlappingInstances #-}
#endif

#if __GLASGOW_HASKELL__ >= 800
{-# OPTIONS_GHC -Wno-monomorphism-restriction #-}
#endif

module Agda.TypeChecking.Monad.Context where

import Control.Applicative
import Control.Monad.Reader

import Data.List hiding (sort)
import qualified Data.Map as Map
import Data.Monoid

import Agda.Syntax.Abstract.Name
import Agda.Syntax.Common
import Agda.Syntax.Internal
import Agda.Syntax.Scope.Monad (getLocalVars, setLocalVars)

import Agda.TypeChecking.Monad.Base
import Agda.TypeChecking.Substitute
import Agda.TypeChecking.Monad.Open

import Agda.Utils.Except ( MonadError(catchError) )
import Agda.Utils.Functor
import Agda.Utils.List ((!!!), downFrom)

-- * Modifying the context

-- | Modify the 'ctxEntry' field of a 'ContextEntry'.
modifyContextEntry :: (Dom (Name, Type) -> Dom (Name, Type)) -> ContextEntry -> ContextEntry
modifyContextEntry f ce = ce { ctxEntry = f (ctxEntry ce) }

-- | Modify all 'ContextEntry's.
modifyContextEntries :: (Dom (Name, Type) -> Dom (Name, Type)) -> Context -> Context
modifyContextEntries f = map (modifyContextEntry f)

-- | Modify a 'Context' in a computation.
{-# SPECIALIZE modifyContext :: (Context -> Context) -> TCM a -> TCM a #-}
modifyContext :: MonadTCM tcm => (Context -> Context) -> tcm a -> tcm a
modifyContext f = local $ \e -> e { envContext = f $ envContext e }

{-# SPECIALIZE mkContextEntry :: Dom (Name, Type) -> TCM ContextEntry #-}
mkContextEntry :: MonadTCM tcm => Dom (Name, Type) -> tcm ContextEntry
mkContextEntry x = do
  i <- fresh
  return $ Ctx i x

-- | Change the context.
{-# SPECIALIZE inContext :: [Dom (Name, Type)] -> TCM a -> TCM a #-}
inContext :: MonadTCM tcm => [Dom (Name, Type)] -> tcm a -> tcm a
inContext xs ret = do
  ctx <- mapM mkContextEntry xs
  modifyContext (const ctx) ret

-- | Change to top (=empty) context.
{-# SPECIALIZE inTopContext :: TCM a -> TCM a #-}
inTopContext :: MonadTCM tcm => tcm a -> tcm a
inTopContext cont = do
  locals <- liftTCM $ getLocalVars
  liftTCM $ setLocalVars []
  a <- modifyContext (const []) cont
  liftTCM $ setLocalVars locals
  return a

-- | Delete the last @n@ bindings from the context.
{-# SPECIALIZE escapeContext :: Int -> TCM a -> TCM a #-}
escapeContext :: MonadTCM tcm => Int -> tcm a -> tcm a
escapeContext n = modifyContext $ drop n

-- * Adding to the context

-- | @addCtx x arg cont@ add a variable to the context.
--
--   Chooses an unused 'Name'.
{-# SPECIALIZE addCtx :: Name -> Dom Type -> TCM a -> TCM a #-}
addCtx :: MonadTCM tcm => Name -> Dom Type -> tcm a -> tcm a
addCtx x a ret = do
  ctx <- map (nameConcrete . fst . unDom) <$> getContext
  let x' = head $ filter (notTaken ctx) $ iterate nextName x
  ce <- mkContextEntry $ (x',) <$> a
  modifyContext (ce :) ret
      -- let-bindings keep track of own their context
  where
    notTaken xs x = isNoName x || nameConcrete x `notElem` xs

-- | Various specializations of @addCtx@.
{-# SPECIALIZE addContext :: b -> TCM a -> TCM a #-}
class AddContext b where
  addContext :: MonadTCM tcm => b -> tcm a -> tcm a

#if __GLASGOW_HASKELL__ >= 710
instance {-# OVERLAPPABLE #-} AddContext a => AddContext [a] where
#else
instance AddContext a => AddContext [a] where
#endif
  addContext = flip (foldr addContext)

instance AddContext (Name, Dom Type) where
  addContext = uncurry addCtx

instance AddContext (Dom (Name, Type)) where
  addContext = addContext . distributeF
  -- addContext dom = addCtx (fst $ unDom dom) (snd <$> dom)

instance AddContext ([Name], Dom Type) where
  addContext (xs, dom) = addContext (bindsToTel' id xs dom)

instance AddContext ([WithHiding Name], Dom Type) where
  addContext ([]                 , dom) = id
  addContext (WithHiding h x : xs, dom) =
    addContext (x , mapHiding (mappend h) dom) .
    addContext (xs, raise 1 dom)

instance AddContext (String, Dom Type) where
  addContext (s, dom) ret = do
    x <- freshName_ s
    addCtx x dom ret

instance AddContext (Dom (String, Type)) where
  addContext = addContext . distributeF
  -- addContext dom = addContext (fst $ unDom dom, snd <$> dom)

instance AddContext (Dom Type) where
  addContext dom = addContext ("_", dom)

instance AddContext Name where
  addContext x = addContext (x, dummyDom)

#if __GLASGOW_HASKELL__ >= 710
instance {-# OVERLAPPING #-} AddContext String where
#else
instance AddContext String where
#endif
  addContext s = addContext (s, dummyDom)

instance AddContext Telescope where
  addContext tel ret = loop tel where
    loop EmptyTel          = ret
    loop (ExtendTel t tel) = underAbstraction t tel loop

{-
-- | N-ary variant of @addCtx@.
{-# SPECIALIZE addContext :: [Dom (Name, Type)] -> TCM a -> TCM a #-}
addContext :: MonadTCM tcm => [Dom (Name, Type)] -> tcm a -> tcm a
addContext ctx m =
  foldr (\arg -> addCtx (fst $ unDom arg) (snd <$> arg)) m ctx
-}

-- | add a bunch of variables with the same type to the context
{-# SPECIALIZE addCtxs :: [Name] -> Dom Type -> TCM a -> TCM a #-}
addCtxs :: MonadTCM tcm => [Name] -> Dom Type -> tcm a -> tcm a
addCtxs []     _ k = k
addCtxs (x:xs) t k = addCtx x t $ addCtxs xs (raise 1 t) k

-- | Turns the string into a name and adds it to the context.
{-# SPECIALIZE addCtxString :: String -> Dom Type -> TCM a -> TCM a #-}
addCtxString :: MonadTCM tcm => String -> Dom Type -> tcm a -> tcm a
addCtxString s a m = do
  x <- freshName_ s
  addCtx x a m

-- | Turns the string into a name and adds it to the context, with dummy type.
{-# SPECIALIZE addCtxString_ :: String -> TCM a -> TCM a #-}
addCtxString_ :: MonadTCM tcm => String -> tcm a -> tcm a
addCtxString_ s = addCtxString s dummyDom

{-# SPECIALIZE addCtxStrings_ :: [String] -> TCM a -> TCM a #-}
addCtxStrings_ :: MonadTCM tcm => [String] -> tcm a -> tcm a
addCtxStrings_ = flip (foldr addCtxString_)

-- | Context entries without a type have this dummy type.
dummyDom :: Dom Type
dummyDom = defaultDom typeDontCare

-- | Go under an abstraction.
{-# SPECIALIZE underAbstraction :: Subst t a => Dom Type -> Abs a -> (a -> TCM b) -> TCM b #-}
underAbstraction :: (Subst t a, MonadTCM tcm) => Dom Type -> Abs a -> (a -> tcm b) -> tcm b
underAbstraction _ (NoAbs _ v) k = k v
underAbstraction t a           k = do
    x <- freshName_ $ realName $ absName a
    addCtx x t $ k $ absBody a
  where
    realName s = if isNoName s then "x" else argNameToString s

-- | Go under an abstract without worrying about the type to add to the context.
{-# SPECIALIZE underAbstraction_ :: Subst t a => Abs a -> (a -> TCM b) -> TCM b #-}
underAbstraction_ :: (Subst t a, MonadTCM tcm) => Abs a -> (a -> tcm b) -> tcm b
underAbstraction_ = underAbstraction dummyDom

-- | Add a telescope to the context.
{-# SPECIALIZE addCtxTel :: Telescope -> TCM a -> TCM a #-}
addCtxTel :: MonadTCM tcm => Telescope -> tcm a -> tcm a
addCtxTel tel ret = loop tel where
  loop EmptyTel          = ret
  loop (ExtendTel t tel) = underAbstraction t tel loop

-- | Add a let bound variable
{-# SPECIALIZE addLetBinding :: ArgInfo -> Name -> Term -> Type -> TCM a -> TCM a #-}
addLetBinding :: MonadTCM tcm => ArgInfo -> Name -> Term -> Type -> tcm a -> tcm a
addLetBinding info x v t0 ret = do
    let t = Dom (setHiding NotHidden info) t0
    vt <- liftTCM $ makeOpen (v, t)
    flip local ret $ \e -> e { envLetBindings = Map.insert x vt $ envLetBindings e }


-- * Querying the context

-- | Get the current context.
{-# SPECIALIZE getContext :: TCM [Dom (Name, Type)] #-}
getContext :: MonadReader TCEnv m => m [Dom (Name, Type)]
getContext = asks $ map ctxEntry . envContext

-- | Get the size of the current context.
{-# SPECIALIZE getContextSize :: TCM Nat #-}
getContextSize :: (Applicative m, MonadReader TCEnv m) => m Nat
getContextSize = genericLength <$> asks envContext

-- | Generate @[var (n - 1), ..., var 0]@ for all declarations in the context.
{-# SPECIALIZE getContextArgs :: TCM Args #-}
getContextArgs :: (Applicative m, MonadReader TCEnv m) => m Args
getContextArgs = reverse . zipWith mkArg [0..] <$> getContext
  where mkArg i (Dom info _) = Arg info $ var i

-- | Generate @[var (n - 1), ..., var 0]@ for all declarations in the context.
{-# SPECIALIZE getContextTerms :: TCM [Term] #-}
getContextTerms :: (Applicative m, MonadReader TCEnv m) => m [Term]
getContextTerms = map var . downFrom <$> getContextSize

-- | Get the current context as a 'Telescope'.
{-# SPECIALIZE getContextTelescope :: TCM Telescope #-}
getContextTelescope :: (Applicative m, MonadReader TCEnv m) => m Telescope
getContextTelescope = telFromList' nameToArgName . reverse <$> getContext

-- | Check if we are in a compatible context, i.e. an extension of the given context.
{-# SPECIALIZE getContextId :: TCM [CtxId] #-}
getContextId :: MonadReader TCEnv m => m [CtxId]
getContextId = asks $ map ctxId . envContext

-- | Get the names of all declarations in the context.
{-# SPECIALIZE getContextNames :: TCM [Name] #-}
getContextNames :: (Applicative m, MonadReader TCEnv m) => m [Name]
getContextNames = map (fst . unDom) <$> getContext

-- | get type of bound variable (i.e. deBruijn index)
--
{-# SPECIALIZE lookupBV :: Nat -> TCM (Dom (Name, Type)) #-}
lookupBV :: MonadReader TCEnv m => Nat -> m (Dom (Name, Type))
lookupBV n = do
  ctx <- getContext
  let failure = fail $ "deBruijn index out of scope: " ++ show n ++
                       " in context " ++ show (map (fst . unDom) ctx)
  maybe failure (return . fmap (raise $ n + 1)) $ ctx !!! n

{-# SPECIALIZE typeOfBV' :: Nat -> TCM (Dom Type) #-}
typeOfBV' :: (Applicative m, MonadReader TCEnv m) => Nat -> m (Dom Type)
typeOfBV' n = fmap snd <$> lookupBV n

{-# SPECIALIZE typeOfBV :: Nat -> TCM Type #-}
typeOfBV :: (Applicative m, MonadReader TCEnv m) => Nat -> m Type
typeOfBV i = unDom <$> typeOfBV' i

{-# SPECIALIZE nameOfBV :: Nat -> TCM Name #-}
nameOfBV :: (Applicative m, MonadReader TCEnv m) => Nat -> m Name
nameOfBV n = fst . unDom <$> lookupBV n

-- | Get the term corresponding to a named variable. If it is a lambda bound
--   variable the deBruijn index is returned and if it is a let bound variable
--   its definition is returned.
{-# SPECIALIZE getVarInfo :: Name -> TCM (Term, Dom Type) #-}
getVarInfo
#if __GLASGOW_HASKELL__ <= 708
  :: (Applicative m, MonadReader TCEnv m)
#else
  :: MonadReader TCEnv m
#endif
  => Name -> m (Term, Dom Type)
getVarInfo x =
    do  ctx <- getContext
        def <- asks envLetBindings
        case findIndex ((==x) . fst . unDom) ctx of
            Just n -> do
                t <- typeOfBV' n
                return (var n, t)
            _       ->
                case Map.lookup x def of
                    Just vt -> getOpen vt
                    _       -> fail $ "unbound variable " ++ show (nameConcrete x)<|MERGE_RESOLUTION|>--- conflicted
+++ resolved
@@ -1,8 +1,5 @@
 {-# LANGUAGE CPP               #-}
-<<<<<<< HEAD
 {-# LANGUAGE FlexibleContexts  #-}
-=======
->>>>>>> 92a204f5
 {-# LANGUAGE FlexibleInstances #-}
 {-# LANGUAGE TupleSections     #-}
 
