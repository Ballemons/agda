--- conflicted
+++ resolved
@@ -5,14 +5,6 @@
 
 module Agda.TypeChecking.Monad.Signature where
 
-<<<<<<< HEAD
-import Control.Arrow (second)
-import Control.Applicative
-import Control.Monad.State
-import Control.Monad.Reader
-
-import Data.List
-=======
 import Prelude hiding (null)
 
 import Control.Arrow (first, second, (***))
@@ -22,7 +14,6 @@
 
 import Data.List hiding (null)
 import Data.Map (Map)
->>>>>>> 50a7e59c
 import qualified Data.Map as Map
 import Data.Maybe
 
@@ -51,12 +42,9 @@
 
 import Agda.Utils.Except ( Error )
 import Agda.Utils.Functor
-<<<<<<< HEAD
-=======
 import Agda.Utils.Lens
 import Agda.Utils.List
 import Agda.Utils.Map as Map
->>>>>>> 50a7e59c
 import Agda.Utils.Maybe
 import Agda.Utils.Monad
 import Agda.Utils.Null
