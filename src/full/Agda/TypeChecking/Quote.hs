--- conflicted
+++ resolved
@@ -234,372 +234,9 @@
 quoteType :: Type -> TCM Term
 quoteType v = do
   kit <- quotingKit
-<<<<<<< HEAD
   runReduceM (quoteTypeWithKit kit v)
 
 quoteDom :: I.Dom Type -> TCM Term
 quoteDom v = do
   kit <- quotingKit
-  runReduceM (quoteDomWithKit kit v)
-
-agdaTermType :: TCM Type
-agdaTermType = El (mkType 0) <$> primAgdaTerm
-
-agdaTypeType :: TCM Type
-agdaTypeType = El (mkType 0) <$> primAgdaType
-
-qNameType :: TCM Type
-qNameType = El (mkType 0) <$> primQName
-
-type UnquoteM = ExceptionT UnquoteError TCM
-
-runUnquoteM :: UnquoteM a -> TCM (Either UnquoteError a)
-runUnquoteM = runExceptionT
-
-isCon :: ConHead -> TCM Term -> UnquoteM Bool
-isCon con tm = do t <- lift tm
-                  case ignoreSharing t of
-                    Con con' _ -> return (con == con')
-                    _ -> return False
-
-reduceQuotedTerm :: Term -> UnquoteM Term
-reduceQuotedTerm t = ifBlocked t
-                       (\m _ -> throwException $ BlockedOnMeta m)
-                       (\  t -> return t)
-
-
-class Unquote a where
-  unquote :: Term -> UnquoteM a
-
-unquoteH :: Unquote a => I.Arg Term -> UnquoteM a
-unquoteH a | isHidden a && isRelevant a =
-    unquote $ unArg a
-unquoteH a = throwException $ BadVisibility "hidden"  a
-
-unquoteN :: Unquote a => I.Arg Term -> UnquoteM a
-unquoteN a | notHidden a && isRelevant a =
-    unquote $ unArg a
-unquoteN a = throwException $ BadVisibility "visible" a
-
-choice :: Monad m => [(m Bool, m a)] -> m a -> m a
-choice [] dflt = dflt
-choice ((mb, mx) : mxs) dflt = ifM mb mx $ choice mxs dflt
-
-ensureDef :: QName -> UnquoteM QName
-ensureDef x = do
-  i <- (theDef <$> getConstInfo x) `catchError` \_ -> return Axiom  -- for recursive unquoteDecl
-  case i of
-    Constructor{} -> do
-      def <- lift $ prettyTCM =<< primAgdaTermDef
-      con <- lift $ prettyTCM =<< primAgdaTermCon
-      throwException $ ConInsteadOfDef x (show def) (show con)
-    _ -> return x
-
-ensureCon :: QName -> UnquoteM QName
-ensureCon x = do
-  i <- (theDef <$> getConstInfo x) `catchError` \_ -> return Axiom  -- for recursive unquoteDecl
-  case i of
-    Constructor{} -> return x
-    _ -> do
-      def <- lift $ prettyTCM =<< primAgdaTermDef
-      con <- lift $ prettyTCM =<< primAgdaTermCon
-      throwException $ DefInsteadOfCon x (show def) (show con)
-
-pickName :: Type -> String
-pickName a =
-  case ignoreSharing (unEl a) of
-    Pi{}   -> "f"
-    Sort{} -> "A"
-    Def d _ | c:_ <- show (qnameName d),
-              isAlpha c -> [toLower c]
-    _    -> "_"
-
-instance Unquote I.ArgInfo where
-  unquote t = do
-    t <- reduceQuotedTerm t
-    case ignoreSharing t of
-      Con c [h,r] -> do
-        choice
-          [(c `isCon` primArgArgInfo, ArgInfo <$> unquoteN h <*> unquoteN r <*> return [])]
-          __IMPOSSIBLE__
-      Con c _ -> __IMPOSSIBLE__
-      _ -> throwException $ NotAConstructor "ArgInfo" t
-
-instance Unquote a => Unquote (I.Arg a) where
-  unquote t = do
-    t <- reduceQuotedTerm t
-    case ignoreSharing t of
-      Con c [info,x] -> do
-        choice
-          [(c `isCon` primArgArg, Arg <$> unquoteN info <*> unquoteN x)]
-          __IMPOSSIBLE__
-      Con c _ -> __IMPOSSIBLE__
-      _ -> throwException $ NotAConstructor "Arg" t
-
--- Andreas, 2013-10-20: currently, post-fix projections are not part of the
--- quoted syntax.
-instance Unquote a => Unquote (Elim' a) where
-  unquote t = Apply <$> unquote t
-
-instance Unquote Integer where
-  unquote t = do
-    t <- reduceQuotedTerm t
-    case ignoreSharing t of
-      Lit (LitInt _ n) -> return n
-      _ -> throwException $ NotALiteral "Integer" t
-
-instance Unquote Double where
-  unquote t = do
-    t <- reduceQuotedTerm t
-    case ignoreSharing t of
-      Lit (LitFloat _ x) -> return x
-      _ -> throwException $ NotALiteral "Float" t
-
-instance Unquote Char where
-  unquote t = do
-    t <- reduceQuotedTerm t
-    case ignoreSharing t of
-      Lit (LitChar _ x) -> return x
-      _ -> throwException $ NotALiteral "Char" t
-
-instance Unquote Str where
-  unquote t = do
-    t <- reduceQuotedTerm t
-    case ignoreSharing t of
-      Lit (LitString _ x) -> return (Str x)
-      _ -> throwException $ NotALiteral "String" t
-
-unquoteString :: Term -> UnquoteM String
-unquoteString x = unStr <$> unquote x
-
-unquoteNString :: I.Arg Term -> UnquoteM String
-unquoteNString x = unStr <$> unquoteN x
-
-instance Unquote a => Unquote [a] where
-  unquote t = do
-    t <- reduceQuotedTerm t
-    case ignoreSharing t of
-      Con c [x,xs] -> do
-        choice
-          [(c `isCon` primCons, (:) <$> unquoteN x <*> unquoteN xs)]
-          __IMPOSSIBLE__
-      Con c [] -> do
-        choice
-          [(c `isCon` primNil, return [])]
-          __IMPOSSIBLE__
-      Con c _ -> __IMPOSSIBLE__
-      _ -> throwException $ NotAConstructor "List" t
-
-instance Unquote Hiding where
-  unquote t = do
-    t <- reduceQuotedTerm t
-    case ignoreSharing t of
-      Con c [] -> do
-        choice
-          [(c `isCon` primHidden,  return Hidden)
-          ,(c `isCon` primInstance, return Instance)
-          ,(c `isCon` primVisible, return NotHidden)]
-          __IMPOSSIBLE__
-      Con c vs -> __IMPOSSIBLE__
-      _        -> throwException $ NotAConstructor "Hiding" t
-
-instance Unquote Relevance where
-  unquote t = do
-    t <- reduceQuotedTerm t
-    case ignoreSharing t of
-      Con c [] -> do
-        choice
-          [(c `isCon` primRelevant,   return Relevant)
-          ,(c `isCon` primIrrelevant, return Irrelevant)]
-          __IMPOSSIBLE__
-      Con c vs -> __IMPOSSIBLE__
-      _        -> throwException $ NotAConstructor "Relevance" t
-
-instance Unquote QName where
-  unquote t = do
-    t <- reduceQuotedTerm t
-    case ignoreSharing t of
-      Lit (LitQName _ x) -> return x
-      _                  -> throwException $ NotALiteral "QName" t
-
-instance Unquote ConHead where
-  unquote t = lift . getConHead =<< ensureCon =<< unquote t
-
-instance Unquote a => Unquote (Abs a) where
-  unquote t = do
-    t <- reduceQuotedTerm t
-    case ignoreSharing t of
-      Con c [x,y] -> do
-        choice
-          [(c `isCon` primAbsAbs, Abs <$> (hint <$> unquoteNString x) <*> unquoteN y)]
-          __IMPOSSIBLE__
-      Con c _ -> __IMPOSSIBLE__
-      _ -> throwException $ NotAConstructor "Abs" t
-
-    where hint x | not (null x) = x
-                 | otherwise    = "_"
-
-instance Unquote Sort where
-  unquote t = do
-    t <- reduceQuotedTerm t
-    case ignoreSharing t of
-      Con c [] -> do
-        choice
-          [(c `isCon` primAgdaSortUnsupported, pure $ Type $ Max [Plus 0 $ UnreducedLevel $ hackReifyToMeta])]
-          __IMPOSSIBLE__
-      Con c [u] -> do
-        choice
-          [(c `isCon` primAgdaSortSet, Type <$> unquoteN u)
-          ,(c `isCon` primAgdaSortLit, Type . levelMax . (:[]) . ClosedLevel <$> unquoteN u)]
-          __IMPOSSIBLE__
-      Con c _ -> __IMPOSSIBLE__
-      _ -> throwException $ NotAConstructor "Sort" t
-
-instance Unquote Level where
-  unquote l = Max . (:[]) . Plus 0 . UnreducedLevel <$> unquote l
-
-instance Unquote Type where
-  unquote t = do
-    t <- reduceQuotedTerm t
-    case ignoreSharing t of
-      Con c [s, u] -> do
-        choice
-          [(c `isCon` primAgdaTypeEl, El <$> unquoteN s <*> unquoteN u)]
-          __IMPOSSIBLE__
-      Con c _ -> __IMPOSSIBLE__
-      _ -> throwException $ NotAConstructor "Type" t
-
-instance Unquote Literal where
-  unquote t = do
-    t <- reduceQuotedTerm t
-    case ignoreSharing t of
-      Con c [x] ->
-        choice
-          [ (c `isCon` primAgdaLitNat,    LitInt    noRange <$> unquoteN x)
-          , (c `isCon` primAgdaLitFloat,  LitFloat  noRange <$> unquoteN x)
-          , (c `isCon` primAgdaLitChar,   LitChar   noRange <$> unquoteN x)
-          , (c `isCon` primAgdaLitString, LitString noRange <$> unquoteNString x)
-          , (c `isCon` primAgdaLitQName,  LitQName  noRange <$> unquoteN x) ]
-          __IMPOSSIBLE__
-      Con c _ -> __IMPOSSIBLE__
-      _ -> throwException $ NotAConstructor "Literal" t
-
-instance Unquote Term where
-  unquote t = do
-    t <- reduceQuotedTerm t
-    case ignoreSharing t of
-      Con c [] ->
-        choice
-          [(c `isCon` primAgdaTermUnsupported, pure hackReifyToMeta)]
-          __IMPOSSIBLE__
-
-      Con c [x] -> do
-        choice
-          [ (c `isCon` primAgdaTermSort,   Sort <$> unquoteN x)
-          , (c `isCon` primAgdaTermLit,    Lit <$> unquoteN x) ]
-          __IMPOSSIBLE__
-
-      Con c [x, y] ->
-        choice
-          [ (c `isCon` primAgdaTermVar,    Var    <$> (fromInteger <$> unquoteN x) <*> unquoteN y)
-          , (c `isCon` primAgdaTermCon,    Con    <$> unquoteN x <*> unquoteN y)
-          , (c `isCon` primAgdaTermDef,    Def    <$> (ensureDef =<< unquoteN x) <*> unquoteN y)
-          , (c `isCon` primAgdaTermLam,    Lam    <$> (flip setHiding defaultArgInfo <$> unquoteN x) <*> unquoteN y)
-          , (c `isCon` primAgdaTermPi,     mkPi   <$> (domFromArg                    <$> unquoteN x) <*> unquoteN y)
-          , (c `isCon` primAgdaTermExtLam, ExtLam <$> unquoteN x <*> unquoteN y) ]
-          __IMPOSSIBLE__
-        where
-          mkPi a (Abs "_" b) = Pi a (Abs x b)
-            where x | 0 `freeIn` b = pickName (unDom a)
-                    | otherwise    = "_"
-          mkPi a b@Abs{} = Pi a b
-          mkPi _ NoAbs{} = __IMPOSSIBLE__
-
-      Con{} -> __IMPOSSIBLE__
-      Lit{} -> __IMPOSSIBLE__
-      _ -> throwException $ NotAConstructor "Term" t
-
-instance Unquote Pattern where
-  unquote t = do
-    t <- reduceQuotedTerm t
-    case ignoreSharing t of
-      Con c [] -> do
-        choice
-          [ (c `isCon` primAgdaPatAbsurd, pure (VarP "()"))
-          , (c `isCon` primAgdaPatDot,    pure (DotP hackReifyToMeta))
-          ] __IMPOSSIBLE__
-      Con c [x] -> do
-        choice
-          [ (c `isCon` primAgdaPatVar,  VarP  <$> unquoteNString x)
-          , (c `isCon` primAgdaPatProj, ProjP <$> unquoteN x)
-          , (c `isCon` primAgdaPatLit,  LitP  <$> unquoteN x) ]
-          __IMPOSSIBLE__
-      Con c [x, y] -> do
-        choice
-          [ (c `isCon` primAgdaPatCon, flip ConP Nothing <$> unquoteN x <*> (map (fmap unnamed) <$> unquoteN y)) ]
-          __IMPOSSIBLE__
-      Con c _ -> __IMPOSSIBLE__
-      _ -> throwException $ NotAConstructor "Pattern" t
-
-data UnquotedFunDef = UnQFun Type [Clause]
-
-instance Unquote Clause where
-  unquote t = do
-    t <- reduceQuotedTerm t
-    case ignoreSharing t of
-      Con c [x] -> do
-        choice
-          [ (c `isCon` primAgdaClauseAbsurd, mkClause Nothing <$> unquoteN x) ]
-          __IMPOSSIBLE__
-      Con c [x, y] -> do
-        choice
-          [ (c `isCon` primAgdaClauseClause, mkClause . Just <$> unquoteN y <*> unquoteN x) ]
-          __IMPOSSIBLE__
-      Con c _ -> __IMPOSSIBLE__
-      _ -> throwException $ NotAConstructor "Clause" t
-    where
-      mkClause :: Maybe Term -> [I.Arg Pattern] -> I.Clause
-      mkClause b ps0 =
-        Clause { clauseRange     = noRange
-               , clauseTel       = dummyTel n'
-               , clausePerm      = cperm
-               , namedClausePats = ps
-               , clauseBody      = mkBody n b
-               , clauseType      = Nothing
-               , clauseCatchall  = False }
-        where
-          ps = map (fmap unnamed) ps0
-          dummyTel 0 = EmptyTel
-          dummyTel n = ExtendTel (defaultDom typeDontCare) (Abs "x" $ dummyTel (n - 1))
-          mkBody 0 b = maybe NoBody Body (applySubst (renamingR cperm) b)
-          mkBody n b = Bind $ Abs "x" $ mkBody (n - 1) b
-          cperm      = Perm n vs
-
-          -- n  is the number of variables *including* dot patterns
-          -- n' is the number of variables *excluding* dot patterns
-          (vs, n) = runState (execWriterT $ mapM_ (computePerm . namedArg) ps) 0
-          n' = length vs
-          next = do n <- get; put (n + 1); return n
-
-          computePerm (ConP _ _ ps) = mapM_ (computePerm . namedArg) ps
-          computePerm VarP{}        = tell . (:[]) =<< next
-          computePerm DotP{}        = () <$ next
-          computePerm LitP{}        = return ()
-          computePerm ProjP{}       = return ()
-
-instance Unquote UnquotedFunDef where
-  unquote t = do
-    t <- reduceQuotedTerm t
-    case ignoreSharing t of
-      Con c [x, y] -> do
-        choice
-          [ (c `isCon` primAgdaFunDefCon, UnQFun <$> unquoteN x <*> unquoteN y) ]
-          __IMPOSSIBLE__
-      Con c _ -> __IMPOSSIBLE__
-      _ -> throwException $ NotAConstructor "Pattern" t
-
-reifyUnquoted :: Reify a e => a -> TCM e
-reifyUnquoted = nowReifyingUnquoted . disableDisplayForms . withShowAllArguments . reify
-=======
-  runReduceM (quoteTypeWithKit kit v)
->>>>>>> ef7f01fa
+  runReduceM (quoteDomWithKit kit v)