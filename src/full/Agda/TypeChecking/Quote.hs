{-# OPTIONS_GHC -fwarn-missing-signatures #-}

{-# LANGUAGE CPP                  #-}
{-# LANGUAGE FlexibleInstances    #-}
{-# LANGUAGE PatternGuards        #-}
{-# LANGUAGE TypeSynonymInstances #-}

module Agda.TypeChecking.Quote where

import Control.Applicative
import Control.Monad.State (evalState, get, put)
import Control.Monad.Writer (execWriterT, tell)
import Control.Monad.Trans (lift)

import Data.Char
import Data.Maybe (fromMaybe)
import Data.Traversable (traverse)

import Agda.Syntax.Common
import Agda.Syntax.Internal as I
import Agda.Syntax.Literal
import Agda.Syntax.Position
import Agda.Syntax.Translation.InternalToAbstract

import Agda.TypeChecking.CompiledClause
import Agda.TypeChecking.Datatypes ( getConHead )
import Agda.TypeChecking.DropArgs
import Agda.TypeChecking.Free
import Agda.TypeChecking.Level
import Agda.TypeChecking.Monad
import Agda.TypeChecking.Monad.Builtin
import Agda.TypeChecking.Monad.Exception
import Agda.TypeChecking.Pretty
import Agda.TypeChecking.Reduce
import Agda.TypeChecking.Reduce.Monad
import Agda.TypeChecking.Substitute

import Agda.Utils.Except
import Agda.Utils.Impossible
import Agda.Utils.Monad ( ifM )
import Agda.Utils.Permutation ( Permutation(Perm) )
import Agda.Utils.String ( Str(Str), unStr )
import Agda.Utils.VarSet (VarSet)
import qualified Agda.Utils.VarSet as Set

#include "undefined.h"

data QuotingKit = QuotingKit
  { quoteTermWithKit   :: Term       -> ReduceM Term
  , quoteTypeWithKit   :: Type       -> ReduceM Term
  , quoteClauseWithKit :: Clause     -> ReduceM Term
  , quoteDomWithKit    :: I.Dom Type -> ReduceM Term
  }

quotingKit :: TCM QuotingKit
quotingKit = do
  hidden          <- primHidden
  instanceH       <- primInstance
  visible         <- primVisible
  relevant        <- primRelevant
  irrelevant      <- primIrrelevant
  nil             <- primNil
  cons            <- primCons
  abs             <- primAbsAbs
  arg             <- primArgArg
  arginfo         <- primArgArgInfo
  var             <- primAgdaTermVar
  lam             <- primAgdaTermLam
  extlam          <- primAgdaTermExtLam
  def             <- primAgdaTermDef
  con             <- primAgdaTermCon
  pi              <- primAgdaTermPi
  sort            <- primAgdaTermSort
  lit             <- primAgdaTermLit
  litNat          <- primAgdaLitNat
  litFloat        <- primAgdaLitFloat
  litChar         <- primAgdaLitChar
  litString       <- primAgdaLitString
  litQName        <- primAgdaLitQName
  normalClause    <- primAgdaClauseClause
  absurdClause    <- primAgdaClauseAbsurd
  varP            <- primAgdaPatVar
  conP            <- primAgdaPatCon
  dotP            <- primAgdaPatDot
  litP            <- primAgdaPatLit
  projP           <- primAgdaPatProj
  absurdP         <- primAgdaPatAbsurd
  set             <- primAgdaSortSet
  setLit          <- primAgdaSortLit
  unsupportedSort <- primAgdaSortUnsupported
  sucLevel        <- primLevelSuc
  lub             <- primLevelMax
  lkit            <- requireLevels
  el              <- primAgdaTypeEl
  Con z _         <- ignoreSharing <$> primZero
  Con s _         <- ignoreSharing <$> primSuc
  unsupported     <- primAgdaTermUnsupported

  let (@@) :: Apply a => ReduceM a -> ReduceM Term -> ReduceM a
      t @@ u = apply <$> t <*> ((:[]) . defaultArg <$> u)

      (!@) :: Apply a => a -> ReduceM Term -> ReduceM a
      t !@ u = pure t @@ u

      (!@!) :: Apply a => a -> Term -> ReduceM a
      t !@! u = pure t @@ pure u

      quoteHiding :: Hiding -> ReduceM Term
      quoteHiding Hidden    = pure hidden
      quoteHiding Instance  = pure instanceH
      quoteHiding NotHidden = pure visible

      quoteRelevance :: Relevance -> ReduceM Term
      quoteRelevance Relevant   = pure relevant
      quoteRelevance Irrelevant = pure irrelevant
      quoteRelevance NonStrict  = pure relevant
      quoteRelevance Forced     = pure relevant
      quoteRelevance UnusedArg  = pure relevant

--      quoteColors _ = nil -- TODO guilhem

      quoteArgInfo :: I.ArgInfo -> ReduceM Term
      quoteArgInfo (ArgInfo h r cs) = arginfo !@ quoteHiding h
                                              @@ quoteRelevance r
                                --              @@ quoteColors cs

      quoteLit :: Literal -> ReduceM Term
      quoteLit l@LitInt{}    = lit !@ (litNat    !@! Lit l)
      quoteLit l@LitFloat{}  = lit !@ (litFloat  !@! Lit l)
      quoteLit l@LitChar{}   = lit !@ (litChar   !@! Lit l)
      quoteLit l@LitString{} = lit !@ (litString !@! Lit l)
      quoteLit l@LitQName{}  = lit !@ (litQName  !@! Lit l)

      -- We keep no ranges in the quoted term, so the equality on terms
      -- is only on the structure.
      quoteSortLevelTerm :: Level -> ReduceM Term
      quoteSortLevelTerm (Max [])              = setLit !@! Lit (LitInt noRange 0)
      quoteSortLevelTerm (Max [ClosedLevel n]) = setLit !@! Lit (LitInt noRange n)
      quoteSortLevelTerm l                     = set !@ quoteTerm (unlevelWithKit lkit l)

      quoteSort :: Sort -> ReduceM Term
      quoteSort (Type t) = quoteSortLevelTerm t
      quoteSort Prop     = pure unsupportedSort
      quoteSort Inf      = pure unsupportedSort
      quoteSort DLub{}   = pure unsupportedSort

      quoteType :: Type -> ReduceM Term
      quoteType (El s t) = el !@ quoteSort s @@ quoteTerm t

      quoteQName :: QName -> ReduceM Term
      quoteQName x = pure $ Lit $ LitQName noRange x

      quotePats :: [I.NamedArg Pattern] -> ReduceM Term
      quotePats ps = list $ map (quoteArg quotePat . fmap namedThing) ps

      quotePat :: Pattern -> ReduceM Term
      quotePat (VarP "()")   = pure absurdP
      quotePat (VarP x)      = varP !@! quoteString x
      quotePat (DotP _)      = pure dotP
      quotePat (ConP c _ ps) = conP !@ quoteQName (conName c) @@ quotePats ps
      quotePat (LitP l)      = litP !@! Lit l
      quotePat (ProjP x)     = projP !@ quoteQName x

      quoteBody :: I.ClauseBody -> Maybe (ReduceM Term)
      quoteBody (Body a) = Just (quoteTerm a)
      quoteBody (Bind b) = quoteBody (absBody b)
      quoteBody NoBody   = Nothing

      quoteClause :: Clause -> ReduceM Term
      quoteClause Clause{namedClausePats = ps, clauseBody = body} =
        case quoteBody body of
          Nothing -> absurdClause !@ quotePats ps
          Just b  -> normalClause !@ quotePats ps @@ b

      list :: [ReduceM Term] -> ReduceM Term
      list []       = pure nil
      list (a : as) = cons !@ a @@ list as

      quoteDom :: (Type -> ReduceM Term) -> I.Dom Type -> ReduceM Term
      quoteDom q (Dom info t) = arg !@ quoteArgInfo info @@ q t

      quoteAbs :: Subst a => (a -> ReduceM Term) -> Abs a -> ReduceM Term
      quoteAbs q (Abs s t)   = abs !@! quoteString s @@ q t
      quoteAbs q (NoAbs s t) = abs !@! quoteString s @@ q (raise 1 t)

      quoteArg :: (a -> ReduceM Term) -> I.Arg a -> ReduceM Term
      quoteArg q (Arg info t) = arg !@ quoteArgInfo info @@ q t

      quoteArgs :: I.Args -> ReduceM Term
      quoteArgs ts = list (map (quoteArg quoteTerm) ts)

      quoteTerm :: Term -> ReduceM Term
      quoteTerm v =
        case unSpine v of
          Var n es   ->
             let ts = fromMaybe __IMPOSSIBLE__ $ allApplyElims es
             in  var !@! Lit (LitInt noRange $ fromIntegral n) @@ quoteArgs ts
          Lam info t -> lam !@ quoteHiding (getHiding info) @@ quoteAbs quoteTerm t
          Def x es   -> do
            d <- theDef <$> getConstInfo x
            qx d @@ quoteArgs ts
            where
              ts = fromMaybe __IMPOSSIBLE__ $ allApplyElims es
              qx Function{ funExtLam = Just (h, nh), funClauses = cs } =
                    extlam !@ list (map (quoteClause . dropArgs (h + nh)) cs)
              qx Function{ funCompiled = Just Fail, funClauses = [cl] } =
                    extlam !@ list [quoteClause $ dropArgs (length (clausePats cl) - 1) cl]
              qx _ = def !@! quoteName x
          Con x ts   -> con !@! quoteConName x @@ quoteArgs ts
          Pi t u     -> pi !@  quoteDom quoteType t
                            @@ quoteAbs quoteType u
          Level l    -> quoteTerm (unlevelWithKit lkit l)
          Lit lit    -> quoteLit lit
          Sort s     -> sort !@ quoteSort s
          Shared p   -> quoteTerm $ derefPtr p
          MetaV{}    -> pure unsupported
          DontCare{} -> pure unsupported -- could be exposed at some point but we have to take care
          ExtLam{}   -> __IMPOSSIBLE__
  return $ QuotingKit quoteTerm quoteType quoteClause (quoteDom quoteType)

quoteString :: String -> Term
quoteString = Lit . LitString noRange

quoteName :: QName -> Term
quoteName x = Lit (LitQName noRange x)

quoteConName :: ConHead -> Term
quoteConName = quoteName . conName

quoteTerm :: Term -> TCM Term
quoteTerm v = do
  kit <- quotingKit
  runReduceM (quoteTermWithKit kit v)

quoteType :: Type -> TCM Term
quoteType v = do
  kit <- quotingKit
  runReduceM (quoteTypeWithKit kit v)

quoteDom :: I.Dom Type -> TCM Term
quoteDom v = do
  kit <- quotingKit
  runReduceM (quoteDomWithKit kit v)

agdaTermType :: TCM Type
agdaTermType = El (mkType 0) <$> primAgdaTerm

agdaTypeType :: TCM Type
agdaTypeType = El (mkType 0) <$> primAgdaType

qNameType :: TCM Type
qNameType = El (mkType 0) <$> primQName

type UnquoteM = ExceptionT UnquoteError TCM

runUnquoteM :: UnquoteM a -> TCM (Either UnquoteError a)
runUnquoteM = runExceptionT

isCon :: ConHead -> TCM Term -> UnquoteM Bool
isCon con tm = do t <- lift tm
                  case ignoreSharing t of
                    Con con' _ -> return (con == con')
                    _ -> return False

{-unquoteFailedGeneric :: String -> UnquoteM a
unquoteFailedGeneric msg = typeError . GenericError $ "Unable to unquote the " ++ msg

unquoteFailed :: String -> String -> Term -> TCM a
unquoteFailed kind msg t = do doc <- prettyTCM t
                              unquoteFailedGeneric $ "term (" ++ show doc ++ ") of type " ++ kind ++ ".\nReason: " ++ msg ++ "."
-}
class Unquote a where
  unquote :: Term -> UnquoteM a

unquoteH :: Unquote a => I.Arg Term -> UnquoteM a
unquoteH a | isHidden a && isRelevant a =
    unquote $ unArg a
unquoteH a = throwException $ BadVisibility "hidden"  a

unquoteN :: Unquote a => I.Arg Term -> UnquoteM a
unquoteN a | notHidden a && isRelevant a =
    unquote $ unArg a
unquoteN a = throwException $ BadVisibility "visible" a

choice :: Monad m => [(m Bool, m a)] -> m a -> m a
choice [] dflt = dflt
choice ((mb, mx) : mxs) dflt = ifM mb mx $ choice mxs dflt

ensureDef :: QName -> UnquoteM QName
ensureDef x = do
  i <- (theDef <$> getConstInfo x) `catchError` \_ -> return Axiom  -- for recursive unquoteDecl
  case i of
    Constructor{} -> do
      def <- lift $ prettyTCM =<< primAgdaTermDef
      con <- lift $ prettyTCM =<< primAgdaTermCon
      throwException $ ConInsteadOfDef x (show def) (show con)
    _ -> return x

ensureCon :: QName -> UnquoteM QName
ensureCon x = do
  i <- (theDef <$> getConstInfo x) `catchError` \_ -> return Axiom  -- for recursive unquoteDecl
  case i of
    Constructor{} -> return x
    _ -> do
      def <- lift $ prettyTCM =<< primAgdaTermDef
      con <- lift $ prettyTCM =<< primAgdaTermCon
      throwException $ DefInsteadOfCon x (show def) (show con)

pickName :: Type -> String
pickName a =
  case unEl a of
    Pi{}   -> "f"
    Sort{} -> "A"
    Def d _ | c:_ <- show (qnameName d),
              isAlpha c -> [toLower c]
    _    -> "_"

instance Unquote I.ArgInfo where
  unquote t = do
    t <- lift $ reduce t
    case ignoreSharing t of
      Con c [h,r] -> do
        choice
          [(c `isCon` primArgArgInfo, ArgInfo <$> unquoteN h <*> unquoteN r <*> return [])]
          __IMPOSSIBLE__
      Con c _ -> __IMPOSSIBLE__
      _ -> throwException $ NotAConstructor "ArgInfo" t

instance Unquote a => Unquote (I.Arg a) where
  unquote t = do
    t <- lift $ reduce t
    case ignoreSharing t of
      Con c [info,x] -> do
        choice
          [(c `isCon` primArgArg, Arg <$> unquoteN info <*> unquoteN x)]
          __IMPOSSIBLE__
      Con c _ -> __IMPOSSIBLE__
      _ -> throwException $ NotAConstructor "Arg" t

-- Andreas, 2013-10-20: currently, post-fix projections are not part of the
-- quoted syntax.
instance Unquote a => Unquote (Elim' a) where
  unquote t = Apply <$> unquote t

instance Unquote Integer where
  unquote t = do
    t <- lift $ reduce t
    case ignoreSharing t of
      Lit (LitInt _ n) -> return n
      _ -> throwException $ NotALiteral "Integer" t

instance Unquote Double where
  unquote t = do
    t <- lift $ reduce t
    case ignoreSharing t of
      Lit (LitFloat _ x) -> return x
      _ -> throwException $ NotALiteral "Float" t

instance Unquote Char where
  unquote t = do
    t <- lift $ reduce t
    case ignoreSharing t of
      Lit (LitChar _ x) -> return x
      _ -> throwException $ NotALiteral "Char" t

instance Unquote Str where
  unquote t = do
    t <- lift $ reduce t
    case ignoreSharing t of
      Lit (LitString _ x) -> return (Str x)
      _ -> throwException $ NotALiteral "String" t

unquoteString :: Term -> UnquoteM String
unquoteString x = unStr <$> unquote x

unquoteNString :: I.Arg Term -> UnquoteM String
unquoteNString x = unStr <$> unquoteN x

instance Unquote a => Unquote [a] where
  unquote t = do
    t <- lift $ reduce t
    case ignoreSharing t of
      Con c [x,xs] -> do
        choice
          [(c `isCon` primCons, (:) <$> unquoteN x <*> unquoteN xs)]
          __IMPOSSIBLE__
      Con c [] -> do
        choice
          [(c `isCon` primNil, return [])]
          __IMPOSSIBLE__
      Con c _ -> __IMPOSSIBLE__
      _ -> throwException $ NotAConstructor "List" t

instance Unquote Hiding where
  unquote t = do
    t <- lift $ reduce t
    case ignoreSharing t of
      Con c [] -> do
        choice
          [(c `isCon` primHidden,  return Hidden)
          ,(c `isCon` primInstance, return Instance)
          ,(c `isCon` primVisible, return NotHidden)]
          __IMPOSSIBLE__
      Con c vs -> __IMPOSSIBLE__
      _        -> throwException $ NotAConstructor "Hiding" t

instance Unquote Relevance where
  unquote t = do
    t <- lift $ reduce t
    case ignoreSharing t of
      Con c [] -> do
        choice
          [(c `isCon` primRelevant,   return Relevant)
          ,(c `isCon` primIrrelevant, return Irrelevant)]
          __IMPOSSIBLE__
      Con c vs -> __IMPOSSIBLE__
      _        -> throwException $ NotAConstructor "Relevance" t

instance Unquote QName where
  unquote t = do
    t <- lift $ reduce t
    case ignoreSharing t of
      Lit (LitQName _ x) -> return x
      _                  -> throwException $ NotALiteral "QName" t

instance Unquote ConHead where
  unquote t = lift . getConHead =<< ensureCon =<< unquote t

instance Unquote a => Unquote (Abs a) where
  unquote t = do
    t <- lift $ reduce t
    case ignoreSharing t of
      Con c [x,y] -> do
        choice
          [(c `isCon` primAbsAbs, Abs <$> (hint <$> unquoteNString x) <*> unquoteN y)]
          (throwException $ BadConstructor "Abs" "arity 2 and not the `abs' constructor (ABSABS builtin)" t)
      Con c _ -> throwException $ BadConstructor "Abs" "not an arity 2 constructor" t
      _ -> throwException $ NotAConstructor "Abs" t

    where hint x | not (null x) = x
                 | otherwise    = "_"

instance Unquote Sort where
  unquote t = do
    t <- lift $ reduce t
    case ignoreSharing t of
      Con c [] -> do
        choice
          [(c `isCon` primAgdaSortUnsupported, pure $ Type $ Max [Plus 0 $ UnreducedLevel $ hackReifyToMeta])]
          __IMPOSSIBLE__
      Con c [u] -> do
        choice
          [(c `isCon` primAgdaSortSet, Type <$> unquoteN u)
          ,(c `isCon` primAgdaSortLit, Type . levelMax . (:[]) . ClosedLevel <$> unquoteN u)]
          __IMPOSSIBLE__
      Con c _ -> __IMPOSSIBLE__
      _ -> throwException $ NotAConstructor "Sort" t

instance Unquote Level where
  unquote l = Max . (:[]) . Plus 0 . UnreducedLevel <$> unquote l

instance Unquote Type where
  unquote t = do
    t <- lift $ reduce t
    case ignoreSharing t of
      Con c [s, u] -> do
        choice
          [(c `isCon` primAgdaTypeEl, El <$> unquoteN s <*> unquoteN u)]
          __IMPOSSIBLE__
      Con c _ -> __IMPOSSIBLE__
      _ -> throwException $ NotAConstructor "Type" t

instance Unquote Literal where
  unquote t = do
    t <- lift $ reduce t
    case ignoreSharing t of
      Con c [x] ->
        choice
          [ (c `isCon` primAgdaLitNat,    LitInt    noRange <$> unquoteN x)
          , (c `isCon` primAgdaLitFloat,  LitFloat  noRange <$> unquoteN x)
          , (c `isCon` primAgdaLitChar,   LitChar   noRange <$> unquoteN x)
          , (c `isCon` primAgdaLitString, LitString noRange <$> unquoteNString x)
          , (c `isCon` primAgdaLitQName,  LitQName  noRange <$> unquoteN x) ]
          __IMPOSSIBLE__
      Con c _ -> __IMPOSSIBLE__
      _ -> throwException $ NotAConstructor "Literal" t

instance Unquote Term where
  unquote t = do
    t <- lift $ reduce t
    case ignoreSharing t of
      Con c [] ->
        choice
          [(c `isCon` primAgdaTermUnsupported, pure hackReifyToMeta)]
          __IMPOSSIBLE__

      Con c [x] -> do
        choice
          [ (c `isCon` primAgdaTermSort,   Sort <$> unquoteN x)
          , (c `isCon` primAgdaTermLit,    Lit <$> unquoteN x) ]
          __IMPOSSIBLE__

      Con c [x, y] ->
        choice
<<<<<<< HEAD
          [ (c `isCon` primAgdaTermVar,    Var    <$> (fromInteger <$> unquoteN x) <*> unquoteN y)
          , (c `isCon` primAgdaTermCon,    Con    <$> unquoteN x <*> unquoteN y)
          , (c `isCon` primAgdaTermDef,    Def    <$> (ensureDef =<< unquoteN x) <*> unquoteN y)
          , (c `isCon` primAgdaTermLam,    Lam    <$> (flip setHiding defaultArgInfo <$> unquoteN x) <*> unquoteN y)
          , (c `isCon` primAgdaTermPi,     mkPi   <$> (domFromArg                    <$> unquoteN x) <*> unquoteN y)
          , (c `isCon` primAgdaTermExtLam, ExtLam <$> unquoteN x <*> unquoteN y) ]
          (throwException $ BadConstructor "Term" "bad term constructor" t)
=======
          [ (c `isCon` primAgdaTermVar, Var <$> (fromInteger <$> unquoteN x) <*> unquoteN y)
          , (c `isCon` primAgdaTermCon, Con <$> unquoteN x <*> unquoteN y)
          , (c `isCon` primAgdaTermDef, Def <$> (ensureDef =<< unquoteN x) <*> unquoteN y)
          , (c `isCon` primAgdaTermLam, Lam <$> (flip setHiding defaultArgInfo <$> unquoteN x) <*> unquoteN y)
          , (c `isCon` primAgdaTermPi,  mkPi <$> (domFromArg <$> unquoteN x) <*> unquoteN y)
          , (c `isCon` primAgdaTermExtLam, mkExtLam <$> unquoteN x <*> unquoteN y) ]
          __IMPOSSIBLE__
>>>>>>> 6450ca00
        where
          mkPi a (Abs "_" b) = Pi a (Abs x b)
            where x | 0 `freeIn` b = pickName (unDom a)
                    | otherwise    = "_"
          mkPi a b@Abs{} = Pi a b
          mkPi _ NoAbs{} = __IMPOSSIBLE__

      Con{} -> __IMPOSSIBLE__
      Lit{} -> __IMPOSSIBLE__
      _ -> throwException $ NotAConstructor "Term" t

instance Unquote Pattern where
  unquote t = do
    t <- lift $ reduce t
    case ignoreSharing t of
      Con c [] -> do
        choice
          [ (c `isCon` primAgdaPatAbsurd, pure (VarP "()"))
          , (c `isCon` primAgdaPatDot,    pure (DotP hackReifyToMeta))
          ] __IMPOSSIBLE__
      Con c [x] -> do
        choice
          [ (c `isCon` primAgdaPatVar,  VarP  <$> unquoteNString x)
          , (c `isCon` primAgdaPatProj, ProjP <$> unquoteN x)
          , (c `isCon` primAgdaPatLit,  LitP  <$> unquoteN x) ]
          __IMPOSSIBLE__
      Con c [x, y] -> do
        choice
          [ (c `isCon` primAgdaPatCon, flip ConP Nothing <$> unquoteN x <*> (map (fmap unnamed) <$> unquoteN y)) ]
          __IMPOSSIBLE__
      Con c _ -> __IMPOSSIBLE__
      _ -> throwException $ NotAConstructor "Pattern" t

data UnquotedFunDef = UnQFun Type [Clause]

instance Unquote Clause where
  unquote t = do
    t <- lift $ reduce t
    case ignoreSharing t of
      Con c [x] -> do
        choice
          [ (c `isCon` primAgdaClauseAbsurd, mkClause Nothing <$> unquoteN x) ]
          __IMPOSSIBLE__
      Con c [x, y] -> do
        choice
          [ (c `isCon` primAgdaClauseClause, checkClause =<< mkClause . Just <$> unquoteN y <*> unquoteN x) ]
          __IMPOSSIBLE__
      Con c _ -> __IMPOSSIBLE__
      _ -> throwException $ NotAConstructor "Clause" t
    where
      mkClause :: Maybe Term -> [I.Arg Pattern] -> I.Clause
      mkClause b ps0 =
        Clause { clauseRange     = noRange
               , clauseTel       = dummyTel n'
               , clausePerm      = Perm n vs
               , namedClausePats = ps
               , clauseBody      = mkBody n b
               , clauseType      = Nothing
               , clauseCatchall  = False }
        where
          ps = map (fmap unnamed) ps0
          n  = vars True ps  -- with dot patterns
          n' = vars False ps -- without dot patterns
          dummyTel 0 = EmptyTel
          dummyTel n = ExtendTel (defaultDom typeDontCare) (Abs "x" $ dummyTel (n - 1))
          mkBody 0 b = maybe NoBody Body b
          mkBody n b = Bind $ Abs "x" $ mkBody (n - 1) b
          vars d ps = sum $ map (vars' d . namedArg) ps
          vars' d (ConP _ _ ps) = vars d ps
          vars' d VarP{}      = 1
          vars' d DotP{}      = if d then 1 else 0
          vars' d LitP{}      = 0
          vars' d ProjP{}     = 0

          vs = evalState (execWriterT $ mapM_ (computePerm . namedArg) ps) 0
          next = do n <- get; put (n + 1); return n

          computePerm (ConP _ _ ps) = mapM_ (computePerm . namedArg) ps
          computePerm VarP{}        = tell . (:[]) =<< next
          computePerm DotP{}        = () <$ next
          computePerm LitP{}        = return ()
          computePerm ProjP{}       = return ()

      checkClause :: I.Clause -> UnquoteM I.Clause
      checkClause cl@Clause{ clausePerm = Perm n vs , clauseBody = body } = do
        let freevs    = allVars $ freeVars $ fromMaybe __IMPOSSIBLE__ $ getBody body
            propervs  = Set.fromList $ map ((n-1)-) vs
            dottedvs  = Set.difference (Set.fromList [0..n-1]) propervs
            offending = Set.intersection freevs dottedvs
        Agda.TypeChecking.Monad.reportSDoc "tc.unquote.clause.dotvars" 30 $ vcat
          [ text $ "checkClause "
          , nest 2 $ text $ "free vars:      " ++ show freevs
          , nest 2 $ text $ "dotted vars:    " ++ show dottedvs
          , nest 2 $ text $ "offending vars: " ++ show offending
          ]
        if Set.null offending
          then return cl
          else throwException $ RhsUsesDottedVar (Set.toList offending) t

instance Unquote UnquotedFunDef where
  unquote t = do
    t <- lift $ reduce t
    case ignoreSharing t of
      Con c [x, y] -> do
        choice
          [ (c `isCon` primAgdaFunDefCon, UnQFun <$> unquoteN x <*> unquoteN y) ]
          __IMPOSSIBLE__
      Con c _ -> __IMPOSSIBLE__
      _ -> throwException $ NotAConstructor "Pattern" t

reifyUnquoted :: Reify a e => a -> TCM e
reifyUnquoted = nowReifyingUnquoted . disableDisplayForms . withShowAllArguments . reify
<|MERGE_RESOLUTION|>--- conflicted
+++ resolved
@@ -433,8 +433,8 @@
       Con c [x,y] -> do
         choice
           [(c `isCon` primAbsAbs, Abs <$> (hint <$> unquoteNString x) <*> unquoteN y)]
-          (throwException $ BadConstructor "Abs" "arity 2 and not the `abs' constructor (ABSABS builtin)" t)
-      Con c _ -> throwException $ BadConstructor "Abs" "not an arity 2 constructor" t
+          __IMPOSSIBLE__
+      Con c _ -> __IMPOSSIBLE__
       _ -> throwException $ NotAConstructor "Abs" t
 
     where hint x | not (null x) = x
@@ -502,23 +502,13 @@
 
       Con c [x, y] ->
         choice
-<<<<<<< HEAD
           [ (c `isCon` primAgdaTermVar,    Var    <$> (fromInteger <$> unquoteN x) <*> unquoteN y)
           , (c `isCon` primAgdaTermCon,    Con    <$> unquoteN x <*> unquoteN y)
           , (c `isCon` primAgdaTermDef,    Def    <$> (ensureDef =<< unquoteN x) <*> unquoteN y)
           , (c `isCon` primAgdaTermLam,    Lam    <$> (flip setHiding defaultArgInfo <$> unquoteN x) <*> unquoteN y)
           , (c `isCon` primAgdaTermPi,     mkPi   <$> (domFromArg                    <$> unquoteN x) <*> unquoteN y)
           , (c `isCon` primAgdaTermExtLam, ExtLam <$> unquoteN x <*> unquoteN y) ]
-          (throwException $ BadConstructor "Term" "bad term constructor" t)
-=======
-          [ (c `isCon` primAgdaTermVar, Var <$> (fromInteger <$> unquoteN x) <*> unquoteN y)
-          , (c `isCon` primAgdaTermCon, Con <$> unquoteN x <*> unquoteN y)
-          , (c `isCon` primAgdaTermDef, Def <$> (ensureDef =<< unquoteN x) <*> unquoteN y)
-          , (c `isCon` primAgdaTermLam, Lam <$> (flip setHiding defaultArgInfo <$> unquoteN x) <*> unquoteN y)
-          , (c `isCon` primAgdaTermPi,  mkPi <$> (domFromArg <$> unquoteN x) <*> unquoteN y)
-          , (c `isCon` primAgdaTermExtLam, mkExtLam <$> unquoteN x <*> unquoteN y) ]
-          __IMPOSSIBLE__
->>>>>>> 6450ca00
+          __IMPOSSIBLE__
         where
           mkPi a (Abs "_" b) = Pi a (Abs x b)
             where x | 0 `freeIn` b = pickName (unDom a)
