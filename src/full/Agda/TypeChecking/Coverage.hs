--- conflicted
+++ resolved
@@ -101,12 +101,8 @@
 
 -- | A @Covering@ is the result of splitting a 'SplitClause'.
 data Covering = Covering
-<<<<<<< HEAD
-  { covSplitArg     :: Nat  -- ^ De Bruijn level (counting dot patterns) of argument we split on.
-=======
-  { covSplitArg     :: I.Arg Nat
-      -- ^ De Bruijn level of argument we split on.
->>>>>>> 9526da90
+  { covSplitArg     :: Arg Nat
+     -- ^ De Bruijn level (counting dot patterns) of argument we split on.
   , covSplitClauses :: [(QName, SplitClause)]
       -- ^ Covering clauses, indexed by constructor these clauses share.
   }
@@ -535,7 +531,6 @@
       -> TCM (Either SplitError Covering)
 split ind sc x = fmap blendInAbsurdClause <$> split' ind sc x
   where
-<<<<<<< HEAD
     n = lookupPatternVar sc $ blockingVarNo x
     blendInAbsurdClause :: Either SplitClause Covering -> Covering
     blendInAbsurdClause = fromRight (const $ Covering n [])
@@ -543,33 +538,14 @@
 -- | Convert a de Bruijn index relative to the clause telescope to a de Bruijn
 --   level. The result should be the argument position (counted from left,
 --   starting with 0) to split at (dot patterns included!).
-lookupPatternVar :: SplitClause -> Int -> Nat
-lookupPatternVar SClause{ scTel = tel, scPats = pats } x =
+lookupPatternVar :: SplitClause -> Int -> Arg Nat
+lookupPatternVar SClause{ scTel = tel, scPats = pats } x = arg $>
     if n < 0 then __IMPOSSIBLE__ else n
   where n = if k < 0
             then __IMPOSSIBLE__
-            else case permPicks (dbPatPerm pats) !!! k of
-                   Nothing -> __IMPOSSIBLE__
-                   Just n  -> n
-=======
-    blendInAbsurdClause :: I.Arg Nat -> Either SplitClause Covering -> Covering
-    blendInAbsurdClause n = fromRight (const $ Covering n [])
-
-    splitDbIndexToLevel :: SplitClause -> BlockingVar -> I.Arg Nat
-    splitDbIndexToLevel sc@SClause{ scTel = tel, scPerm = perm } x =
-      dbIndexToLevel tel perm $ blockingVarNo x
-
--- | Convert a de Bruijn index relative to a telescope to a de Buijn level.
---   The result should be the argument (counted from left, starting with 0)
---   to split at (dot patterns included!).
-dbIndexToLevel :: Telescope -> Permutation -> Int -> I.Arg Nat
-dbIndexToLevel tel perm x = arg $> if n < 0 then __IMPOSSIBLE__ else n
-  where n = if k < 0
-            then __IMPOSSIBLE__
-            else fromMaybe __IMPOSSIBLE__ $ permute perm [0..] !!! k
->>>>>>> 9526da90
+            else fromMaybe __IMPOSSIBLE__ $ permPicks (dbPatPerm pats) !!! k
         k = size tel - x - 1
-        arg = telVars tel !! k
+        arg = telVars (size tel) tel !! k
 
 -- | @split' ind splitClause x = return res@
 --   splits @splitClause@ at pattern var @x@ (de Bruijn index).
@@ -648,12 +624,6 @@
     _  -> return $ Right $ Covering (lookupPatternVar sc x) ns
 
   where
-<<<<<<< HEAD
-=======
-    xDBLevel :: I.Arg Nat
-    xDBLevel = dbIndexToLevel tel perm x
-
->>>>>>> 9526da90
     inContextOfT :: MonadTCM tcm => tcm a -> tcm a
     inContextOfT = addCtxTel tel . escapeContext (x + 1)
 
@@ -711,14 +681,8 @@
         reportSDoc "tc.cover" 20 $ sep
           [ text   "we are              self = " <+> (addCtxTel tel $ prettyTCM $ unArg self)
           ]
-<<<<<<< HEAD
-        let n    = permRange (dbPatPerm ps)
+        let n = defaultArg $ permRange (dbPatPerm ps)
             -- Andreas & James, 2013-11-19 includes the dot patterns!
-=======
-        let -- WRONG: -- n = length ps -- past the last argument, is pos. of proj pat.
-            -- n = size tel -- past the last variable, is pos. of proj pat. DURING SPLITTING
-            n = defaultArg $ permRange perm -- Andreas & James, 2013-11-19 includes the dot patterns!
->>>>>>> 9526da90
             -- See test/succeed/CopatternsAndDotPatterns.agda for a case with dot patterns
             -- and copatterns which fails for @n = size tel@ with a broken case tree.
 
