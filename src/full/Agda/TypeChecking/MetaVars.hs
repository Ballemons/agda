--- conflicted
+++ resolved
@@ -386,73 +386,45 @@
     es  <- map Apply <$> getContextArgs
     tel <- getContextTelescope
     x   <- newMeta' (BlockedConst $ abstract tel v)
-<<<<<<< HEAD
-                    Instantiable
+                    Frozen
                     i
                     lowMetaPriority
                     (idP $ size tel)
-=======
-                    Frozen i lowMetaPriority (idP $ size tel)
->>>>>>> fbf6b5f2
                     (HasType () CmpLeq $ telePi_ tel t)
                     -- we don't instantiate blocked terms
     inTopContext $ addConstraint (Guarded (UnBlock x) pid)
     reportSDoc "tc.meta.blocked" 20 $ vcat
-<<<<<<< HEAD
       [ "blocked" <+> prettyTCM x <+> ":=" <+> inTopContext
         (prettyTCM $ abstract tel v)
       , "     by" <+> (prettyTCM =<< getConstraintsForProblem pid)
       ]
-    inst <- isInstantiatedMeta x
-    if inst
-      then instantiate (MetaV x es)
-      else do
-        -- We don't return the blocked term instead create a fresh metavariable
-        -- that we compare against the blocked term once it's unblocked. This way
-        -- blocked terms can be instantiated before they are unblocked, thus making
-        -- constraint solving a bit more robust against instantiation order.
-        -- Andreas, 2015-05-22: DontRunMetaOccursCheck to avoid Issue585-17.
-        (m', v) <- newValueMeta DontRunMetaOccursCheck CmpLeq t
-        reportSDoc "tc.meta.blocked" 30
-          $   "setting twin of"
-          <+> prettyTCM m'
-          <+> "to be"
-          <+> prettyTCM x
-        updateMetaVar m' (\mv -> mv { mvTwin = Just x })
-        i   <- fresh
-        -- This constraint is woken up when unblocking, so it doesn't need a problem id.
-        cmp <- buildProblemConstraint_ (ValueCmp CmpEq (AsTermsOf t) v (MetaV x es))
-        reportSDoc "tc.constr.add" 20 $ "adding constraint" <+> prettyTCM cmp
-        listenToMeta (CheckConstraint i cmp) x
-        return v
-=======
-      [ "blocked" <+> prettyTCM x <+> ":=" <+> inTopContext (prettyTCM $ abstract tel v)
-      , "     by" <+> (prettyTCM =<< getConstraintsForProblem pid) ]
-
     -- Issue 4067: Replacing the blocked term with a fresh meta means we lose the user-written term.
     --             It's not clear that the improvements of constraint solving robustness is worth
     --             this.
     instantiate (MetaV x es)
     -- Pre-4067 code:
     -- inst <- isInstantiatedMeta x
-    -- case inst of
-    --   True  -> instantiate (MetaV x es)
-    --   False -> do
+    -- if inst
+    --   then instantiate (MetaV x es)
+    --   else do
     --     -- We don't return the blocked term instead create a fresh metavariable
     --     -- that we compare against the blocked term once it's unblocked. This way
     --     -- blocked terms can be instantiated before they are unblocked, thus making
     --     -- constraint solving a bit more robust against instantiation order.
     --     -- Andreas, 2015-05-22: DontRunMetaOccursCheck to avoid Issue585-17.
     --     (m', v) <- newValueMeta DontRunMetaOccursCheck CmpLeq t
-    --     reportSDoc "tc.meta.blocked" 30 $ "setting twin of" <+> prettyTCM m' <+> "to be" <+> prettyTCM x
-    --     updateMetaVar m' (\ mv -> mv { mvTwin = Just x })
+    --     reportSDoc "tc.meta.blocked" 30
+    --       $   "setting twin of"
+    --       <+> prettyTCM m'
+    --       <+> "to be"
+    --       <+> prettyTCM x
+    --     updateMetaVar m' (\mv -> mv { mvTwin = Just x })
     --     i   <- fresh
     --     -- This constraint is woken up when unblocking, so it doesn't need a problem id.
     --     cmp <- buildProblemConstraint_ (ValueCmp CmpEq (AsTermsOf t) v (MetaV x es))
     --     reportSDoc "tc.constr.add" 20 $ "adding constraint" <+> prettyTCM cmp
     --     listenToMeta (CheckConstraint i cmp) x
     --     return v
->>>>>>> fbf6b5f2
 
 blockTypeOnProblem
   :: (MonadMetaSolver m, MonadFresh Nat m)
