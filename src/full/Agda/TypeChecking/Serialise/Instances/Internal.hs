{-# LANGUAGE CPP #-}

{-# OPTIONS_GHC -fno-warn-orphans #-}

module Agda.TypeChecking.Serialise.Instances.Internal where

import Control.Applicative
import Control.Monad.State.Strict

import Agda.Syntax.Internal as I
import Agda.Syntax.Position as P

import Agda.TypeChecking.Serialise.Base
import Agda.TypeChecking.Serialise.Instances.Common ()
import Agda.TypeChecking.Serialise.Instances.Compilers ()

import Agda.TypeChecking.Monad
import Agda.TypeChecking.CompiledClause
import Agda.TypeChecking.Positivity.Occurrence

import Agda.Utils.Permutation

#include "undefined.h"
import Agda.Utils.Impossible

instance EmbPrj Signature where
  icod_ (Sig a b c) = icode3' a b c

  value = vcase valu where
    valu [a, b, c] = valu3 Sig a b c
    valu _         = malformed

instance EmbPrj Section where
  icod_ (Section a) = icode1' a

  value = vcase valu where
    valu [a] = valu1 Section a
    valu _   = malformed

instance EmbPrj a => EmbPrj (Tele a) where
  icod_ EmptyTel        = icode0'
  icod_ (ExtendTel a b) = icode2' a b

  value = vcase valu where
    valu []     = valu0 EmptyTel
    valu [a, b] = valu2 ExtendTel a b
    valu _      = malformed

instance EmbPrj Permutation where
  icod_ (Perm a b) = icode2' a b

  value = vcase valu where
    valu [a, b] = valu2 Perm a b
    valu _      = malformed

instance EmbPrj a => EmbPrj (Drop a) where
  icod_ (Drop a b) = icode2' a b

  value = vcase valu where
    valu [a, b] = valu2 Drop a b
    valu _      = malformed

instance EmbPrj a => EmbPrj (Elim' a) where
  icod_ (Apply a)  = icode1' a
  icod_ (IApply x y a) = icode3 0 x y a
  icod_ (Proj a b) = icode2 0 a b

  value = vcase valu where
    valu [a]       = valu1 Apply a
    valu [0,x,y,a] = valu3 IApply x y a
    valu [0, a, b] = valu2 Proj a b
    valu _         = malformed

instance EmbPrj I.ConHead where
  icod_ (ConHead a b c) = icode3' a b c

  value = vcase valu where
    valu [a, b, c] = valu3 ConHead a b c
    valu _         = malformed

instance (EmbPrj a) => EmbPrj (I.Type' a) where
  icod_ (El a b) = icode2' a b

  value = vcase valu where
    valu [a, b] = valu2 El a b
    valu _      = malformed

instance (EmbPrj a) => EmbPrj (I.Abs a) where
  icod_ (NoAbs a b) = icode2 0 a b
  icod_ (Abs a b)   = icode2' a b

  value = vcase valu where
    valu [a, b]    = valu2 Abs a b
    valu [0, a, b] = valu2 NoAbs a b
    valu _         = malformed

instance EmbPrj I.Term where
  icod_ (Var     a []) = icode1' a
  icod_ (Var      a b) = icode2 0 a b
  icod_ (Lam      a b) = icode2 1 a b
  icod_ (Lit      a  ) = icode1 2 a
  icod_ (Def      a b) = icode2 3 a b
  icod_ (Con    a b c) = icode3 4 a b c
  icod_ (Pi       a b) = icode2 5 a b
  icod_ (Sort     a  ) = icode1 7 a
  icod_ (MetaV    a b) = __IMPOSSIBLE__
  icod_ (DontCare a  ) = icode1 8 a
  icod_ (Level    a  ) = icode1 9 a
  icod_ (Shared p)     = icodeMemo termD termC p $ icode (derefPtr p)

  value r = vcase valu' r where
    valu' xs       = gets mkShared <*> valu xs
    valu [a]       = valu1 var   a
    valu [0, a, b] = valu2 Var   a b
    valu [1, a, b] = valu2 Lam   a b
    valu [2, a]    = valu1 Lit   a
    valu [3, a, b] = valu2 Def   a b
    valu [4, a, b, c] = valu3 Con a b c
    valu [5, a, b] = valu2 Pi    a b
    valu [7, a]    = valu1 Sort  a
    valu [8, a]    = valu1 DontCare a
    valu [9, a]    = valu1 Level a
    valu _         = malformed

instance EmbPrj Level where
  icod_ (Max a) = icode1' a

  value = vcase valu where
    valu [a] = valu1 Max a
    valu _   = malformed

instance EmbPrj PlusLevel where
  icod_ (ClosedLevel a) = icode1' a
  icod_ (Plus a b)      = icode2' a b

  value = vcase valu where
    valu [a]    = valu1 ClosedLevel a
    valu [a, b] = valu2 Plus a b
    valu _      = malformed

instance EmbPrj LevelAtom where
  icod_ (NeutralLevel _ a) = icode1' a
  icod_ (UnreducedLevel a) = icode1 1 a
  icod_ MetaLevel{}        = __IMPOSSIBLE__
  icod_ BlockedLevel{}     = __IMPOSSIBLE__

  value = vcase valu where
    valu [a]    = valu1 UnreducedLevel a -- we forget that we are a NeutralLevel,
                                         -- since we do not want do (de)serialize
                                         -- the reason for neutrality
    valu [1, a] = valu1 UnreducedLevel a
    valu _      = malformed

instance EmbPrj I.Sort where
  icod_ (Type  a  ) = icode1' a
  icod_ Prop        = icode1 1 ()
  icod_ SizeUniv    = icode1 3 ()
  icod_ Inf         = icode1 4 ()
  icod_ (DLub a b)  = icode2 2 a b -- Andreas, 2017-01-18: not __IMPOSSIBLE__ see #2408

  value = vcase valu where
    valu [a]    = valu1 Type  a
    valu [1, _] = valu0 Prop
    valu [3, _] = valu0 SizeUniv
    valu [4, _] = valu0 Inf
    valu [2, a, b] = valu2 DLub a b
    valu _         = malformed

instance EmbPrj DisplayForm where
  icod_ (Display a b c) = icode3' a b c

  value = vcase valu where
    valu [a, b, c] = valu3 Display a b c
    valu _         = malformed

instance EmbPrj a => EmbPrj (Open a) where
  icod_ (OpenThing a b) = icode2' a b

  value = vcase valu where
    valu [a, b] = valu2 OpenThing a b
    valu _      = malformed

instance EmbPrj a => EmbPrj (Local a) where
  icod_ (Local a b) = icode2' a b
  icod_ (Global a)  = icode1' a

  value = vcase valu where
    valu [a, b] = valu2 Local a b
    valu [a]    = valu1 Global a
    valu _      = malformed

instance EmbPrj CtxId where
  icod_ (CtxId a) = icode a
  value n         = CtxId `fmap` value n

instance EmbPrj DisplayTerm where
  icod_ (DTerm    a  )   = icode1' a
  icod_ (DDot     a  )   = icode1 1 a
  icod_ (DCon     a b c) = icode3 2 a b c
  icod_ (DDef     a b)   = icode2 3 a b
  icod_ (DWithApp a b c) = icode3 4 a b c

  value = vcase valu where
    valu [a]          = valu1 DTerm a
    valu [1, a]       = valu1 DDot a
    valu [2, a, b, c] = valu3 DCon a b c
    valu [3, a, b]    = valu2 DDef a b
    valu [4, a, b, c] = valu3 DWithApp a b c
    valu _            = malformed

instance EmbPrj MutualId where
  icod_ (MutId a) = icode a
  value n         = MutId `fmap` value n

instance EmbPrj Definition where
  icod_ (Defn a b c d e f g h i j k l m n) = icode14' a b (P.killRange c) d e f g h i j k l m n

  value = vcase valu where
    valu [a, b, c, d, e, f, g, h, i, j, k, l, m, n] = valu14 Defn a b c d e f g h i j k l m n
    valu _                                       = malformed

instance EmbPrj NLPat where
  icod_ (PVar a b c)    = icode3 0 a b c
  icod_ (PWild)         = icode0 1
  icod_ (PDef a b)      = icode2 2 a b
  icod_ (PLam a b)      = icode2 3 a b
  icod_ (PPi a b)       = icode2 4 a b
  icod_ (PBoundVar a b) = icode2 5 a b
  icod_ (PTerm a)       = icode1 6 a

  value = vcase valu where
    valu [0, a, b, c] = valu3 PVar a b c
    valu [1]          = valu0 PWild
    valu [2, a, b]    = valu2 PDef a b
    valu [3, a, b]    = valu2 PLam a b
    valu [4, a, b]    = valu2 PPi a b
    valu [5, a, b]    = valu2 PBoundVar a b
    valu [6, a]       = valu1 PTerm a
    valu _            = malformed

instance EmbPrj NLPType where
  icod_ (NLPType a b) = icode2' a b

  value = vcase valu where
    valu [a, b] = valu2 NLPType a b
    valu _      = malformed

instance EmbPrj RewriteRule where
  icod_ (RewriteRule a b c d e f) = icode6' a b c d e f

  value = vcase valu where
    valu [a, b, c, d, e, f] = valu6 RewriteRule a b c d e f
    valu _                  = malformed

instance EmbPrj Projection where
  icod_ (Projection a b c d e) = icode5' a b c d e

  value = vcase valu where
    valu [a, b, c, d, e] = valu5 Projection a b c d e
    valu _ = malformed

instance EmbPrj ProjLams where
  icod_ (ProjLams a) = icode1' a

  value = vcase valu where
    valu [a] = valu1 ProjLams a
    valu _   = malformed

instance EmbPrj ExtLamInfo where
  icod_ (ExtLamInfo a b) = icode2' a b

  value = vcase valu where
    valu [a, b] = valu2 ExtLamInfo a b
    valu _      = malformed

instance EmbPrj Polarity where
  icod_ Covariant     = return 0
  icod_ Contravariant = return 1
  icod_ Invariant     = return 2
  icod_ Nonvariant    = return 3

  value 0 = return Covariant
  value 1 = return Contravariant
  value 2 = return Invariant
  value 3 = return Nonvariant
  value _ = malformed

instance EmbPrj Occurrence where
  icod_ StrictPos = return 0
  icod_ Mixed     = return 1
  icod_ Unused    = return 2
  icod_ GuardPos  = return 3
  icod_ JustPos   = return 4
  icod_ JustNeg   = return 5

  value 0 = return StrictPos
  value 1 = return Mixed
  value 2 = return Unused
  value 3 = return GuardPos
  value 4 = return JustPos
  value 5 = return JustNeg
  value _ = malformed

instance EmbPrj EtaEquality where
  icod_ (Specified a) = icode1 0 a
  icod_ (Inferred a)  = icode1 1 a

  value = vcase valu where
    valu [0,a] = valu1 Specified a
    valu [1,a] = valu1 Inferred a
    valu _     = malformed

instance EmbPrj Defn where
  icod_ Axiom                                   = icode0 0
  icod_ (Function    a b _ c d e f g h i j k m) = icode12 1 a b c d e f g h i j k m
  icod_ (Datatype    a b c d e f g h i j)       = icode10 2 a b c d e f g h i j
<<<<<<< HEAD
  icod_ (Record      a b c d e f g h i j k l)   = icode12 3 a b c d e f g h i j k l
  icod_ (Constructor a b c d e f g h)           = icode8 4 a b c d e f g h
=======
  icod_ (Record      a b c d e f g h i j)       = icode10 3 a b c d e f g h i j
  icod_ (Constructor a b c d e f g)             = icode7 4 a b c d e f g
>>>>>>> 7aa6eb67
  icod_ (Primitive   a b c d)                   = icode4 5 a b c d
  icod_ AbstractDefn                            = __IMPOSSIBLE__

  value = vcase valu where
    valu [0]                                     = valu0 Axiom
    valu [1, a, b, c, d, e, f, g, h, i, j, k, m] = valu12 (\ a b -> Function a b Nothing) a b c d e f g h i j k m
    valu [2, a, b, c, d, e, f, g, h, i, j]       = valu10 Datatype a b c d e f g h i j
<<<<<<< HEAD
    valu [3, a, b, c, d, e, f, g, h, i, j, k, l] = valu12 Record  a b c d e f g h i j k l
    valu [4, a, b, c, d, e, f, g, h]             = valu8 Constructor a b c d e f g h
=======
    valu [3, a, b, c, d, e, f, g, h, i, j]       = valu10 Record  a b c d e f g h i j
    valu [4, a, b, c, d, e, f, g]                = valu7 Constructor a b c d e f g
>>>>>>> 7aa6eb67
    valu [5, a, b, c, d]                         = valu4 Primitive   a b c d
    valu _                                       = malformed

instance EmbPrj FunctionFlag where
  icod_ FunStatic       = icode0 0
  icod_ FunInline       = icode0 1
  icod_ FunMacro        = icode0 2

  value = vcase valu where
    valu [0] = valu0 FunStatic
    valu [1] = valu0 FunInline
    valu [2] = valu0 FunMacro
    valu _   = malformed

instance EmbPrj a => EmbPrj (WithArity a) where
  icod_ (WithArity a b) = icode2' a b

  value = vcase valu where
    valu [a, b] = valu2 WithArity a b
    valu _      = malformed

instance EmbPrj a => EmbPrj (Case a) where
  icod_ (Branches a b c d e) = icode5' a b c d e

  value = vcase valu where
    valu [a, b, c, d, e] = valu5 Branches a b c d e
    valu _            = malformed

instance EmbPrj CompiledClauses where
  icod_ Fail       = icode0'
  icod_ (Done a b) = icode2' a (P.killRange b)
  icod_ (Case a b) = icode2 2 a b

  value = vcase valu where
    valu []        = valu0 Fail
    valu [a, b]    = valu2 Done a b
    valu [2, a, b] = valu2 Case a b
    valu _         = malformed

instance EmbPrj a => EmbPrj (FunctionInverse' a) where
  icod_ NotInjective = icode0'
  icod_ (Inverse a)  = icode1' a

  value = vcase valu where
    valu []  = valu0 NotInjective
    valu [a] = valu1 Inverse a
    valu _   = malformed

instance EmbPrj TermHead where
  icod_ SortHead     = icode0'
  icod_ PiHead       = icode0 1
  icod_ (ConsHead a) = icode1 2 a

  value = vcase valu where
    valu []     = valu0 SortHead
    valu [1]    = valu0 PiHead
    valu [2, a] = valu1 ConsHead a
    valu _      = malformed

instance EmbPrj I.Clause where
  icod_ (Clause a b c d e f g) = icode7' a b c d e f g

  value = vcase valu where
    valu [a, b, c, d, e, f, g] = valu7 Clause a b c d e f g
    valu _                     = malformed

instance EmbPrj I.ConPatternInfo where
  icod_ (ConPatternInfo a b c) = icode3' a b c

  value = vcase valu where
    valu [a, b, c] = valu3 ConPatternInfo a b c
    valu _      = malformed

instance EmbPrj I.DBPatVar where
  icod_ (DBPatVar a b) = icode2' a b

  value = vcase valu where
    valu [a, b] = valu2 DBPatVar a b
    valu _      = malformed

instance EmbPrj a => EmbPrj (I.Pattern' a) where
  icod_ (VarP a    ) = icode1' a
  icod_ (ConP a b c) = icode3 1 a b c
  icod_ (LitP a    ) = icode1 2 a
  icod_ (DotP a    ) = icode1 3 a
  icod_ (ProjP a b ) = icode2 4 a b

  value = vcase valu where
    valu [a]       = valu1 VarP a
    valu [1, a, b, c] = valu3 ConP a b c
    valu [2, a]    = valu1 LitP a
    valu [3, a]    = valu1 DotP a
    valu [4, a, b] = valu2 ProjP a b
    valu _         = malformed

instance EmbPrj a => EmbPrj (Builtin a) where
  icod_ (Prim    a) = icode1' a
  icod_ (Builtin a) = icode1 1 a

  value = vcase valu where
    valu [a]    = valu1 Prim    a
    valu [1, a] = valu1 Builtin a
    valu _      = malformed<|MERGE_RESOLUTION|>--- conflicted
+++ resolved
@@ -314,13 +314,8 @@
   icod_ Axiom                                   = icode0 0
   icod_ (Function    a b _ c d e f g h i j k m) = icode12 1 a b c d e f g h i j k m
   icod_ (Datatype    a b c d e f g h i j)       = icode10 2 a b c d e f g h i j
-<<<<<<< HEAD
-  icod_ (Record      a b c d e f g h i j k l)   = icode12 3 a b c d e f g h i j k l
+  icod_ (Record      a b c d e f g h i j k)     = icode11 3 a b c d e f g h i j k
   icod_ (Constructor a b c d e f g h)           = icode8 4 a b c d e f g h
-=======
-  icod_ (Record      a b c d e f g h i j)       = icode10 3 a b c d e f g h i j
-  icod_ (Constructor a b c d e f g)             = icode7 4 a b c d e f g
->>>>>>> 7aa6eb67
   icod_ (Primitive   a b c d)                   = icode4 5 a b c d
   icod_ AbstractDefn                            = __IMPOSSIBLE__
 
@@ -328,13 +323,8 @@
     valu [0]                                     = valu0 Axiom
     valu [1, a, b, c, d, e, f, g, h, i, j, k, m] = valu12 (\ a b -> Function a b Nothing) a b c d e f g h i j k m
     valu [2, a, b, c, d, e, f, g, h, i, j]       = valu10 Datatype a b c d e f g h i j
-<<<<<<< HEAD
-    valu [3, a, b, c, d, e, f, g, h, i, j, k, l] = valu12 Record  a b c d e f g h i j k l
+    valu [3, a, b, c, d, e, f, g, h, i, j, k]    = valu11 Record  a b c d e f g h i j k
     valu [4, a, b, c, d, e, f, g, h]             = valu8 Constructor a b c d e f g h
-=======
-    valu [3, a, b, c, d, e, f, g, h, i, j]       = valu10 Record  a b c d e f g h i j
-    valu [4, a, b, c, d, e, f, g]                = valu7 Constructor a b c d e f g
->>>>>>> 7aa6eb67
     valu [5, a, b, c, d]                         = valu4 Primitive   a b c d
     valu _                                       = malformed
 
