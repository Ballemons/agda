--- conflicted
+++ resolved
@@ -187,12 +187,7 @@
   value n         = MutId `fmap` value n
 
 instance EmbPrj Definition where
-<<<<<<< HEAD
-  icod_ (Defn a b c d e f g h i j k l m n) = icodeN' Defn a b (P.killRange c) d e f g h i j k l m n
-=======
-  icod_ (Defn a b c d e f g h i j k l m n) =
-    icodeN' Defn a b (P.killRange c) d e f g h i j k l m n
->>>>>>> 4688b156
+  icod_ (Defn a b c d e f g h i j k l m n o) = icodeN' Defn a b (P.killRange c) d e f g h i j k l m n o
 
   value = valueN Defn
 
