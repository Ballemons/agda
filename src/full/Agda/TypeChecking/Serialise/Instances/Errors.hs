--- conflicted
+++ resolved
@@ -126,12 +126,8 @@
 
 instance EmbPrj PragmaOptions where
   -- TODO: only keep the options needed for displaying the warnings
-<<<<<<< HEAD
-  icod_ (PragmaOptions a b c d e f g h i j k l m n o p q r s t u v w x y z) = icode26' a b c d e f g h i j k l m n o p q r s t u v w x y z
-=======
-  icod_ (PragmaOptions a b c d e f g h i j k l m n o p q r s t u v w x y) =
-    icodeN' PragmaOptions a b c d e f g h i j k l m n o p q r s t u v w x y
->>>>>>> 045dbcb6
+  icod_ (PragmaOptions a b c d e f g h i j k l m n o p q r s t u v w x y z) =
+    icodeN' PragmaOptions a b c d e f g h i j k l m n o p q r s t u v w x y z
 
   value = value26 PragmaOptions
 
