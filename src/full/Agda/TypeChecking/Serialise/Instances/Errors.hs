{-# LANGUAGE RecordWildCards          #-}
{-# LANGUAGE CPP                      #-}
{-# OPTIONS_GHC -fno-warn-orphans     #-}

#if __GLASGOW_HASKELL__ <= 708
{-# OPTIONS_GHC -fcontext-stack=30 #-}
#endif

module Agda.TypeChecking.Serialise.Instances.Errors where

#if __GLASGOW_HASKELL__ <= 708
import Agda.TypeChecking.Pretty ()
#endif

import Agda.TypeChecking.Serialise.Base
import Agda.TypeChecking.Serialise.Instances.Common
import Agda.TypeChecking.Serialise.Instances.Internal ()
import Agda.TypeChecking.Serialise.Instances.Abstract ()

import Agda.Syntax.Common
import Agda.Syntax.Abstract.Name (ModuleName)
import Agda.TypeChecking.Monad.Base
import Agda.Interaction.Options
import Agda.Termination.CutOff
import Agda.TypeChecking.Positivity.Occurrence ()
import Agda.Syntax.Parser.Monad (ParseWarning( OverlappingTokensWarning ))
import Agda.Utils.Pretty
import Agda.Utils.FileName ()

import Agda.Utils.Lens

#include "undefined.h"
import Agda.Utils.Impossible

instance EmbPrj TCWarning where
  icod_ (TCWarning a b c) = icodeN' TCWarning a b c

  value = valueN TCWarning

-- We don't need to serialise warnings that turn into errors
instance EmbPrj Warning where
  icod_ (TerminationIssue a)         = __IMPOSSIBLE__
  icod_ (UnreachableClauses a b)     = icodeN 0 UnreachableClauses a b
  icod_ (CoverageIssue a b)          = __IMPOSSIBLE__
  icod_ (CoverageNoExactSplit a b)   = __IMPOSSIBLE__
  icod_ (NotStrictlyPositive a b)    = __IMPOSSIBLE__
  icod_ (UnsolvedMetaVariables a)    = __IMPOSSIBLE__
  icod_ (UnsolvedInteractionMetas a) = __IMPOSSIBLE__
  icod_ (UnsolvedConstraints a)      = __IMPOSSIBLE__
  icod_ (OldBuiltin a b)             = icodeN 1 OldBuiltin a b
  icod_ EmptyRewritePragma           = icodeN 2 EmptyRewritePragma
  icod_ UselessPublic                = icodeN 3 UselessPublic
  icod_ (UselessInline a)            = icodeN 4 UselessInline a
  icod_ (GenericWarning a)           = icodeN 5 GenericWarning a
  icod_ (GenericNonFatalError a)     = __IMPOSSIBLE__
  icod_ (SafeFlagPostulate a)        = __IMPOSSIBLE__
  icod_ (SafeFlagPragma a)           = __IMPOSSIBLE__
  icod_ SafeFlagNonTerminating       = __IMPOSSIBLE__
  icod_ SafeFlagTerminating          = __IMPOSSIBLE__
  icod_ SafeFlagPrimTrustMe          = __IMPOSSIBLE__
  icod_ SafeFlagNoPositivityCheck    = __IMPOSSIBLE__
  icod_ SafeFlagPolarity             = __IMPOSSIBLE__
  icod_ (ParseWarning a)             = __IMPOSSIBLE__
  icod_ (DeprecationWarning a b c)   = icodeN 6 DeprecationWarning a b c

  value = vcase valu where
      valu [0, a, b]     = valuN UnreachableClauses a b
      valu [1, a, b]     = valuN OldBuiltin a b
      valu [2]           = valuN EmptyRewritePragma
      valu [3]          = valuN UselessPublic
      valu [4, a]       = valuN UselessInline a
      valu [5, a]       = valuN GenericWarning a
      valu [6, a, b, c] = valuN DeprecationWarning a b c
      valu _             = malformed

instance EmbPrj Doc where
  icod_ d = icodeN' (undefined :: String -> Doc) (render d)

  value = valueN text

instance EmbPrj a => EmbPrj (Closure a) where
  icod_ (Closure a b c d e) = icodeN' Closure a b c d e

  value = valueN Closure


-- We are only serialising the parts of the environment and the state
-- that we need for displaying the warnings.
-- NOTE: If needed for other things, this might need to be changed!

instance EmbPrj TCEnv where
  icod_ TCEnv{..} = icodeN' (undefined :: ModuleName -> SerialisedRange -> TCEnv)
                            envCurrentModule (SerialisedRange envRange)

  value = valueN $ \ a c -> initEnv
                 { envCurrentModule = a
                 , envRange = underlyingRange c
                 , envCall = Nothing
                 }

instance EmbPrj TCState where
  icod_ st = icodeN' (undefined :: Signature -> ModuleToSource -> PragmaOptions
                                -> BuiltinThings PrimFun -> MetaStore
                                -> InteractionPoints -> Signature
                                -> BuiltinThings PrimFun -> TCState)
                     (st ^. stImports)
                     (st ^. stModuleToSource)
                     (st ^. stPragmaOptions)
                     (st ^. stImportedBuiltins)
                     (st ^. stMetaStore)
                     (st ^. stInteractionPoints)
                     (st ^. stSignature)
                     (st ^. stLocalBuiltins)

  value = valueN (\ a b c d e f g h ->
                     set stImports           a $
                     set stModuleToSource    b $
                     set stPragmaOptions     c $
                     set stImportedBuiltins  d $
                     set stMetaStore         e $
                     set stInteractionPoints f $
                     set stSignature         g $
                     set stLocalBuiltins     h $
                     initState)

instance EmbPrj InteractionId where
  icod_ (InteractionId a) = icodeN' InteractionId a

  value = valueN InteractionId

instance EmbPrj PragmaOptions where
  -- TODO: only keep the options needed for displaying the warnings
  icod_ (PragmaOptions a b c d e f g h i j k l m n o p q r s t u v w x y z) =
    icodeN' PragmaOptions a b c d e f g h i j k l m n o p q r s t u v w x y z

<<<<<<< HEAD
  value = value26 PragmaOptions
=======
  value = valueN PragmaOptions
>>>>>>> fc4e13d3

instance EmbPrj PrimFun where
  -- don't need implementation for the warnings
  icod_ (PrimFun a b r)= icodeN' (\ a b -> PrimFun a b r) a b

  value = valueN (\ a b -> PrimFun a b __IMPOSSIBLE__)

instance EmbPrj CutOff where
  icod_ (CutOff a) = icodeN 0 CutOff a
  icod_ DontCutOff = icodeN 1 DontCutOff

  value = vcase valu where
    valu [0, a] = valuN CutOff a
    valu [1]    = valuN DontCutOff
    valu _      = malformed

instance EmbPrj MetaVariable where
  icod_ (MetaVar a b c d r s t) = icodeN' (\ a b c d -> MetaVar a b c d r s t) a b c d

  value = valueN $ \ a b c d ->
          MetaVar a b c d __IMPOSSIBLE__ __IMPOSSIBLE__ __IMPOSSIBLE__

instance EmbPrj a => EmbPrj (Judgement a) where
  icod_ (HasType a b) = icodeN 0 HasType a b
  icod_ (IsSort a b)  = icodeN 1 IsSort a b

  value = vcase valu where
    valu [0, a, b] = valuN HasType a b
    valu [1, a, b] = valuN IsSort a b
    valu _         = malformed

instance EmbPrj MetaPriority where
  icod_ (MetaPriority a) = icodeN' MetaPriority a

  value = valueN MetaPriority

instance EmbPrj MetaInfo where
  icod_ (MetaInfo a b c) = icodeN' MetaInfo a b c

  value = valueN MetaInfo

instance EmbPrj RunMetaOccursCheck where
  icod_ RunMetaOccursCheck     = icodeN 0 RunMetaOccursCheck
  icod_ DontRunMetaOccursCheck = icodeN 1 DontRunMetaOccursCheck

  value = vcase valu where
    valu [0] = valuN RunMetaOccursCheck
    valu [1] = valuN DontRunMetaOccursCheck
    valu _   = malformed

instance EmbPrj InteractionPoint where
  icod_ (InteractionPoint a b c r) = icodeN' (\ a b c -> InteractionPoint a b c r) a b c

  value = valueN (\ a b c -> InteractionPoint a b c __IMPOSSIBLE__)

instance EmbPrj ModuleParameters where
  icod_ (ModuleParams a) = icodeN' ModuleParams a

  value = valueN ModuleParams
<|MERGE_RESOLUTION|>--- conflicted
+++ resolved
@@ -133,11 +133,7 @@
   icod_ (PragmaOptions a b c d e f g h i j k l m n o p q r s t u v w x y z) =
     icodeN' PragmaOptions a b c d e f g h i j k l m n o p q r s t u v w x y z
 
-<<<<<<< HEAD
-  value = value26 PragmaOptions
-=======
   value = valueN PragmaOptions
->>>>>>> fc4e13d3
 
 instance EmbPrj PrimFun where
   -- don't need implementation for the warnings
