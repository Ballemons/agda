{-# LANGUAGE CPP                  #-}
{-# LANGUAGE DataKinds            #-}
{-# LANGUAGE TypeFamilies         #-}
{-# LANGUAGE TypeOperators        #-}
{-# LANGUAGE UndecidableInstances #-}

#if __GLASGOW_HASKELL__ <= 708
{-# OPTIONS_GHC -fcontext-stack=30 #-}
#endif

module Agda.TypeChecking.Serialise.Base where

import Control.Applicative
import Control.Monad
import Control.Monad.Reader
import Control.Monad.State.Strict (StateT, gets)

import Data.Proxy

import Data.Array.IArray
import qualified Data.ByteString.Lazy as L
import Data.Hashable
import qualified Data.HashTable.IO as H
import Data.Int (Int32)
import Data.Maybe
import qualified Data.Binary as B
import qualified Data.Binary.Get as B
import Data.Typeable ( cast, Typeable, typeOf, TypeRep )

import Agda.Syntax.Common (NameId)
import Agda.Syntax.Internal (Term, QName(..), ModuleName(..), nameId)
import Agda.TypeChecking.Monad.Base (TypeError(GenericError), ModuleToSource)

import Agda.Utils.FileName
import Agda.Utils.IORef
import Agda.Utils.Lens
import Agda.Utils.Monad
import Agda.Utils.Pointer
import Agda.Utils.Except (ExceptT, throwError)
import Agda.Utils.TypeLevel

-- | Constructor tag (maybe omitted) and argument indices.

type Node = [Int32]

-- | The type of hashtables used in this module.
--
-- A very limited amount of testing indicates that 'H.CuckooHashTable'
-- is somewhat slower than 'H.BasicHashTable', and that
-- 'H.LinearHashTable' and the hashtables from "Data.Hashtable" are
-- much slower.

#if defined(mingw32_HOST_OS) && defined(x86_64_HOST_ARCH)
type HashTable k v = H.CuckooHashTable k v
#else
type HashTable k v = H.BasicHashTable k v
#endif

-- | Structure providing fresh identifiers for hash map
--   and counting hash map hits (i.e. when no fresh identifier required).
data FreshAndReuse = FreshAndReuse
  { farFresh :: !Int32 -- ^ Number of hash map misses.
  , farReuse :: !Int32 -- ^ Number of hash map hits.
  }

farEmpty :: FreshAndReuse
farEmpty = FreshAndReuse 0 0

lensFresh :: Lens' Int32 FreshAndReuse
lensFresh f r = f (farFresh r) <&> \ i -> r { farFresh = i }

lensReuse :: Lens' Int32 FreshAndReuse
lensReuse f r = f (farReuse r) <&> \ i -> r { farReuse = i }

-- | Two 'QName's are equal if their @QNameId@ is equal.
type QNameId = [NameId]

-- | Computing a qualified names composed ID.
qnameId :: QName -> QNameId
qnameId (QName (MName ns) n) = map nameId $ n:ns

-- | State of the the encoder.
data Dict = Dict
  -- Dictionaries which are serialized:
  { nodeD        :: !(HashTable Node    Int32)    -- ^ Written to interface file.
  , stringD      :: !(HashTable String  Int32)    -- ^ Written to interface file.
  , bstringD     :: !(HashTable L.ByteString Int32) -- ^ Written to interface file.
  , integerD     :: !(HashTable Integer Int32)    -- ^ Written to interface file.
  , doubleD      :: !(HashTable Double  Int32)    -- ^ Written to interface file.
  -- Dicitionaries which are not serialized, but provide
  -- short cuts to speed up serialization:
  , termD        :: !(HashTable (Ptr Term) Int32) -- ^ Not written to interface file.
  -- Andreas, Makoto, AIM XXI
  -- Memoizing A.Name does not buy us much if we already memoize A.QName.
  , nameD        :: !(HashTable NameId  Int32)    -- ^ Not written to interface file.
  , qnameD       :: !(HashTable QNameId Int32)    -- ^ Not written to interface file.
  -- Fresh UIDs and reuse statistics:
  , nodeC        :: !(IORef FreshAndReuse)  -- counters for fresh indexes
  , stringC      :: !(IORef FreshAndReuse)
  , bstringC     :: !(IORef FreshAndReuse)
  , integerC     :: !(IORef FreshAndReuse)
  , doubleC      :: !(IORef FreshAndReuse)
  , termC        :: !(IORef FreshAndReuse)
  , nameC        :: !(IORef FreshAndReuse)
  , qnameC       :: !(IORef FreshAndReuse)
  , stats        :: !(HashTable String Int)
  , collectStats :: Bool
    -- ^ If @True@ collect in @stats@ the quantities of
    --   calls to @icode@ for each @Typeable a@.
  , absPathD     :: !(HashTable AbsolutePath Int32) -- ^ Not written to interface file.
  }

-- | Creates an empty dictionary.
emptyDict
  :: Bool
     -- ^ Collect statistics for @icode@ calls?
  -> IO Dict
emptyDict collectStats = Dict
  <$> H.new
  <*> H.new
  <*> H.new
  <*> H.new
  <*> H.new
  <*> H.new
  <*> H.new
  <*> H.new
  <*> newIORef farEmpty
  <*> newIORef farEmpty
  <*> newIORef farEmpty
  <*> newIORef farEmpty
  <*> newIORef farEmpty
  <*> newIORef farEmpty
  <*> newIORef farEmpty
  <*> newIORef farEmpty
  <*> H.new
  <*> pure collectStats
  <*> H.new

-- | Universal type, wraps everything.
data U = forall a . Typeable a => U !a

-- | Univeral memo structure, to introduce sharing during decoding
type Memo = HashTable (Int32, TypeRep) U    -- (node index, type rep)

-- | State of the decoder.
data St = St
  { nodeE     :: !(Array Int32 Node)     -- ^ Obtained from interface file.
  , stringE   :: !(Array Int32 String)   -- ^ Obtained from interface file.
  , bstringE  :: !(Array Int32 L.ByteString) -- ^ Obtained from interface file.
  , integerE  :: !(Array Int32 Integer)  -- ^ Obtained from interface file.
  , doubleE   :: !(Array Int32 Double)   -- ^ Obtained from interface file.
  , nodeMemo  :: !Memo
    -- ^ Created and modified by decoder.
    --   Used to introduce sharing while deserializing objects.
  , modFile   :: !ModuleToSource
    -- ^ Maps module names to file names. Constructed by the decoder.
  , includes  :: [AbsolutePath]
    -- ^ The include directories.
  , mkShared  :: Term -> Term
  }

-- | Monad used by the encoder.

type S a = ReaderT Dict IO a

-- | Monad used by the decoder.
--
-- 'TCM' is not used because the associated overheads would make
-- decoding slower.

type R a = ExceptT TypeError (StateT St IO) a

-- | Throws an error which is suitable when the data stream is
-- malformed.

malformed :: R a
malformed = throwError $ GenericError "Malformed input."

class Typeable a => EmbPrj a where
  icode :: a -> S Int32  -- ^ Serialization (wrapper).
  icod_ :: a -> S Int32  -- ^ Serialization (worker).
  value :: Int32 -> R a  -- ^ Deserialization.

  icode a = do
    tickICode a
    icod_ a

-- | Increase entry for @a@ in 'stats'.
tickICode :: forall a. Typeable a => a -> S ()
tickICode _ = whenM (asks collectStats) $ do
    let key = "icode " ++ show (typeOf (undefined :: a))
    hmap <- asks stats
    liftIO $ do
      n <- fromMaybe 0 <$> H.lookup hmap key
      H.insert hmap key $! n + 1

-- | Data.Binary.runGetState is deprecated in favour of runGetIncremental.
--   Reimplementing it in terms of the new function. The new Decoder type contains
--   strict byte strings so we need to be careful not to feed the entire lazy byte
--   string to the decoder at once.
runGetState :: B.Get a -> L.ByteString -> B.ByteOffset -> (a, L.ByteString, B.ByteOffset)
runGetState g s n = feed (B.runGetIncremental g) (L.toChunks s)
  where
    feed (B.Done s n' x) ss     = (x, L.fromChunks (s : ss), n + n')
    feed (B.Fail _ _ err) _     = error err
    feed (B.Partial f) (s : ss) = feed (f $ Just s) ss
    feed (B.Partial f) []       = feed (f Nothing) []

-- Specializing icodeX leads to Warning like
-- src/full/Agda/TypeChecking/Serialise.hs:1297:1: Warning:
--     RULE left-hand side too complicated to desugar
--       case cobox_aQY5 of _ [Occ=Dead] { ghc-prim:GHC.Types.Eq# cobox ->
--       icodeX @ String $dEq_aQY3 $dHashable_aQY4
--       }
--
-- type ICodeX k
--   =  (Dict -> HashTable k Int32)
--   -> (Dict -> IORef Int32)
--   -> k -> S Int32
-- {-# SPECIALIZE icodeX :: ICodeX String  #-}
-- {-# SPECIALIZE icodeX :: ICodeX Integer #-}
-- {-# SPECIALIZE icodeX :: ICodeX Double  #-}
-- {-# SPECIALIZE icodeX :: ICodeX Node    #-}

-- Andreas, 2014-10-16 AIM XX:
-- Inlining this increases Serialization time by 10%
-- Makoto's theory: code size increase might lead to
-- instruction cache misses.
-- {-# INLINE icodeX #-}
icodeX :: (Eq k, Hashable k)
  =>  (Dict -> HashTable k Int32)
  -> (Dict -> IORef FreshAndReuse)
  -> k -> S Int32
icodeX dict counter key = do
  d <- asks dict
  c <- asks counter
  liftIO $ do
    mi <- H.lookup d key
    case mi of
      Just i  -> do
        modifyIORef' c $ over lensReuse (+1)
        return i
      Nothing -> do
        fresh <- (^.lensFresh) <$> do readModifyIORef' c $ over lensFresh (+1)
        H.insert d key fresh
        return fresh

-- Instead of inlining icodeX, we manually specialize it to
-- its four uses: Integer, String, Double, Node.
-- Not a great gain (hardly noticeable), but not harmful.

icodeInteger :: Integer -> S Int32
icodeInteger key = do
  d <- asks integerD
  c <- asks integerC
  liftIO $ do
    mi <- H.lookup d key
    case mi of
      Just i  -> do
        modifyIORef' c $ over lensReuse (+1)
        return i
      Nothing -> do
        fresh <- (^.lensFresh) <$> do readModifyIORef' c $ over lensFresh (+1)
        H.insert d key fresh
        return fresh

icodeDouble :: Double -> S Int32
icodeDouble key = do
  d <- asks doubleD
  c <- asks doubleC
  liftIO $ do
    mi <- H.lookup d key
    case mi of
      Just i  -> do
        modifyIORef' c $ over lensReuse (+1)
        return i
      Nothing -> do
        fresh <- (^.lensFresh) <$> do readModifyIORef' c $ over lensFresh (+1)
        H.insert d key fresh
        return fresh

icodeString :: String -> S Int32
icodeString key = do
  d <- asks stringD
  c <- asks stringC
  liftIO $ do
    mi <- H.lookup d key
    case mi of
      Just i  -> do
        modifyIORef' c $ over lensReuse (+1)
        return i
      Nothing -> do
        fresh <- (^.lensFresh) <$> do readModifyIORef' c $ over lensFresh (+1)
        H.insert d key fresh
        return fresh

icodeNode :: Node -> S Int32
icodeNode key = do
  d <- asks nodeD
  c <- asks nodeC
  liftIO $ do
    mi <- H.lookup d key
    case mi of
      Just i  -> do
        modifyIORef' c $ over lensReuse (+1)
        return i
      Nothing -> do
        fresh <- (^.lensFresh) <$> do readModifyIORef' c $ over lensFresh (+1)
        H.insert d key fresh
        return fresh

-- icodeN :: [Int32] -> S Int32
-- icodeN = icodeX nodeD nodeC

-- | @icode@ only if thing has not seen before.
icodeMemo
  :: (Ord a, Hashable a)
  => (Dict -> HashTable a Int32)    -- ^ Memo structure for thing of key @a@.
  -> (Dict -> IORef FreshAndReuse)  -- ^ Statistics.
  -> a        -- ^ Key to the thing.
  -> S Int32  -- ^ Fallback computation to encode the thing.
  -> S Int32  -- ^ Encoded thing.
icodeMemo getDict getCounter a icodeP = do
    h  <- asks getDict
    mi <- liftIO $ H.lookup h a
    st <- asks getCounter
    case mi of
      Just i  -> liftIO $ do
        modifyIORef' st $ over lensReuse (+ 1)
        return i
      Nothing -> do
        liftIO $ modifyIORef' st $ over lensFresh (+1)
        i <- icodeP
        liftIO $ H.insert h a i
        return i

{-# INLINE vcase #-}
-- | @vcase value ix@ decodes thing represented by @ix :: Int32@
--   via the @valu@ function and stores it in 'nodeMemo'.
--   If @ix@ is present in 'nodeMemo', @valu@ is not used, but
--   the thing is read from 'nodeMemo' instead.
vcase :: forall a . EmbPrj a => (Node -> R a) -> Int32 -> R a
vcase valu = \ix -> do
    memo <- gets nodeMemo
    -- compute run-time representation of type a
    let aTyp = typeOf (undefined :: a)
    -- to introduce sharing, see if we have seen a thing
    -- represented by ix before
    maybeU <- liftIO $ H.lookup memo (ix, aTyp)
    case maybeU of
      -- yes, we have seen it before, use the version from memo
      Just (U u) -> maybe malformed return (cast u)
      -- no, it's new, so generate it via valu and insert it into memo
      Nothing    -> do
          v <- valu . (! ix) =<< gets nodeE
          liftIO $ H.insert memo (ix, aTyp) (U v)
          return v

-- | @icodeArgs proxy (a1, ..., an)@ maps @icode@ over @a1@, ..., @an@
--   and returns the corresponding list of @Int32@.

class ICODE t b where
  icodeArgs :: IsBase t ~ b => All EmbPrj (Domains t) =>
               Proxy t -> Products (Domains t) -> S [Int32]

instance IsBase t ~ 'True => ICODE t 'True where
  icodeArgs _ _  = return []

instance ICODE t (IsBase t) => ICODE (a -> t) 'False where
  icodeArgs _ (a , as) = icode a >>= \ hd -> (hd :) <$> icodeArgs (Proxy :: Proxy t) as

-- | @icodeN tag t a1 ... an@ serialises the arguments @a1@, ..., @an@ of the
--   constructor @t@ together with a tag @tag@ picked to disambiguate between
--   different constructors.
--   It corresponds to @icodeNode . (tag :) =<< mapM icode [a1, ..., an]@

{-# INLINE icodeN #-}
icodeN :: forall t. ICODE t (IsBase t) => Currying (Domains t) (S Int32) =>
          All EmbPrj (Domains t) =>
          Int32 -> t -> Arrows (Domains t) (S Int32)
icodeN tag _ =
  currys (Proxy :: Proxy (Domains t)) (Proxy :: Proxy (S Int32)) $ \ args ->
  icodeNode . (tag :) =<< icodeArgs (Proxy :: Proxy t) args

-- | @icodeN'@ is the same as @icodeN@ except that there is no tag
{-# INLINE icodeN' #-}
icodeN' :: forall t. ICODE t (IsBase t) => Currying (Domains t) (S Int32) =>
           All EmbPrj (Domains t) =>
           t -> Arrows (Domains t) (S Int32)
icodeN' _ =
  currys (Proxy :: Proxy (Domains t)) (Proxy :: Proxy (S Int32)) $ \ args ->
  icodeNode =<< icodeArgs (Proxy :: Proxy t) args

-- Instead of having up to 25 versions of @valu N@, we define
-- the class VALU which generates them by typeclass resolution.
-- All of these should get inlined at compile time.

class VALU t b where

  valuN' :: b ~ IsBase t =>
            All EmbPrj (Domains t) =>
            t -> Products (Constant Int32 (Domains t)) -> R (CoDomain t)

  valueArgs :: b ~ IsBase t =>
               All EmbPrj (CoDomain t ': Domains t) =>
               Proxy t -> Node -> Maybe (Products (Constant Int32 (Domains t)))

instance VALU t 'True where

  valuN' c () = return c

  valueArgs _ xs = case xs of
    [] -> Just ()
    _  -> Nothing


instance VALU t (IsBase t) => VALU (a -> t) 'False where

  valuN' c (a, as) = value a >>= \ v -> valuN' (c v) as

  valueArgs _ xs = case xs of
    (x : xs') -> (x,) <$> valueArgs (Proxy :: Proxy t) xs'
    _         -> Nothing

{-# INLINE valuN #-}
valuN :: forall t. VALU t (IsBase t) =>
         Currying (Constant Int32 (Domains t)) (R (CoDomain t)) =>
         All EmbPrj (Domains t) =>
         t -> Arrows (Constant Int32 (Domains t)) (R (CoDomain t))
valuN f = currys (Proxy :: Proxy (Constant Int32 (Domains t)))
                 (Proxy :: Proxy (R (CoDomain t)))
                 (valuN' f)

<<<<<<< HEAD

value1 :: (IsBase b ~ 'True, EmbPrj a, EmbPrj b) =>
          (a -> b) ->
          Int32 -> R b

value2 :: (IsBase c ~ 'True, EmbPrj a, EmbPrj b, EmbPrj c) =>
          (a -> b -> c) ->
          Int32 -> R c

value3 :: (IsBase d ~ 'True, EmbPrj a, EmbPrj b, EmbPrj c, EmbPrj d) =>
          (a -> b -> c -> d) ->
          Int32 -> R d

value4 :: (IsBase e ~ 'True, EmbPrj a, EmbPrj b, EmbPrj c, EmbPrj d, EmbPrj e) =>
          (a -> b -> c -> d -> e) ->
          Int32 -> R e

value5 :: (IsBase f ~ 'True, EmbPrj a, EmbPrj b, EmbPrj c, EmbPrj d, EmbPrj e, EmbPrj f) =>
          (a -> b -> c -> d -> e -> f) ->
          Int32 -> R f

value6 :: (IsBase g ~ 'True, EmbPrj a, EmbPrj b, EmbPrj c, EmbPrj d, EmbPrj e, EmbPrj f, EmbPrj g) =>
          (a -> b -> c -> d -> e -> f -> g) ->
          Int32 -> R g

value7 :: (IsBase h ~ 'True, EmbPrj a, EmbPrj b, EmbPrj c, EmbPrj d, EmbPrj e, EmbPrj f, EmbPrj g, EmbPrj h) =>
          (a -> b -> c -> d -> e -> f -> g -> h) ->
          Int32 -> R h

value8 :: (IsBase i ~ 'True, EmbPrj a, EmbPrj b, EmbPrj c, EmbPrj d, EmbPrj e, EmbPrj f, EmbPrj g, EmbPrj h, EmbPrj i) =>
          (a -> b -> c -> d -> e -> f -> g -> h -> i) ->
          Int32 -> R i

value25 :: (IsBase z ~ 'True, EmbPrj a, EmbPrj b, EmbPrj c, EmbPrj d, EmbPrj e, EmbPrj f, EmbPrj g, EmbPrj h, EmbPrj i, EmbPrj j, EmbPrj k, EmbPrj l, EmbPrj m, EmbPrj n, EmbPrj o, EmbPrj p, EmbPrj q, EmbPrj r, EmbPrj s, EmbPrj t, EmbPrj u, EmbPrj v, EmbPrj w, EmbPrj x, EmbPrj y, EmbPrj z) =>
          (a -> b -> c -> d -> e -> f -> g -> h -> i -> j -> k -> l -> m -> n -> o -> p -> q -> r -> s -> t -> u -> v -> w -> x -> y -> z) ->
          Int32 -> R z

value26 :: (IsBase a1 ~ 'True, EmbPrj a, EmbPrj b, EmbPrj c, EmbPrj d, EmbPrj e, EmbPrj f, EmbPrj g, EmbPrj h, EmbPrj i, EmbPrj j, EmbPrj k, EmbPrj l, EmbPrj m, EmbPrj n, EmbPrj o, EmbPrj p, EmbPrj q, EmbPrj r, EmbPrj s, EmbPrj t, EmbPrj u, EmbPrj v, EmbPrj w, EmbPrj x, EmbPrj y, EmbPrj z, EmbPrj a1) =>
          (a -> b -> c -> d -> e -> f -> g -> h -> i -> j -> k -> l -> m -> n -> o -> p -> q -> r -> s -> t -> u -> v -> w -> x -> y -> z -> a1) ->
          Int32 -> R a1


value1 k = vcase valu where
  valu [a] = valuN k a
  valu _   = malformed

value2 k = vcase valu where
  valu [a, b] = valuN k a b
  valu _      = malformed

value3 k = vcase valu where
  valu [a, b, c] = valuN k a b c
  valu _         = malformed

value4 k = vcase valu where
  valu [a, b, c, d] = valuN k a b c d
  valu _            = malformed

value5 k = vcase valu where
  valu [a, b, c, d, e] = valuN k a b c d e
  valu _               = malformed

value6 k = vcase valu where
  valu [a, b, c, d, e, f] = valuN k a b c d e f
  valu _                  = malformed

value7 k = vcase valu where
  valu [a, b, c, d, e, f, g] = valuN k a b c d e f g
  valu _                     = malformed

value8 k = vcase valu where
  valu [a, b, c, d, e, f, g, h] = valuN k a b c d e f g h
  valu _                     = malformed

value25 con = vcase valu where
  valu [a, b, c, d, e, f, g, h, i, j, k, l, m, n, o, p, q, r, s, t, u, v, w, x, y] = valuN con a b c d e f g h i j k l m n o p q r s t u v w x y
  valu _                     = malformed

value26 con = vcase valu where
  valu [a, b, c, d, e, f, g, h, i, j, k, l, m, n, o, p, q, r, s, t, u, v, w, x, y, z] = valuN con a b c d e f g h i j k l m n o p q r s t u v w x y z
  valu _                     = malformed
=======
{-# INLINE valueN #-}
valueN :: forall t. VALU t (IsBase t) =>
          All EmbPrj (CoDomain t ': Domains t) =>
          t -> Int32 -> R (CoDomain t)
valueN t = vcase valu where
  valu int32s = case valueArgs (Proxy :: Proxy t) int32s of
                  Nothing -> malformed
                  Just vs -> valuN' t vs
>>>>>>> fc4e13d3
<|MERGE_RESOLUTION|>--- conflicted
+++ resolved
@@ -431,89 +431,6 @@
                  (Proxy :: Proxy (R (CoDomain t)))
                  (valuN' f)
 
-<<<<<<< HEAD
-
-value1 :: (IsBase b ~ 'True, EmbPrj a, EmbPrj b) =>
-          (a -> b) ->
-          Int32 -> R b
-
-value2 :: (IsBase c ~ 'True, EmbPrj a, EmbPrj b, EmbPrj c) =>
-          (a -> b -> c) ->
-          Int32 -> R c
-
-value3 :: (IsBase d ~ 'True, EmbPrj a, EmbPrj b, EmbPrj c, EmbPrj d) =>
-          (a -> b -> c -> d) ->
-          Int32 -> R d
-
-value4 :: (IsBase e ~ 'True, EmbPrj a, EmbPrj b, EmbPrj c, EmbPrj d, EmbPrj e) =>
-          (a -> b -> c -> d -> e) ->
-          Int32 -> R e
-
-value5 :: (IsBase f ~ 'True, EmbPrj a, EmbPrj b, EmbPrj c, EmbPrj d, EmbPrj e, EmbPrj f) =>
-          (a -> b -> c -> d -> e -> f) ->
-          Int32 -> R f
-
-value6 :: (IsBase g ~ 'True, EmbPrj a, EmbPrj b, EmbPrj c, EmbPrj d, EmbPrj e, EmbPrj f, EmbPrj g) =>
-          (a -> b -> c -> d -> e -> f -> g) ->
-          Int32 -> R g
-
-value7 :: (IsBase h ~ 'True, EmbPrj a, EmbPrj b, EmbPrj c, EmbPrj d, EmbPrj e, EmbPrj f, EmbPrj g, EmbPrj h) =>
-          (a -> b -> c -> d -> e -> f -> g -> h) ->
-          Int32 -> R h
-
-value8 :: (IsBase i ~ 'True, EmbPrj a, EmbPrj b, EmbPrj c, EmbPrj d, EmbPrj e, EmbPrj f, EmbPrj g, EmbPrj h, EmbPrj i) =>
-          (a -> b -> c -> d -> e -> f -> g -> h -> i) ->
-          Int32 -> R i
-
-value25 :: (IsBase z ~ 'True, EmbPrj a, EmbPrj b, EmbPrj c, EmbPrj d, EmbPrj e, EmbPrj f, EmbPrj g, EmbPrj h, EmbPrj i, EmbPrj j, EmbPrj k, EmbPrj l, EmbPrj m, EmbPrj n, EmbPrj o, EmbPrj p, EmbPrj q, EmbPrj r, EmbPrj s, EmbPrj t, EmbPrj u, EmbPrj v, EmbPrj w, EmbPrj x, EmbPrj y, EmbPrj z) =>
-          (a -> b -> c -> d -> e -> f -> g -> h -> i -> j -> k -> l -> m -> n -> o -> p -> q -> r -> s -> t -> u -> v -> w -> x -> y -> z) ->
-          Int32 -> R z
-
-value26 :: (IsBase a1 ~ 'True, EmbPrj a, EmbPrj b, EmbPrj c, EmbPrj d, EmbPrj e, EmbPrj f, EmbPrj g, EmbPrj h, EmbPrj i, EmbPrj j, EmbPrj k, EmbPrj l, EmbPrj m, EmbPrj n, EmbPrj o, EmbPrj p, EmbPrj q, EmbPrj r, EmbPrj s, EmbPrj t, EmbPrj u, EmbPrj v, EmbPrj w, EmbPrj x, EmbPrj y, EmbPrj z, EmbPrj a1) =>
-          (a -> b -> c -> d -> e -> f -> g -> h -> i -> j -> k -> l -> m -> n -> o -> p -> q -> r -> s -> t -> u -> v -> w -> x -> y -> z -> a1) ->
-          Int32 -> R a1
-
-
-value1 k = vcase valu where
-  valu [a] = valuN k a
-  valu _   = malformed
-
-value2 k = vcase valu where
-  valu [a, b] = valuN k a b
-  valu _      = malformed
-
-value3 k = vcase valu where
-  valu [a, b, c] = valuN k a b c
-  valu _         = malformed
-
-value4 k = vcase valu where
-  valu [a, b, c, d] = valuN k a b c d
-  valu _            = malformed
-
-value5 k = vcase valu where
-  valu [a, b, c, d, e] = valuN k a b c d e
-  valu _               = malformed
-
-value6 k = vcase valu where
-  valu [a, b, c, d, e, f] = valuN k a b c d e f
-  valu _                  = malformed
-
-value7 k = vcase valu where
-  valu [a, b, c, d, e, f, g] = valuN k a b c d e f g
-  valu _                     = malformed
-
-value8 k = vcase valu where
-  valu [a, b, c, d, e, f, g, h] = valuN k a b c d e f g h
-  valu _                     = malformed
-
-value25 con = vcase valu where
-  valu [a, b, c, d, e, f, g, h, i, j, k, l, m, n, o, p, q, r, s, t, u, v, w, x, y] = valuN con a b c d e f g h i j k l m n o p q r s t u v w x y
-  valu _                     = malformed
-
-value26 con = vcase valu where
-  valu [a, b, c, d, e, f, g, h, i, j, k, l, m, n, o, p, q, r, s, t, u, v, w, x, y, z] = valuN con a b c d e f g h i j k l m n o p q r s t u v w x y z
-  valu _                     = malformed
-=======
 {-# INLINE valueN #-}
 valueN :: forall t. VALU t (IsBase t) =>
           All EmbPrj (CoDomain t ': Domains t) =>
@@ -521,5 +438,4 @@
 valueN t = vcase valu where
   valu int32s = case valueArgs (Proxy :: Proxy t) int32s of
                   Nothing -> malformed
-                  Just vs -> valuN' t vs
->>>>>>> fc4e13d3
+                  Just vs -> valuN' t vs