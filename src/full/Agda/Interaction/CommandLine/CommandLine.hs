--- conflicted
+++ resolved
@@ -77,20 +77,12 @@
 
 -- | The interaction loop.
 interactionLoop :: TCM (Maybe Interface) -> IM ()
-<<<<<<< HEAD
-interactionLoop tyChk =
-=======
 interactionLoop doTypeCheck =
->>>>>>> fb0b020d
     do  liftTCM reload
         interaction "Main> " commands evalTerm
     where
         reload = do
-<<<<<<< HEAD
-            mi <- tyChk
-=======
             mi <- doTypeCheck
->>>>>>> fb0b020d
             -- Note that mi is Nothing if (1) there is no input file or
             -- (2) the file type checked with unsolved metas and
             -- --allow-unsolved-metas was used. In the latter case the
