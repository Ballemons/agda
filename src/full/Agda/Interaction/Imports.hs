--- conflicted
+++ resolved
@@ -437,16 +437,11 @@
 
           unless includeStateChanges cleanCachedLog
           let withMsgs = bracket_
-<<<<<<< HEAD
-                (chaseMsg "Checking" $ Just $ filePath file)
+                (chaseMsg "Checking" x $ Just $ filePath file)
                 (const $ do
                    ws <- getAllWarnings RespectFlags
-                   unless (hasWarnings ws) $ chaseMsg "Finished" Nothing)
-=======
-                (chaseMsg "Checking" x $ Just $ filePath file)
-                (const $ chaseMsg "Finished" x Nothing)
->>>>>>> 3a4b5149
-
+                   unless (hasWarnings ws) $ chaseMsg "Finished" x Nothing)
+                
           -- Do the type checking.
 
           if includeStateChanges then do
@@ -747,8 +742,7 @@
     ifTopLevelAndHighlightingLevelIs NonInteractive $
       printUnsolvedInfo
 
-<<<<<<< HEAD
-    reportSLn "import.iface.create" 7 $ "Starting writing to interface file."
+    reportSLn "import.iface.create" 7 $ "Considering writing to interface file."
     case mallWarnings of
       SomeWarnings allWarnings -> return ()
       NoWarnings               -> Bench.billTo [Bench.Serialization] $ do
@@ -756,20 +750,7 @@
         -- encountered), so the interface should be written out.
         let ifile = filePath $ toIFile file
         writeInterface ifile i
-    reportSLn "import.iface.create" 7 $ "Finished writing to interface file."
-=======
-    reportSLn "import.iface.create" 7 $ "Considering writing to interface file."
-    warn <- if and [ null unsolvedMetas, null unsolvedConstraints, null interactionPoints ]
-     then Bench.billTo [Bench.Serialization] $ do
-      -- The file was successfully type-checked (and no warnings were
-      -- encountered), so the interface should be written out.
-      let ifile = filePath $ toIFile file
-      writeInterface ifile i
-      return NoWarnings
-     else do
-      return $ SomeWarnings $ Warnings unsolvedMetas unsolvedConstraints
     reportSLn "import.iface.create" 7 $ "Finished (or skipped) writing to interface file."
->>>>>>> 3a4b5149
 
     -- Profiling: Print statistics.
     printStatistics 30 (Just mname) =<< getStatistics
