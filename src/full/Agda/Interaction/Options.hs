--- conflicted
+++ resolved
@@ -316,10 +316,7 @@
 copatternsFlag               o = return $ o { optCopatterns                = True  }
 noPatternMatchingFlag        o = return $ o { optPatternMatching           = False }
 exactSplitFlag               o = return $ o { optExactSplit                = True  }
-<<<<<<< HEAD
-=======
 noExactSplitFlag             o = return $ o { optExactSplit                = False }
->>>>>>> bb4377c0
 
 interactiveFlag  o = return $ o { optInteractive    = True
                                 , optPragmaOptions  = (optPragmaOptions o)
@@ -464,11 +461,8 @@
                     "disable pattern matching completely"
     , Option []     ["exact-split"] (NoArg exactSplitFlag)
                     "require all clauses in a definition by pattern matching to hold as definitional equalities (except those marked as CATCHALL)"
-<<<<<<< HEAD
-=======
     , Option []     ["no-exact-split"] (NoArg noExactSplitFlag)
                     "do not require all clauses in a definition by pattern matching to hold as definitional equalities (ignore those marked as CATCHALL)"
->>>>>>> bb4377c0
     ]
 
 -- | Used for printing usage info.
