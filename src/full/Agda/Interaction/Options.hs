{-# LANGUAGE CPP #-}

module Agda.Interaction.Options
    ( CommandLineOptions(..)
    , PragmaOptions(..)
    , OptionsPragma
    , Flag
    , Verbosity
    , IncludeDirs
    , checkOpts
    , parseStandardOptions
    , parsePragmaOptions
    , parsePluginOptions
    , defaultOptions
    , defaultInteractionOptions
    , defaultVerbosity
    , defaultCutOff
    , standardOptions_
    , unsafePragmaOptions
    , isLiterate
    , mapFlag
    , usage
    , tests
    , defaultLibDir
    -- Reused by PandocAgda
    , inputFlag
    , standardOptions
    , getOptSimple
    ) where

import Control.Monad            ( when )

-- base-4.7 defines the Functor instances for OptDescr and ArgDescr
#if !(MIN_VERSION_base(4,7,0))
import Data.Orphans             ()
#endif

import Data.Maybe
import Data.List                ( isSuffixOf , intercalate )
import System.Console.GetOpt    ( getOpt', usageInfo, ArgOrder(ReturnInOrder)
                                , OptDescr(..), ArgDescr(..)
                                )
import System.Directory         ( doesDirectoryExist )

import Text.EditDistance

import Agda.Termination.CutOff  ( CutOff(..) )

import Agda.Utils.TestHelpers   ( runTests )
import Agda.Utils.QuickCheck    ( quickCheck' )
import Agda.Utils.FileName      ( absolute, AbsolutePath, filePath )
import Agda.Utils.Monad         ( ifM, readM )
import Agda.Utils.List          ( groupOn, wordsBy )
import Agda.Utils.String        ( indent )
import Agda.Utils.Trie          ( Trie )
import qualified Agda.Utils.Trie as Trie

import Agda.Utils.Except ( MonadError(catchError, throwError) )

-- Paths_Agda.hs is in $(BUILD_DIR)/build/autogen/.
import Paths_Agda ( getDataFileName )

-- | This should probably go somewhere else.
isLiterate :: FilePath -> Bool
isLiterate file = ".lagda" `isSuffixOf` file

-- OptDescr is a Functor --------------------------------------------------

type Verbosity = Trie String Int

type IncludeDirs = Either [FilePath] [AbsolutePath]
     -- ^ 'Left' is used temporarily, before the paths have
     -- been made absolute. An empty 'Left' list is
     -- interpreted as @["."]@ (see
     -- 'Agda.TypeChecking.Monad.Options.makeIncludeDirsAbsolute').

data CommandLineOptions = Options
  { optProgramName      :: String
  , optInputFile        :: Maybe FilePath
  , optIncludeDirs      :: IncludeDirs
  , optShowVersion      :: Bool
  , optShowHelp         :: Bool
  , optInteractive      :: Bool
  , optRunTests         :: Bool
  , optGHCiInteraction  :: Bool
  , optCompile          :: Bool
  , optCompileNoMain    :: Bool
  , optEpicCompile      :: Bool
  , optJSCompile        :: Bool
  , optUHCCompile       :: Bool
  , optUHCBin           :: Maybe FilePath
  , optUHCTextualCore   :: Bool
  , optUHCCallUHC       :: Bool
  , optUHCTraceLevel    :: Int
  , optOptimSmashing    :: Bool
  , optCompileDir       :: Maybe FilePath
  -- ^ In the absence of a path the project root is used.
  , optGenerateVimFile  :: Bool
  , optGenerateLaTeX    :: Bool
  , optGenerateHTML     :: Bool
  , optDependencyGraph  :: Maybe FilePath
  , optLaTeXDir         :: FilePath
  , optHTMLDir          :: FilePath
  , optCSSFile          :: Maybe FilePath
  , optIgnoreInterfaces :: Bool
  , optForcing          :: Bool
  , optGhcFlags         :: [String]
  , optPragmaOptions    :: PragmaOptions
  , optEpicFlags        :: [String]
  , optSafe             :: Bool
  , optSharing          :: Bool
  , optCaching          :: Bool
  }
  deriving Show

-- | Options which can be set in a pragma.

data PragmaOptions = PragmaOptions
  { optShowImplicit              :: Bool
  , optShowIrrelevant            :: Bool
  , optVerbose                   :: Verbosity
  , optProofIrrelevance          :: Bool
  , optAllowUnsolved             :: Bool
  , optDisablePositivity         :: Bool
  , optTerminationCheck          :: Bool
  , optTerminationDepth          :: CutOff
    -- ^ Cut off structural order comparison at some depth in termination checker?
  , optCompletenessCheck         :: Bool
  , optUniverseCheck             :: Bool
  , optSizedTypes                :: Bool
  , optInjectiveTypeConstructors :: Bool
  , optGuardingTypeConstructors  :: Bool
  , optUniversePolymorphism      :: Bool
  , optIrrelevantProjections     :: Bool
  , optExperimentalIrrelevance   :: Bool  -- ^ irrelevant levels, irrelevant data matching
  , optWithoutK                  :: Bool
  , optCopatterns                :: Bool  -- ^ Allow definitions by copattern matching?
  , optPatternMatching           :: Bool  -- ^ Is pattern matching allowed in the current file?
  , optExactSplit                :: Bool
  , optEta                       :: Bool
  , optRewriting                 :: Bool  -- ^ Can rewrite rules be added and used?
  }
  deriving (Show,Eq)

-- | The options from an @OPTIONS@ pragma.
--
-- In the future it might be nice to switch to a more structured
-- representation. Note that, currently, there is not a one-to-one
-- correspondence between list elements and options.
type OptionsPragma = [String]

-- | Map a function over the long options. Also removes the short options.
--   Will be used to add the plugin name to the plugin options.
mapFlag :: (String -> String) -> OptDescr a -> OptDescr a
mapFlag f (Option _ long arg descr) = Option [] (map f long) arg descr

defaultVerbosity :: Verbosity
defaultVerbosity = Trie.singleton [] 1

defaultInteractionOptions :: PragmaOptions
defaultInteractionOptions = defaultPragmaOptions

defaultOptions :: CommandLineOptions
defaultOptions = Options
  { optProgramName      = "agda"
  , optInputFile        = Nothing
  , optIncludeDirs      = Left []
  , optShowVersion      = False
  , optShowHelp         = False
  , optInteractive      = False
  , optRunTests         = False
  , optGHCiInteraction  = False
  , optCompile          = False
  , optCompileNoMain    = False
  , optEpicCompile      = False
  , optJSCompile        = False
  , optUHCCompile       = False
  , optUHCBin           = Nothing
  , optUHCTextualCore   = False
  , optUHCCallUHC       = True
  , optUHCTraceLevel    = 0
  , optOptimSmashing    = True
  , optCompileDir       = Nothing
  , optGenerateVimFile  = False
  , optGenerateLaTeX    = False
  , optGenerateHTML     = False
  , optDependencyGraph  = Nothing
  , optLaTeXDir         = defaultLaTeXDir
  , optHTMLDir          = defaultHTMLDir
  , optCSSFile          = Nothing
  , optIgnoreInterfaces = False
  , optForcing          = True
  , optGhcFlags         = []
  , optPragmaOptions    = defaultPragmaOptions
  , optEpicFlags        = []
  , optSafe             = False
  , optSharing          = False
  , optCaching          = False
  }

defaultPragmaOptions :: PragmaOptions
defaultPragmaOptions = PragmaOptions
  { optShowImplicit              = False
  , optShowIrrelevant            = False
  , optVerbose                   = defaultVerbosity
  , optProofIrrelevance          = False
  , optExperimentalIrrelevance   = False
  , optIrrelevantProjections     = True
  , optAllowUnsolved             = False
  , optDisablePositivity         = False
  , optTerminationCheck          = True
  , optTerminationDepth          = defaultCutOff
  , optCompletenessCheck         = True
  , optUniverseCheck             = True
  , optSizedTypes                = True
  , optInjectiveTypeConstructors = False
  , optGuardingTypeConstructors  = False
  , optUniversePolymorphism      = True
  , optWithoutK                  = False
  , optCopatterns                = True
  , optPatternMatching           = True
  , optExactSplit                = False
  , optEta                       = True
  , optRewriting                 = False
  }

-- | The default termination depth.

defaultCutOff :: CutOff
defaultCutOff = CutOff 0 -- minimum value

-- | The default output directory for LaTeX.

defaultLaTeXDir :: String
defaultLaTeXDir = "latex"

-- | The default output directory for HTML.

defaultHTMLDir :: String
defaultHTMLDir = "html"

prop_defaultOptions :: Bool
prop_defaultOptions = case checkOpts defaultOptions of
  Left  _ -> False
  Right _ -> True

{- | @f :: Flag opts@  is an action on the option record that results from
     parsing an option.  @f opts@ produces either an error message or an
     updated options record
-}
type Flag opts = opts -> Either String opts

-- | Checks that the given options are consistent.

checkOpts :: Flag CommandLineOptions
checkOpts opts
  | not (atMostOne [optAllowUnsolved . p, \x -> optCompile x]) = Left
      "Unsolved meta variables are not allowed when compiling.\n"
  | optCompileNoMain opts && (not (optCompile opts || optUHCCompile opts)) = Left
      "--no-main only allowed in combination with --compile.\n"
  | not (atMostOne [optGHCiInteraction, isJust . optInputFile]) =
      Left "Choose at most one: input file or --interaction.\n"
  | not (atMostOne $ interactive ++ [\x -> optCompile x, optEpicCompile, optJSCompile]) =
      Left "Choose at most one: compilers/--interactive/--interaction.\n"
  | not (atMostOne $ interactive ++ [optGenerateHTML]) =
      Left "Choose at most one: --html/--interactive/--interaction.\n"
  | not (atMostOne $ interactive ++ [isJust . optDependencyGraph]) =
      Left "Choose at most one: --dependency-graph/--interactive/--interaction.\n"
  | not (atMostOne [ optUniversePolymorphism . p
                   , not . optUniverseCheck . p
                   ]) =
      Left "Cannot have both universe polymorphism and type in type.\n"
  | not (atMostOne $ interactive ++ [optGenerateLaTeX]) =
      Left "Choose at most one: --latex/--interactive/--interaction.\n"
  | (not . null . optEpicFlags $ opts)
      && not (optEpicCompile opts) =
      Left "Cannot set Epic flags without using the Epic backend.\n"
  | (isJust $ optUHCBin opts)
      && not (optUHCCompile opts) =
      Left "Cannot set uhc binary without using UHC backend.\n"
  | (optUHCTextualCore opts)
      && not (optUHCCompile opts) =
      Left "Cannot set --uhc-textual-core without using UHC backend.\n"
  | otherwise = Right opts
  where
  atMostOne bs = length (filter ($ opts) bs) <= 1

  p = optPragmaOptions

  interactive = [optInteractive, optGHCiInteraction]

-- | Check for unsafe pramas. Gives a list of used unsafe flags.

unsafePragmaOptions :: PragmaOptions -> [String]
unsafePragmaOptions opts =
  [ "--allow-unsolved-metas"                     | optAllowUnsolved opts             ] ++
  [ "--no-positivity-check"                      | optDisablePositivity opts         ] ++
  [ "--no-termination-check"                     | not (optTerminationCheck opts)    ] ++
  [ "--no-coverage-check"                        | not (optCompletenessCheck opts)   ] ++
  [ "--type-in-type"                             | not (optUniverseCheck opts)       ] ++
  -- [ "--sized-types"                              | optSizedTypes opts                ] ++
  [ "--injective-type-constructors"              | optInjectiveTypeConstructors opts ] ++
  [ "--guardedness-preserving-type-constructors" | optGuardingTypeConstructors opts  ] ++
  [ "--experimental-irrelevance"                 | optExperimentalIrrelevance opts   ] ++
  [ "--rewriting"                                | optRewriting opts                 ] ++
  []

-- | The default pragma options should be considered safe.

defaultPragmaOptionsSafe :: IO Bool
defaultPragmaOptionsSafe
    | null unsafe = return True
    | otherwise   = do putStrLn $ "Following pragmas are default but not safe: "
                                        ++ intercalate ", " unsafe
                       return False
  where unsafe = unsafePragmaOptions defaultPragmaOptions

inputFlag :: FilePath -> Flag CommandLineOptions
inputFlag f o =
    case optInputFile o of
        Nothing  -> return $ o { optInputFile = Just f }
        Just _   -> throwError "only one input file allowed"

versionFlag :: Flag CommandLineOptions
versionFlag o = return $ o { optShowVersion = True }

helpFlag :: Flag CommandLineOptions
helpFlag o = return $ o { optShowHelp = True }

safeFlag :: Flag CommandLineOptions
safeFlag o = return $ o { optSafe = True }

sharingFlag :: Bool -> Flag CommandLineOptions
sharingFlag b o = return $ o { optSharing = b }

cachingFlag :: Bool -> Flag CommandLineOptions
cachingFlag b o = return $ o { optCaching = b }

proofIrrelevanceFlag :: Flag PragmaOptions
proofIrrelevanceFlag o = return $ o { optProofIrrelevance = True }

experimentalIrrelevanceFlag :: Flag PragmaOptions
experimentalIrrelevanceFlag o = return $ o { optExperimentalIrrelevance = True }

noIrrelevantProjectionsFlag :: Flag PragmaOptions
noIrrelevantProjectionsFlag o = return $ o { optIrrelevantProjections = False }

ignoreInterfacesFlag :: Flag CommandLineOptions
ignoreInterfacesFlag o = return $ o { optIgnoreInterfaces = True }

allowUnsolvedFlag :: Flag PragmaOptions
allowUnsolvedFlag o = return $ o { optAllowUnsolved = True }

showImplicitFlag :: Flag PragmaOptions
showImplicitFlag o = return $ o { optShowImplicit = True }

showIrrelevantFlag :: Flag PragmaOptions
showIrrelevantFlag o = return $ o { optShowIrrelevant = True }

runTestsFlag :: Flag CommandLineOptions
runTestsFlag o = return $ o { optRunTests = True }

ghciInteractionFlag :: Flag CommandLineOptions
ghciInteractionFlag o = return $ o { optGHCiInteraction = True }

vimFlag :: Flag CommandLineOptions
vimFlag o = return $ o { optGenerateVimFile = True }

latexFlag :: Flag CommandLineOptions
latexFlag o = return $ o { optGenerateLaTeX = True }

latexDirFlag :: FilePath -> Flag CommandLineOptions
latexDirFlag d o = return $ o { optLaTeXDir = d }

noPositivityFlag :: Flag PragmaOptions
noPositivityFlag o = return $ o { optDisablePositivity = True }

dontTerminationCheckFlag :: Flag PragmaOptions
dontTerminationCheckFlag o = return $ o { optTerminationCheck = False }

dontCompletenessCheckFlag :: Flag PragmaOptions
dontCompletenessCheckFlag o = return $ o { optCompletenessCheck = False }

dontUniverseCheckFlag :: Flag PragmaOptions
dontUniverseCheckFlag o = return $ o { optUniverseCheck        = False
                                     , optUniversePolymorphism = False
                                     }
etaFlag :: Flag PragmaOptions
etaFlag o = return $ o { optEta = True }

noEtaFlag :: Flag PragmaOptions
noEtaFlag o = return $ o { optEta = False }

sizedTypes :: Flag PragmaOptions
sizedTypes o = return $ o { optSizedTypes = True }

noSizedTypes :: Flag PragmaOptions
noSizedTypes o = return $ o { optSizedTypes = False }

injectiveTypeConstructorFlag :: Flag PragmaOptions
injectiveTypeConstructorFlag o = return $ o { optInjectiveTypeConstructors = True }

guardingTypeConstructorFlag :: Flag PragmaOptions
guardingTypeConstructorFlag o = return $ o { optGuardingTypeConstructors = True }

universePolymorphismFlag :: Flag PragmaOptions
universePolymorphismFlag o = return $ o { optUniversePolymorphism = True }

noUniversePolymorphismFlag :: Flag PragmaOptions
noUniversePolymorphismFlag  o = return $ o { optUniversePolymorphism = False }

noForcingFlag :: Flag CommandLineOptions
noForcingFlag o = return $ o { optForcing = False }

withKFlag :: Flag PragmaOptions
withKFlag o = return $ o { optWithoutK = False }

withoutKFlag :: Flag PragmaOptions
withoutKFlag o = return $ o { optWithoutK = True }

copatternsFlag :: Flag PragmaOptions
copatternsFlag o = return $ o { optCopatterns = True }

noCopatternsFlag :: Flag PragmaOptions
noCopatternsFlag o = return $ o { optCopatterns = False }

noPatternMatchingFlag :: Flag PragmaOptions
noPatternMatchingFlag o = return $ o { optPatternMatching = False }

exactSplitFlag :: Flag PragmaOptions
exactSplitFlag o = return $ o { optExactSplit = True }

noExactSplitFlag :: Flag PragmaOptions
noExactSplitFlag o = return $ o { optExactSplit = False }

rewritingFlag :: Flag PragmaOptions
rewritingFlag o = return $ o { optRewriting = True }

interactiveFlag :: Flag CommandLineOptions
interactiveFlag  o = return $ o { optInteractive    = True
                                , optPragmaOptions  = (optPragmaOptions o)
                                                      { optAllowUnsolved = True }
                                }

compileFlag :: Flag CommandLineOptions
compileFlag o = return $ o { optCompile = True }

compileFlagNoMain :: Flag CommandLineOptions
compileFlagNoMain o = return $ o { optCompileNoMain = True }

-- The Epic backend has been removed. See Issue 1481.
compileEpicFlag :: Flag CommandLineOptions
-- compileEpicFlag o = return $ o { optEpicCompile = True}
compileEpicFlag o = throwError "the Epic backend has been disabled"

compileJSFlag :: Flag CommandLineOptions
compileJSFlag  o = return $ o { optJSCompile = True }

compileUHCFlag :: Flag CommandLineOptions
compileUHCFlag o = return $ o { optUHCCompile = True}

compileDirFlag :: FilePath -> Flag CommandLineOptions
compileDirFlag f o = return $ o { optCompileDir = Just f }

-- NOTE: Quadratic in number of flags.
ghcFlag :: String -> Flag CommandLineOptions
ghcFlag f o = return $ o { optGhcFlags = optGhcFlags o ++ [f] }

-- NOTE: Quadratic in number of flags.
-- The Epic backend has been removed. See Issue 1481.
epicFlagsFlag :: String -> Flag CommandLineOptions
-- epicFlagsFlag s o = return $ o { optEpicFlags = optEpicFlags o ++ [s] }
epicFlagsFlag s o = throwError "the Epic backend has been disabled"

uhcBinFlag :: String -> Flag CommandLineOptions
uhcBinFlag s o = return $ o { optUHCBin  = Just s }

uhcTextualCoreFlag :: Flag CommandLineOptions
uhcTextualCoreFlag o = return $ o { optUHCTextualCore = True }

uhcCallUHCFlag :: Flag CommandLineOptions
uhcCallUHCFlag o = return $ o { optUHCCallUHC = False }

uhcTraceLevelFlag :: String -> Flag CommandLineOptions
-- TODO proper parsing and error handling
uhcTraceLevelFlag i o = return $ o { optUHCTraceLevel = read i }

optimNoSmashing :: Flag CommandLineOptions
optimNoSmashing o = return $ o {optOptimSmashing = False }

htmlFlag :: Flag CommandLineOptions
htmlFlag o = return $ o { optGenerateHTML = True }

dependencyGraphFlag :: FilePath -> Flag CommandLineOptions
dependencyGraphFlag f o = return $ o { optDependencyGraph = Just f }

htmlDirFlag :: FilePath -> Flag CommandLineOptions
htmlDirFlag d o = return $ o { optHTMLDir = d }

cssFlag :: FilePath -> Flag CommandLineOptions
cssFlag f o = return $ o { optCSSFile = Just f }

includeFlag :: FilePath -> Flag CommandLineOptions
includeFlag d o = return $ o { optIncludeDirs = Left (d : ds) }
  where ds = either id (const []) $ optIncludeDirs o

verboseFlag :: String -> Flag PragmaOptions
verboseFlag s o =
    do  (k,n) <- parseVerbose s
        return $ o { optVerbose = Trie.insert k n $ optVerbose o }
  where
    parseVerbose s = case wordsBy (`elem` ":.") s of
      []  -> usage
      ss  -> do
        n <- readM (last ss) `catchError` \_ -> usage
        return (init ss, n)
    usage = throwError "argument to verbose should be on the form x.y.z:N or N"

terminationDepthFlag :: String -> Flag PragmaOptions
terminationDepthFlag s o =
    do k <- readM s `catchError` \_ -> usage
       when (k < 1) $ usage -- or: turn termination checking off for 0
       return $ o { optTerminationDepth = CutOff $ k-1 }
    where usage = throwError "argument to termination-depth should be >= 1"

integerArgument :: String -> String -> Either String Int
integerArgument flag s =
    readM s `catchError` \_ ->
        throwError $ "option '" ++ flag ++ "' requires an integer argument"

standardOptions :: [OptDescr (Flag CommandLineOptions)]
standardOptions =
    [ Option ['V']  ["version"] (NoArg versionFlag) "show version number"
    , Option ['?']  ["help"]    (NoArg helpFlag)    "show this help"
    , Option ['I']  ["interactive"] (NoArg interactiveFlag)
                    "start in interactive mode"
    , Option []     ["interaction"] (NoArg ghciInteractionFlag)
                    "for use with the Emacs mode"
    , Option ['c']  ["compile"] (NoArg compileFlag)
                    "compile program using the MAlonzo backend (experimental)"
    , Option []     ["no-main"] (NoArg compileFlagNoMain)
                    "when compiling using the MAlonzo or UHC backend (experimental), do not treat the requested module as the main module of a program"

    -- The Epic backend has been removed. See Issue 1481.
    , Option []     ["epic"] (NoArg compileEpicFlag)
    --                "compile program using the Epic backend"
                    "the Epic backend has been removed"

    , Option []     ["js"] (NoArg compileJSFlag) "compile program using the JS backend"
    , Option []     ["uhc"] (NoArg compileUHCFlag) "compile program using the UHC backend"
    , Option []     ["uhc-bin"] (ReqArg uhcBinFlag "UHC") "The uhc binary to use when compiling with the UHC backend."
    , Option []     ["uhc-textual-core"] (NoArg uhcTextualCoreFlag) "Use textual core as intermediate representation instead of binary core."
    , Option []     ["uhc-dont-call-uhc"] (NoArg uhcCallUHCFlag) "Don't call uhc, just write the UHC Core files."
    , Option []     ["uhc-gen-trace"] (ReqArg uhcTraceLevelFlag "TRACE") "Add tracing code to generated executable."
    , Option []     ["no-smashing"] (NoArg optimNoSmashing) "Don't apply the smashing optimization."
    , Option []     ["compile-dir"] (ReqArg compileDirFlag "DIR")
                    ("directory for compiler output (default: the project root)")
    , Option []     ["ghc-flag"] (ReqArg ghcFlag "GHC-FLAG")
                    "give the flag GHC-FLAG to GHC when compiling using MAlonzo"

    -- The Epic backend has been removed. See Issue 1481.
    , Option []     ["epic-flag"] (ReqArg epicFlagsFlag "EPIC-FLAG")
    --                "give the flag EPIC-FLAG to Epic when compiling using Epic"
                    "the Epic backend has been removed"

    , Option []     ["test"] (NoArg runTestsFlag)
                    "run internal test suite"
    , Option []     ["vim"] (NoArg vimFlag)
                    "generate Vim highlighting files"
    , Option []     ["latex"] (NoArg latexFlag)
                    "generate LaTeX with highlighted source code"
    , Option []     ["latex-dir"] (ReqArg latexDirFlag "DIR")
                    ("directory in which LaTeX files are placed (default: " ++
                     defaultLaTeXDir ++ ")")
    , Option []     ["html"] (NoArg htmlFlag)
                    "generate HTML files with highlighted source code"
    , Option []     ["dependency-graph"] (ReqArg dependencyGraphFlag "FILE")
                    "generate a Dot file with a module dependency graph"
    , Option []     ["html-dir"] (ReqArg htmlDirFlag "DIR")
                    ("directory in which HTML files are placed (default: " ++
                     defaultHTMLDir ++ ")")
    , Option []     ["css"] (ReqArg cssFlag "URL")
                    "the CSS file used by the HTML files (can be relative)"
    , Option []     ["ignore-interfaces"] (NoArg ignoreInterfacesFlag)
                    "ignore interface files (re-type check everything)"
    , Option ['i']  ["include-path"] (ReqArg includeFlag "DIR")
                    "look for imports in DIR"
    , Option []     ["no-forcing"] (NoArg noForcingFlag)
                    "disable the forcing optimisation"
    , Option []     ["safe"] (NoArg safeFlag)
                    "disable postulates, unsafe OPTION pragmas and primTrustMe"
    , Option []     ["sharing"] (NoArg $ sharingFlag True)
                    "enable sharing and call-by-need evaluation (experimental) (default: OFF)"
    , Option []     ["no-sharing"] (NoArg $ sharingFlag False)
                    "disable sharing and call-by-need evaluation"
    , Option []     ["caching"] (NoArg $ cachingFlag True)
                    "enable caching of typechecking (experimental) (default: OFF)"
    , Option []     ["no-caching"] (NoArg $ cachingFlag False)
                    "disable caching of typechecking"
    ] ++ map (fmap lift) pragmaOptions
  where
  lift :: Flag PragmaOptions -> Flag CommandLineOptions
  lift f = \opts -> do
    ps <- f (optPragmaOptions opts)
    return (opts { optPragmaOptions = ps })

pragmaOptions :: [OptDescr (Flag PragmaOptions)]
pragmaOptions =
    [ Option []     ["show-implicit"] (NoArg showImplicitFlag)
                    "show implicit arguments when printing"
    , Option []     ["show-irrelevant"] (NoArg showIrrelevantFlag)
                    "show irrelevant arguments when printing"
    , Option ['v']  ["verbose"] (ReqArg verboseFlag "N")
                    "set verbosity level to N"
    -- , Option []          ["proof-irrelevance"] (NoArg proofIrrelevanceFlag)
    --              "enable proof irrelevance (experimental feature)"
    , Option []     ["allow-unsolved-metas"] (NoArg allowUnsolvedFlag)
                    "allow unsolved meta variables (only needed in batch mode)"
    , Option []     ["no-positivity-check"] (NoArg noPositivityFlag)
                    "do not warn about not strictly positive data types"
    , Option []     ["no-termination-check"] (NoArg dontTerminationCheckFlag)
                    "do not warn about possibly nonterminating code"
    , Option []     ["termination-depth"] (ReqArg terminationDepthFlag "N")
                    "allow termination checker to count decrease/increase upto N (default N=1)"
    , Option []     ["no-coverage-check"] (NoArg dontCompletenessCheckFlag)
                    "do not warn about possibly incomplete pattern matches"
    , Option []     ["type-in-type"] (NoArg dontUniverseCheckFlag)
                    "ignore universe levels (this makes Agda inconsistent)"
    , Option []     ["sized-types"] (NoArg sizedTypes)
                    "use sized types (default, inconsistent with `musical' coinduction)"
    , Option []     ["no-sized-types"] (NoArg noSizedTypes)
                    "disable sized types"
    , Option []     ["injective-type-constructors"] (NoArg injectiveTypeConstructorFlag)
                    "enable injective type constructors (makes Agda anti-classical and possibly inconsistent)"
    , Option []     ["guardedness-preserving-type-constructors"] (NoArg guardingTypeConstructorFlag)
                    "treat type constructors as inductive constructors when checking productivity"
    , Option []     ["no-universe-polymorphism"] (NoArg noUniversePolymorphismFlag)
                    "disable universe polymorphism"
    , Option []     ["universe-polymorphism"] (NoArg universePolymorphismFlag)
                    "enable universe polymorphism (default)"
    , Option []     ["no-irrelevant-projections"] (NoArg noIrrelevantProjectionsFlag)
                    "disable projection of irrelevant record fields"
    , Option []     ["experimental-irrelevance"] (NoArg experimentalIrrelevanceFlag)
                    "enable potentially unsound irrelevance features (irrelevant levels, irrelevant data matching)"
    , Option []     ["with-K"] (NoArg withKFlag)
                    "enable the K rule in pattern matching"
    , Option []     ["without-K"] (NoArg withoutKFlag)
                    "disable the K rule in pattern matching"
    , Option []     ["copatterns"] (NoArg copatternsFlag)
                    "enable definitions by copattern matching (default)"
    , Option []     ["no-copatterns"] (NoArg noCopatternsFlag)
                    "disable definitions by copattern matching"
    , Option []     ["no-pattern-matching"] (NoArg noPatternMatchingFlag)
                    "disable pattern matching completely"
    , Option []     ["exact-split"] (NoArg exactSplitFlag)
                    "require all clauses in a definition by pattern matching to hold as definitional equalities (except those marked as CATCHALL)"
    , Option []     ["no-exact-split"] (NoArg noExactSplitFlag)
                    "do not require all clauses in a definition by pattern matching to hold as definitional equalities (ignore those marked as CATCHALL)"
<<<<<<< HEAD
    , Option []     ["no-eta"] (NoArg noEtaFlag)
=======
    , Option []     ["no-eta-equality"] (NoArg noEtaFlag)
>>>>>>> 8c1f3577
                    "disable eta rules for records"
    , Option []     ["rewriting"] (NoArg rewritingFlag)
                    "enable declaration and use of REWRITE rules"
    ]

-- | Used for printing usage info.
standardOptions_ :: [OptDescr ()]
standardOptions_ = map (fmap $ const ()) standardOptions

-- | Simple interface for System.Console.GetOpt
--   Could be moved to Agda.Utils.Options (does not exist yet)
getOptSimple
  :: [String]               -- ^ command line argument words
  -> [OptDescr (Flag opts)] -- ^ options handlers
  -> (String -> Flag opts)  -- ^ handler of non-options (only one is allowed)
  -> Flag opts              -- ^ combined opts data structure transformer
getOptSimple argv opts fileArg = \ defaults ->
  case getOpt' (ReturnInOrder fileArg) opts argv of
    (o, _, []          , [] )  -> foldl (>>=) (return defaults) o
    (_, _, unrecognized, errs) -> throwError $ umsg ++ emsg

      where
      ucap = "Unrecognized " ++ plural unrecognized "option" ++ ":"
      ecap = plural errs "Option error" ++ ":"
      umsg = if null unrecognized then "" else unlines $
       ucap : map suggest unrecognized
      emsg = if null errs then "" else unlines $
       ecap : errs
      plural [_] x = x
      plural _   x = x ++ "s"

      -- Suggest alternatives that are at most 3 typos away

      longopts :: [String]
      longopts = map ("--" ++) $ concat $ map (\ (Option _ long _ _) -> long) opts

      dist :: String -> String -> Int
      dist s t = restrictedDamerauLevenshteinDistance defaultEditCosts s t

      close :: String -> String -> Maybe (Int, String)
      close s t = let d = dist s t in if d <= 3 then Just (d, t) else Nothing

      closeopts :: String -> [(Int, String)]
      closeopts s = mapMaybe (close s) longopts

      alts :: String -> [[String]]
      alts s = map (map snd) $ groupOn fst $ closeopts s

      suggest :: String -> String
      suggest s = case alts s of
        []     -> s
        as : _ -> s ++ " (did you mean " ++ sugs as ++ " ?)"

      sugs :: [String] -> String
      sugs [a] = a
      sugs as  = "any of " ++ intercalate " " as

-- | Parse the standard options.
parseStandardOptions :: [String] -> Either String CommandLineOptions
parseStandardOptions argv =
  checkOpts =<<
    getOptSimple argv standardOptions inputFlag defaultOptions

-- | Parse options from an options pragma.
parsePragmaOptions
  :: [String]
     -- ^ Pragma options.
  -> CommandLineOptions
     -- ^ Command-line options which should be updated.
  -> Either String PragmaOptions
parsePragmaOptions argv opts = do
  ps <- getOptSimple argv pragmaOptions
          (\s _ -> throwError $ "Bad option in pragma: " ++ s)
          (optPragmaOptions opts)
  _ <- checkOpts (opts { optPragmaOptions = ps })
  return ps

-- | Parse options for a plugin.
parsePluginOptions :: [String] -> [OptDescr (Flag opts)] -> Flag opts
parsePluginOptions argv opts =
  getOptSimple argv opts
    (\s _ -> throwError $
               "Internal error: Flag " ++ s ++ " passed to a plugin")

-- | The usage info message. The argument is the program name (probably
--   agda).
usage :: [OptDescr ()] -> [(String, String, [String], [OptDescr ()])] -> String -> String
usage options pluginInfos progName =
        usageInfo (header progName) options ++
        "\nPlugins:\n" ++
        indent 2 (concatMap pluginMsg pluginInfos)

    where
        header progName = unlines [ "Agda"
                                  , ""
                                  , "Usage: " ++ progName ++ " [OPTIONS...] [FILE]"
                                  ]

        pluginMsg (name, help, inherited, opts)
            | null opts && null inherited = optHeader
            | otherwise = usageInfo (optHeader ++
                                     "  Plugin-specific options:" ++
                                     inheritedOptions inherited
                                     ) opts
            where
                optHeader = "\n" ++ name ++ "-plugin:\n" ++ indent 2 help
                inheritedOptions [] = ""
                inheritedOptions pls =
                    "\n    Inherits options from: " ++ unwords pls

------------------------------------------------------------------------
-- Some paths

-- | Returns the absolute default lib dir. This directory is used to
-- store the Primitive.agda file.
defaultLibDir :: IO FilePath
defaultLibDir = do
  libdir <- fmap filePath (absolute =<< getDataFileName "lib")
  ifM (doesDirectoryExist libdir)
      (return libdir)
      (error $ "The lib directory " ++ libdir ++ " does not exist")

------------------------------------------------------------------------
-- All tests

tests :: IO Bool
tests = runTests "Agda.Interaction.Options"
  [ quickCheck' prop_defaultOptions
  , defaultPragmaOptionsSafe
  ]<|MERGE_RESOLUTION|>--- conflicted
+++ resolved
@@ -656,11 +656,7 @@
                     "require all clauses in a definition by pattern matching to hold as definitional equalities (except those marked as CATCHALL)"
     , Option []     ["no-exact-split"] (NoArg noExactSplitFlag)
                     "do not require all clauses in a definition by pattern matching to hold as definitional equalities (ignore those marked as CATCHALL)"
-<<<<<<< HEAD
-    , Option []     ["no-eta"] (NoArg noEtaFlag)
-=======
     , Option []     ["no-eta-equality"] (NoArg noEtaFlag)
->>>>>>> 8c1f3577
                     "disable eta rules for records"
     , Option []     ["rewriting"] (NoArg rewritingFlag)
                     "enable declaration and use of REWRITE rules"
