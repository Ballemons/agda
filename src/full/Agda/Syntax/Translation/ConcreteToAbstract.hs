--- conflicted
+++ resolved
@@ -1060,14 +1060,11 @@
           let scope = mapScopeInfo (restrictLocalPrivate am) insideScope
           setScope scope
           return $ TopLevelInfo (outsideDecls ++ insideDecls) scope
-<<<<<<< HEAD
 
         -- We already inserted the missing top-level module, see
         -- 'Agda.Syntax.Parser.Parser.figureOutTopLevelModule',
         -- thus, this case is impossible:
         _ -> __IMPOSSIBLE__
-=======
->>>>>>> 97c5415e
 
 -- | runs Syntax.Concrete.Definitions.niceDeclarations on main module
 niceDecls :: [C.Declaration] -> ScopeM [NiceDeclaration]
@@ -1469,14 +1466,6 @@
       e <- toAbstract e
       zipWithM_ (rebindName p DefName) xs ys
       let mi = MutualInfo tc True r
-<<<<<<< HEAD
-      return [A.UnquoteDecl mi (mkDefInfoInstance x fx p a i NotMacroDef r) y e]
-
-    NiceUnquoteDef r fx p a tc x e -> do
-      y <- toAbstract (OldName x)
-      e <- toAbstract e
-      return [ A.UnquoteDef (mkDefInfo x fx PublicAccess a r) y e ]
-=======
       return [ A.Mutual mi [A.UnquoteDecl mi [ mkDefInfoInstance x fx p a i NotMacroDef r | (fx, x) <- zip fxs xs ] ys e] ]
 
     NiceUnquoteDef r fxs p a tc xs e -> do
@@ -1485,7 +1474,6 @@
       e <- toAbstract e
       zipWithM_ (rebindName p DefName) xs ys
       return [ A.UnquoteDef [ mkDefInfo x fx PublicAccess a r | (fx, x) <- zip fxs xs ] ys e ]
->>>>>>> 97c5415e
 
     NicePatternSyn r fx n as p -> do
       reportSLn "scope.pat" 10 $ "found nice pattern syn: " ++ show r
@@ -1986,7 +1974,6 @@
         where info = PatRange r
     toAbstract (C.RecP r fs) = A.RecP (PatRange r) <$>
       mapM (traverse toAbstract) fs
-<<<<<<< HEAD
 
 -- | An argument @OpApp C.Expr@ to an operator can have binders,
 --   in case the operator is some @syntax@-notation.
@@ -1995,16 +1982,6 @@
 toAbstractOpArg ctx (Ordinary e)                 = toAbstractCtx ctx e
 toAbstractOpArg ctx (SyntaxBindingLambda r bs e) = toAbstractLam r bs e ctx
 
-=======
-
--- | An argument @OpApp C.Expr@ to an operator can have binders,
---   in case the operator is some @syntax@-notation.
---   For these binders, we have to create lambda-abstractions.
-toAbstractOpArg :: Precedence -> OpApp C.Expr -> ScopeM A.Expr
-toAbstractOpArg ctx (Ordinary e)                 = toAbstractCtx ctx e
-toAbstractOpArg ctx (SyntaxBindingLambda r bs e) = toAbstractLam r bs e ctx
-
->>>>>>> 97c5415e
 -- | Turn an operator application into abstract syntax. Make sure to
 -- record the right precedences for the various arguments.
 toAbstractOpApp :: C.QName -> Set A.Name ->
