{-# LANGUAGE BangPatterns               #-}
{-# LANGUAGE CPP                        #-}
{-# LANGUAGE DeriveDataTypeable         #-}
{-# LANGUAGE DeriveFoldable             #-}
{-# LANGUAGE DeriveFunctor              #-}
{-# LANGUAGE DeriveTraversable          #-}
{-# LANGUAGE FlexibleInstances          #-}
{-# LANGUAGE GeneralizedNewtypeDeriving #-}
{-# LANGUAGE MultiParamTypeClasses      #-}
{-# LANGUAGE StandaloneDeriving         #-}
{-# LANGUAGE TemplateHaskell            #-}
{-# LANGUAGE TupleSections              #-}
#if __GLASGOW_HASKELL__ <= 708
{-# LANGUAGE OverlappingInstances #-}
#endif

module Agda.Syntax.Internal
    ( module Agda.Syntax.Internal
    , module Agda.Syntax.Abstract.Name
    , module Agda.Utils.Pointer
    ) where

import Prelude hiding (foldr, mapM, null)

import Control.Applicative hiding (empty)
import Control.Monad.Identity hiding (mapM)

import Data.Foldable ( Foldable, foldMap )
import Data.Function
import qualified Data.List as List
import Data.Maybe
import Data.Monoid

-- base-4.7 defines the Num instance for Sum
#if !(MIN_VERSION_base(4,7,0))
import Data.Orphans             ()
#endif

import Data.Traversable
import Data.Typeable (Typeable)

import Agda.Syntax.Position
import Agda.Syntax.Common
import Agda.Syntax.Literal
import Agda.Syntax.Abstract (IsProjP(..))
import Agda.Syntax.Abstract.Name

import Agda.Utils.Empty

-- See Issue 1593.
#if !MIN_VERSION_transformers(0,4,1)
import Agda.Utils.Except ( Error(noMsg) )
#endif

import Agda.Utils.Functor
import Agda.Utils.Geniplate
import Agda.Utils.Lens
<<<<<<< HEAD
=======
import Agda.Utils.List
import Agda.Utils.Maybe
>>>>>>> 19b79176
import Agda.Utils.Null
import Agda.Utils.Permutation
import Agda.Utils.Pointer
import Agda.Utils.Size
<<<<<<< HEAD
import Agda.Utils.Pretty
import Agda.Utils.Tuple
=======
import Agda.Utils.Pretty as P
>>>>>>> 19b79176

#include "undefined.h"
import Agda.Utils.Impossible

-- | Type of argument lists.
--
type Args       = [Arg Term]
type NamedArgs  = [NamedArg Term]

-- | Store the names of the record fields in the constructor.
--   This allows reduction of projection redexes outside of TCM.
--   For instance, during substitution and application.
data ConHead = ConHead
  { conName      :: QName     -- ^ The name of the constructor.
  , conInductive :: Induction -- ^ Record constructors can be coinductive.
  , conFields    :: [QName]   -- ^ The name of the record fields.
                              --   Empty list for data constructors.
                              --   'Arg' is not needed here since it
                              --   is stored in the constructor args.
  } deriving (Typeable)

instance Eq ConHead where
  (==) = (==) `on` conName

instance Ord ConHead where
  (<=) = (<=) `on` conName

instance Show ConHead where
  show (ConHead c i fs) = show c ++ "(" ++ show i ++ ")" ++ show fs

instance HasRange ConHead where
  getRange = getRange . conName

instance SetRange ConHead where
  setRange r = mapConName (setRange r)

class LensConName a where
  getConName :: a -> QName
  setConName :: QName -> a -> a
  setConName = mapConName . const
  mapConName :: (QName -> QName) -> a -> a
  mapConName f a = setConName (f (getConName a)) a

instance LensConName ConHead where
  getConName = conName
  setConName c con = con { conName = c }


-- | Raw values.
--
--   @Def@ is used for both defined and undefined constants.
--   Assume there is a type declaration and a definition for
--     every constant, even if the definition is an empty
--     list of clauses.
--
data Term = Var {-# UNPACK #-} !Int Elims -- ^ @x es@ neutral
          | Lam ArgInfo (Abs Term)        -- ^ Terms are beta normal. Relevance is ignored
          | Lit Literal
          | Def QName Elims               -- ^ @f es@, possibly a delta/iota-redex
          | Con ConHead Args              -- ^ @c vs@
          | Pi (Dom Type) (Abs Type)      -- ^ dependent or non-dependent function space
          | Sort Sort
          | Level Level
          | MetaV {-# UNPACK #-} !MetaId Elims
          | DontCare Term
            -- ^ Irrelevant stuff in relevant position, but created
            --   in an irrelevant context.  Basically, an internal
            --   version of the irrelevance axiom @.irrAx : .A -> A@.
          | Shared !(Ptr Term)
            -- ^ Explicit sharing
  deriving (Typeable, Show)

-- | Eliminations, subsuming applications and projections.
--
data Elim' a = Apply (Arg a) | Proj QName -- ^ name of a record projection
  deriving (Typeable, Show, Functor, Foldable, Traversable)

type Elim = Elim' Term
type Elims = [Elim]  -- ^ eliminations ordered left-to-right.

-- | Names in binders and arguments.
type ArgName = String

argNameToString :: ArgName -> String
argNameToString = id

stringToArgName :: String -> ArgName
stringToArgName = id

appendArgNames :: ArgName -> ArgName -> ArgName
appendArgNames = (++)

nameToArgName :: Name -> ArgName
nameToArgName = stringToArgName . prettyShow

-- | Binder.
--   'Abs': The bound variable might appear in the body.
--   'NoAbs' is pseudo-binder, it does not introduce a fresh variable,
--      similar to the @const@ of Haskell.
data Abs a = Abs   { absName :: ArgName, unAbs :: a }
               -- ^ The body has (at least) one free variable.
               --   Danger: 'unAbs' doesn't shift variables properly
           | NoAbs { absName :: ArgName, unAbs :: a }
  deriving (Typeable, Functor, Foldable, Traversable)

instance Decoration Abs where
  traverseF f (Abs   x a) = Abs   x <$> f a
  traverseF f (NoAbs x a) = NoAbs x <$> f a

-- | Types are terms with a sort annotation.
--
data Type' a = El { _getSort :: Sort, unEl :: a }
  deriving (Typeable, Show, Functor, Foldable, Traversable)

type Type = Type' Term

instance Decoration Type' where
  traverseF f (El s a) = El s <$> f a

class LensSort a where
  lensSort ::  Lens' Sort a
  getSort  :: a -> Sort
  getSort a = a ^. lensSort

instance LensSort (Type' a) where
  lensSort f (El s a) = f s <&> \ s' -> El s' a

-- General instance leads to overlapping instances.
-- instance (Decoration f, LensSort a) => LensSort (f a) where
instance LensSort a => LensSort (Dom a) where
  lensSort = traverseF . lensSort

instance LensSort a => LensSort (Abs a) where
  lensSort = traverseF . lensSort

-- | Sequence of types. An argument of the first type is bound in later types
--   and so on.
data Tele a = EmptyTel
            | ExtendTel a (Abs (Tele a))  -- ^ 'Abs' is never 'NoAbs'.
  deriving (Typeable, Show, Functor, Foldable, Traversable)

type Telescope = Tele (Dom Type)

-- | A traversal for the names in a telescope.
mapAbsNamesM :: Applicative m => (ArgName -> m ArgName) -> Tele a -> m (Tele a)
mapAbsNamesM f EmptyTel                  = pure EmptyTel
mapAbsNamesM f (ExtendTel a (  Abs x b)) = ExtendTel a <$> (  Abs <$> f x <*> mapAbsNamesM f b)
mapAbsNamesM f (ExtendTel a (NoAbs x b)) = ExtendTel a <$> (NoAbs <$> f x <*> mapAbsNamesM f b)
  -- Ulf, 2013-11-06: Last case is really impossible but I'd rather find out we
  --                  violated that invariant somewhere other than here.

mapAbsNames :: (ArgName -> ArgName) -> Tele a -> Tele a
mapAbsNames f = runIdentity . mapAbsNamesM (Identity . f)

-- Ulf, 2013-11-06
-- The record parameter is named "" inside the record module so we can avoid
-- printing it (issue 208), but we don't want that to show up in the type of
-- the functions in the module (issue 892). This function is used on the record
-- module telescope before adding it to a type in
-- TypeChecking.Monad.Signature.addConstant (to handle functions defined in
-- record modules) and TypeChecking.Rules.Record.checkProjection (to handle
-- record projections).
replaceEmptyName :: ArgName -> Tele a -> Tele a
replaceEmptyName x = mapAbsNames $ \ y -> if null y then x else y

-- | Sorts.
--
data Sort
  = Type Level  -- ^ @Set ℓ@.
  | Prop        -- ^ Dummy sort.
  | Inf         -- ^ @Setω@.
  | SizeUniv    -- ^ @SizeUniv@, a sort inhabited by type @Size@.
  | DLub Sort (Abs Sort)
    -- ^ Dependent least upper bound.
    --   If the free variable occurs in the second sort,
    --   the whole thing should reduce to Inf,
    --   otherwise it's the normal lub.
  deriving (Typeable, Show)

-- | A level is a maximum expression of 0..n 'PlusLevel' expressions
--   each of which is a number or an atom plus a number.
--
--   The empty maximum is the canonical representation for level 0.
newtype Level = Max [PlusLevel]
  deriving (Show, Typeable)

data PlusLevel
  = ClosedLevel Integer     -- ^ @n@, to represent @Setₙ@.
  | Plus Integer LevelAtom  -- ^ @n + ℓ@.
  deriving (Show, Typeable)

-- | An atomic term of type @Level@.
data LevelAtom
  = MetaLevel MetaId Elims
    -- ^ A meta variable targeting @Level@ under some eliminations.
  | BlockedLevel MetaId Term
    -- ^ A term of type @Level@ whose reduction is blocked by a meta.
  | NeutralLevel NotBlocked Term
    -- ^ A neutral term of type @Level@.
  | UnreducedLevel Term
    -- ^ Introduced by 'instantiate', removed by 'reduce'.
  deriving (Show, Typeable)

-- | A meta variable identifier is just a natural number.
--
newtype MetaId = MetaId { metaId :: Nat }
    deriving (Eq, Ord, Num, Real, Enum, Integral, Typeable)

-- | Even if we are not stuck on a meta during reduction
--   we can fail to reduce a definition by pattern matching
--   for another reason.
data NotBlocked
  = StuckOn Elim
    -- ^ The 'Elim' is neutral and blocks a pattern match.
  | Underapplied
    -- ^ Not enough arguments were supplied to complete the matching.
  | AbsurdMatch
    -- ^ We matched an absurd clause, results in a neutral 'Def'.
  | MissingClauses
    -- ^ We ran out of clauses, all considered clauses
    --   produced an actual mismatch.
    --   This can happen when try to reduce a function application
    --   but we are still missing some function clauses.
    --   See "Agda.TypeChecking.Patterns.Match".
  | ReallyNotBlocked
    -- ^ Reduction was not blocked, we reached a whnf
    --   which can be anything but a stuck @'Def'@.
  deriving (Show, Typeable)

-- | 'ReallyNotBlocked' is the unit.
--   'MissingClauses' is dominant.
--   @'StuckOn'{}@ should be propagated, if tied, we take the left.
instance Monoid NotBlocked where
  -- ReallyNotBlocked is neutral
  mempty                       = ReallyNotBlocked
  ReallyNotBlocked `mappend` b = b
  -- MissingClauses is dominant (absorptive)
  b@MissingClauses `mappend` _ = b
  _ `mappend` b@MissingClauses = b
  -- StuckOn is second strongest
  b@StuckOn{}      `mappend` _ = b
  _ `mappend` b@StuckOn{}      = b
  b `mappend` _                = b

-- | Something where a meta variable may block reduction.
data Blocked t
  = Blocked    { theBlockingMeta :: MetaId    , ignoreBlocking :: t }
  | NotBlocked { blockingStatus  :: NotBlocked, ignoreBlocking :: t }
  deriving (Typeable, Show, Functor, Foldable, Traversable)
  -- deriving (Typeable, Eq, Ord, Functor, Foldable, Traversable)

-- | Blocking by a meta is dominant.
instance Applicative Blocked where
  pure = notBlocked
  f <*> e = ((f $> ()) `mappend` (e $> ())) $> ignoreBlocking f (ignoreBlocking e)

-- -- | Blocking by a meta is dominant.
-- instance Applicative Blocked where
--   pure = notBlocked
--   Blocked x f     <*> e                = Blocked x $ f (ignoreBlocking e)
--   NotBlocked nb f <*> Blocked    x   e = Blocked x $ f e
--   NotBlocked nb f <*> NotBlocked nb' e = NotBlocked (nb `mappend` nb') $ f e

-- | @'Blocked' t@ without the @t@.
type Blocked_ = Blocked ()

instance Monoid Blocked_ where
  mempty = notBlocked ()
  b@Blocked{}    `mappend` _              = b
  _              `mappend` b@Blocked{}    = b
  NotBlocked x _ `mappend` NotBlocked y _ = NotBlocked (x `mappend` y) ()

-- See issues 1573 and 1674.
#if !MIN_VERSION_transformers(0,4,1)
instance Error Blocked_ where
  noMsg = mempty
#endif

-- | When trying to reduce @f es@, on match failed on one
--   elimination @e ∈ es@ that came with info @r :: NotBlocked@.
--   @stuckOn e r@ produces the new @NotBlocked@ info.
--
--   'MissingClauses' must be propagated, as this is blockage
--   that can be lifted in the future (as more clauses are added).
--
--   @'StuckOn' e0@ is also propagated, since it provides more
--   precise information as @StuckOn e@ (as @e0@ is the original
--   reason why reduction got stuck and usually a subterm of @e@).
--   An information like @StuckOn (Apply (Arg info (Var i [])))@
--   (stuck on a variable) could be used by the lhs/coverage checker
--   to trigger a split on that (pattern) variable.
--
--   In the remaining cases for @r@, we are terminally stuck
--   due to @StuckOn e@.  Propagating @'AbsurdMatch'@ does not
--   seem useful.
--
--   'Underapplied' must not be propagated, as this would mean
--   that @f es@ is underapplied, which is not the case (it is stuck).
--   Note that 'Underapplied' can only arise when projection patterns were
--   missing to complete the original match (in @e@).
--   (Missing ordinary pattern would mean the @e@ is of function type,
--   but we cannot match against something of function type.)
stuckOn :: Elim -> NotBlocked -> NotBlocked
stuckOn e r =
  case r of
    MissingClauses   -> r
    StuckOn{}        -> r
    Underapplied     -> r'
    AbsurdMatch      -> r'
    ReallyNotBlocked -> r'
  where r' = StuckOn e

---------------------------------------------------------------------------
-- * Definitions
---------------------------------------------------------------------------

-- | A clause is a list of patterns and the clause body should @Bind@.
--
--  The telescope contains the types of the pattern variables and the
--  de Bruijn indices say how to get from the order the variables occur in
--  the patterns to the order they occur in the telescope. The body
--  binds the variables in the order they appear in the patterns.
--
--  @clauseTel ~ permute clausePerm (patternVars namedClausePats)@
--
--  Terms in dot patterns are valid in the clause telescope.
--
--  For the purpose of the permutation and the body dot patterns count
--  as variables. TODO: Change this!
data Clause = Clause
    { clauseRange     :: Range
    , clauseTel       :: Telescope
      -- ^ @Δ@: The types of the pattern variables.
    , namedClausePats :: [NamedArg DeBruijnPattern]
      -- ^ @let Γ = patternVars namedClausePats@
    , clauseBody      :: ClauseBody
      -- ^ @λΓ.v@
    , clauseType      :: Maybe (Arg Type)
      -- ^ @Δ ⊢ t@.  The type of the rhs under @clauseTel@.
      --   Used, e.g., by @TermCheck@.
      --   Can be 'Irrelevant' if we encountered an irrelevant projection
      --   pattern on the lhs.
    , clauseCatchall  :: Bool
    }
  deriving (Typeable, Show)

clausePats :: Clause -> [Arg DeBruijnPattern]
clausePats = map (fmap namedThing) . namedClausePats

data ClauseBodyF a = Body a
                   | Bind (Abs (ClauseBodyF a))
                   | NoBody    -- ^ for absurd clauses.
  deriving (Typeable, Show, Functor, Foldable, Traversable)

type ClauseBody = ClauseBodyF Term

imapClauseBody :: (Nat -> a -> b) -> ClauseBodyF a -> ClauseBodyF b
imapClauseBody f b = go 0 b
  where
    go i  (Body x)  = Body (f i x)
    go _   NoBody   = NoBody
    go !i (Bind b)  = Bind $ go (i + 1) <$> b

instance HasRange Clause where
  getRange = clauseRange

-- | Pattern variables.
type PatVarName = ArgName

patVarNameToString :: PatVarName -> String
patVarNameToString = argNameToString

nameToPatVarName :: Name -> PatVarName
nameToPatVarName = nameToArgName

-- | Patterns are variables, constructors, or wildcards.
--   @QName@ is used in @ConP@ rather than @Name@ since
--     a constructor might come from a particular namespace.
--     This also meshes well with the fact that values (i.e.
--     the arguments we are matching with) use @QName@.
--
data Pattern' x
  = VarP x
    -- ^ @x@
  | DotP Term
    -- ^ @.t@
  | ConP ConHead ConPatternInfo [NamedArg (Pattern' x)]
    -- ^ @c ps@
    --   The subpatterns do not contain any projection copatterns.
  | LitP Literal
    -- ^ E.g. @5@, @"hello"@.
  | ProjP QName
    -- ^ Projection copattern.  Can only appear by itself.
  deriving (Typeable, Show, Functor, Foldable, Traversable)

type Pattern = Pattern' PatVarName
    -- ^ The @PatVarName@ is a name suggestion.

-- | Type used when numbering pattern variables.
type DeBruijnPattern = Pattern' (Int, PatVarName)

namedVarP :: PatVarName -> Named (Ranged PatVarName) Pattern
namedVarP x = Named named $ VarP x
  where named = if isUnderscore x then Nothing else Just $ unranged x

namedDBVarP :: Int -> PatVarName -> Named (Ranged PatVarName) DeBruijnPattern
namedDBVarP m = (fmap . fmap) (m,) . namedVarP

-- | The @ConPatternInfo@ states whether the constructor belongs to
--   a record type (@Just@) or data type (@Nothing@).
--   In the former case, the @Bool@ says whether the record pattern
--   orginates from the expansion of an implicit pattern.
--   The @Type@ is the type of the whole record pattern.
--   The scope used for the type is given by any outer scope
--   plus the clause's telescope ('clauseTel').
data ConPatternInfo = ConPatternInfo
  { conPRecord :: Maybe ConPOrigin
    -- ^ @Nothing@ if data constructor.
    --   @Just@ if record constructor.
  , conPType   :: Maybe (Arg Type)
    -- ^ The type of the whole constructor pattern.
    --   Should be present (@Just@) if constructor pattern is
    --   is generated ordinarily by type-checking.
    --   Could be absent (@Nothing@) if pattern comes from some
    --   plugin (like Agsy).
    --   Needed e.g. for with-clause stripping.
  }
  deriving (Typeable, Show)

noConPatternInfo :: ConPatternInfo
noConPatternInfo = ConPatternInfo Nothing Nothing

-- | Extract pattern variables in left-to-right order.
--   A 'DotP' is also treated as variable (see docu for 'Clause').
patternVars :: Arg (Pattern' a) -> [Arg (Either a Term)]
patternVars (Arg i (VarP x)     ) = [Arg i $ Left x]
patternVars (Arg i (DotP t)     ) = [Arg i $ Right t]
patternVars (Arg i (ConP _ _ ps)) = List.concat $ map (patternVars . fmap namedThing) ps
patternVars (Arg i (LitP l)     ) = []
patternVars (Arg i ProjP{}      ) = []

-- | Does the pattern perform a match that could fail?
properlyMatching :: Pattern' a -> Bool
properlyMatching VarP{} = False
properlyMatching DotP{} = False
properlyMatching LitP{} = True
properlyMatching (ConP _ ci ps) = isNothing (conPRecord ci) || -- not a record cons
  List.any (properlyMatching . namedArg) ps  -- or one of subpatterns is a proper m
properlyMatching ProjP{} = True

instance IsProjP (Pattern' a) where
  isProjP (ProjP d) = Just d
  isProjP _         = Nothing

-----------------------------------------------------------------------------
-- * Explicit substitutions
-----------------------------------------------------------------------------

-- | Substitutions.

data Substitution' a

  = IdS
    -- ^ Identity substitution.
    --   @Γ ⊢ IdS : Γ@

  | EmptyS
    -- ^ Empty substitution, lifts from the empty context.
    --   Apply this to closed terms you want to use in a non-empty context.
    --   @Γ ⊢ EmptyS : ()@

  | a :# Substitution' a
    -- ^ Substitution extension, ``cons''.
    --   @
    --     Γ ⊢ u : Aρ   Γ ⊢ ρ : Δ
    --     ----------------------
    --     Γ ⊢ u :# ρ : Δ, A
    --   @

  | Strengthen Empty (Substitution' a)
    -- ^ Strengthening substitution.  First argument is @__IMPOSSIBLE__@.
    --   Apply this to a term which does not contain variable 0
    --   to lower all de Bruijn indices by one.
    --   @
    --             Γ ⊢ ρ : Δ
    --     ---------------------------
    --     Γ ⊢ Strengthen ρ : Δ, A
    --   @

  | Wk !Int (Substitution' a)
    -- ^ Weakning substitution, lifts to an extended context.
    --   @
    --         Γ ⊢ ρ : Δ
    --     -------------------
    --     Γ, Ψ ⊢ Wk |Ψ| ρ : Δ
    --   @


  | Lift !Int (Substitution' a)
    -- ^ Lifting substitution.  Use this to go under a binder.
    --   @Lift 1 ρ == var 0 :# Wk 1 ρ@.
    --   @
    --            Γ ⊢ ρ : Δ
    --     -------------------------
    --     Γ, Ψρ ⊢ Lift |Ψ| ρ : Δ, Ψ
    --   @

  deriving (Show, Functor, Foldable, Traversable)

type Substitution = Substitution' Term
type PatternSubstitution = Substitution' DeBruijnPattern

infixr 4 :#

---------------------------------------------------------------------------
-- * Absurd Lambda
---------------------------------------------------------------------------

-- | Absurd lambdas are internally represented as identity
--   with variable name "()".
absurdBody :: Abs Term
absurdBody = Abs absurdPatternName $ Var 0 []

isAbsurdBody :: Abs Term -> Bool
isAbsurdBody (Abs x (Var 0 [])) = isAbsurdPatternName x
isAbsurdBody _                  = False

absurdPatternName :: PatVarName
absurdPatternName = "()"

isAbsurdPatternName :: PatVarName -> Bool
isAbsurdPatternName x = x == absurdPatternName

---------------------------------------------------------------------------
-- * Pointers and Sharing
---------------------------------------------------------------------------

-- | Remove top-level @Shared@ data constructors.
ignoreSharing :: Term -> Term
ignoreSharing (Shared p) = ignoreSharing $ derefPtr p
ignoreSharing v          = v

ignoreSharingType :: Type -> Type
ignoreSharingType (El s v) = El s (ignoreSharing v)
-- ignoreSharingType v = v

-- | Introduce sharing.
shared_ :: Term -> Term
shared_ v@Shared{}   = v
shared_ v@(Var _ []) = v
shared_ v@(Con _ []) = v -- Issue 1691: sharing (zero : Nat) destroys constructorForm
shared_ v            = Shared (newPtr v)

-- | Typically m would be TCM and f would be Blocked.
updateSharedFM :: (Monad m, Applicative m, Traversable f) => (Term -> m (f Term)) -> Term -> m (f Term)
updateSharedFM f v0@(Shared p) = do
  fv <- f (derefPtr p)
  flip traverse fv $ \v ->
    case derefPtr (setPtr v p) of
      Var _ [] -> return v
      _        -> return $! compressPointerChain v0
updateSharedFM f v = f v

updateSharedM :: Monad m => (Term -> m Term) -> Term -> m Term
updateSharedM f v0@(Shared p) = do
  v <- f (derefPtr p)
  case derefPtr (setPtr v p) of
    Var _ [] -> return v
    _        -> return $! compressPointerChain v0
updateSharedM f v = f v

updateShared :: (Term -> Term) -> Term -> Term
updateShared f v0@(Shared p) =
  case derefPtr (setPtr (f $ derefPtr p) p) of
    v@(Var _ []) -> v
    _            -> compressPointerChain v0
updateShared f v = f v

pointerChain :: Term -> [Ptr Term]
pointerChain (Shared p) = p : pointerChain (derefPtr p)
pointerChain _          = []

-- Redirect all top-level pointers to point to the last pointer. So, after
-- compression there are at most two top-level indirections. Then return the
-- inner-most pointer so we have only one pointer for the result.
compressPointerChain :: Term -> Term
compressPointerChain v =
  case reverse $ pointerChain v of
    p:_:ps@(_:_) -> setPointers (Shared p) ps
    p:_:_        -> (Shared p)
    _            -> v
  where
    setPointers u [] = u
    setPointers u (p : ps) =
      setPtr u p `seq` setPointers u ps

---------------------------------------------------------------------------
-- * Smart constructors
---------------------------------------------------------------------------

-- | An unapplied variable.
var :: Nat -> Term
var i | i >= 0    = Var i []
      | otherwise = __IMPOSSIBLE__

-- | Add 'DontCare' is it is not already a @DontCare@.
dontCare :: Term -> Term
dontCare v =
  case ignoreSharing v of
    DontCare{} -> v
    _          -> DontCare v

-- | A dummy type.
typeDontCare :: Type
typeDontCare = El Prop (Sort Prop)

-- | Top sort (Set\omega).
topSort :: Type
topSort = El Inf (Sort Inf)

sort :: Sort -> Type
sort s = El (sSuc s) $ Sort s

varSort :: Int -> Sort
varSort n = Type $ Max [Plus 0 $ NeutralLevel mempty $ var n]

-- | Get the next higher sort.
sSuc :: Sort -> Sort
sSuc Prop            = mkType 1
sSuc Inf             = Inf
sSuc SizeUniv        = SizeUniv
sSuc (DLub a b)      = DLub (sSuc a) (fmap sSuc b)
sSuc (Type l)        = Type $ levelSuc l

levelSuc :: Level -> Level
levelSuc (Max []) = Max [ClosedLevel 1]
levelSuc (Max as) = Max $ map inc as
  where inc (ClosedLevel n) = ClosedLevel (n + 1)
        inc (Plus n l)      = Plus (n + 1) l

mkType :: Integer -> Sort
mkType n = Type $ Max [ClosedLevel n | n > 0]

impossibleTerm :: String -> Int -> Term
impossibleTerm file line = Lit $ LitString noRange $ unlines
  [ "An internal error has occurred. Please report this as a bug."
  , "Location of the error: " ++ file ++ ":" ++ show line
  ]

-- | Constructing a singleton telescope.
class SgTel a where
  sgTel :: a -> Telescope

instance SgTel (ArgName, Dom Type) where
  sgTel (x, dom) = ExtendTel dom $ Abs x EmptyTel

instance SgTel (Dom (ArgName, Type)) where
  sgTel (Dom ai (x, t)) = ExtendTel (Dom ai t) $ Abs x EmptyTel

instance SgTel (Dom Type) where
  sgTel dom = sgTel (stringToArgName "_", dom)

hackReifyToMeta :: Term
hackReifyToMeta = DontCare $ Lit $ LitNat noRange (-42)

isHackReifyToMeta :: Term -> Bool
isHackReifyToMeta (DontCare (Lit (LitNat r (-42)))) = r == noRange
isHackReifyToMeta _ = False

---------------------------------------------------------------------------
-- * Handling blocked terms.
---------------------------------------------------------------------------

blockingMeta :: Blocked t -> Maybe MetaId
blockingMeta (Blocked m _) = Just m
blockingMeta NotBlocked{}  = Nothing

blocked :: MetaId -> a -> Blocked a
blocked x = Blocked x

notBlocked :: a -> Blocked a
notBlocked = NotBlocked ReallyNotBlocked

---------------------------------------------------------------------------
-- * Simple operations on terms and types.
---------------------------------------------------------------------------

-- | Removing a topmost 'DontCare' constructor.
stripDontCare :: Term -> Term
stripDontCare v = case ignoreSharing v of
  DontCare v -> v
  _          -> v

-- | Doesn't do any reduction.
arity :: Type -> Nat
arity t = case ignoreSharing $ unEl t of
  Pi  _ b -> 1 + arity (unAbs b)
  _       -> 0

-- | Make a name that is not in scope.
notInScopeName :: ArgName -> ArgName
notInScopeName = stringToArgName . ("." ++) . argNameToString

-- | Pick the better name suggestion, i.e., the one that is not just underscore.
class Suggest a b where
  suggest :: a -> b -> String

instance Suggest String String where
  suggest "_" y = y
  suggest  x  _ = x

instance Suggest (Abs a) (Abs b) where
  suggest b1 b2 = suggest (absName b1) (absName b2)

instance Suggest String (Abs b) where
  suggest x b = suggest x (absName b)

instance Suggest Name (Abs b) where
  suggest n b = suggest (nameToArgName n) (absName b)

---------------------------------------------------------------------------
-- * Eliminations.
---------------------------------------------------------------------------

-- | Convert top-level postfix projections into prefix projections.
unSpine :: Term -> Term
unSpine v =
  case hasElims v of
    Just (h, es) -> unSpine' h [] es
    Nothing      -> v
  where
    unSpine' :: (Elims -> Term) -> Elims -> Elims -> Term
    unSpine' h res es =
      case es of
        []                -> v
        e@(Apply a) : es' -> unSpine' h (e : res) es'
        Proj f      : es' -> unSpine' (Def f) [Apply (defaultArg v)] es'
      where v = h $ reverse res

-- | A view distinguishing the neutrals @Var@, @Def@, and @MetaV@ which
--   can be projected.
hasElims :: Term -> Maybe (Elims -> Term, Elims)
hasElims v =
  case ignoreSharing v of
    Var   i es -> Just (Var   i, es)
    Def   f es -> Just (Def   f, es)
    MetaV x es -> Just (MetaV x, es)
    Con{}      -> Nothing
    Lit{}      -> Nothing
    Lam{}      -> Nothing
    Pi{}       -> Nothing
    Sort{}     -> Nothing
    Level{}    -> Nothing
    DontCare{} -> Nothing
    Shared{}   -> __IMPOSSIBLE__

{- PROBABLY USELESS
getElims :: Term -> (Elims -> Term, Elims)
getElims v = maybe default id $ hasElims v
  where
    default = (\ [] -> v, [])
-}

-- | Drop 'Apply' constructor. (Unsafe!)
argFromElim :: Elim -> Arg Term
argFromElim (Apply u) = u
argFromElim Proj{}    = __IMPOSSIBLE__

-- | Drop 'Apply' constructor. (Safe)
isApplyElim :: Elim -> Maybe (Arg Term)
isApplyElim (Apply u) = Just u
isApplyElim Proj{}    = Nothing

-- | Drop 'Apply' constructors. (Safe)
allApplyElims :: Elims -> Maybe Args
allApplyElims = mapM isApplyElim

-- | Split at first non-'Apply'
splitApplyElims :: Elims -> (Args, Elims)
splitApplyElims (Apply u : es) = mapFst (u :) $ splitApplyElims es
splitApplyElims es             = ([], es)

class IsProjElim e where
  isProjElim  :: e -> Maybe QName

instance IsProjElim Elim where
  isProjElim (Proj d) = Just d
  isProjElim Apply{}  = Nothing

-- | Discard @Proj f@ entries.
dropProjElims :: IsProjElim e => [e] -> [e]
dropProjElims = filter (isNothing . isProjElim)

-- | Discards @Proj f@ entries.
argsFromElims :: Elims -> Args
argsFromElims = map argFromElim . dropProjElims

-- | Drop 'Proj' constructors. (Safe)
allProjElims :: Elims -> Maybe [QName]
allProjElims = mapM isProjElim

{- NOTE: Elim' already contains Arg.

-- | Commute functors 'Arg' and 'Elim\''.
swapArgElim :: Arg (Elim' a) -> Elim' (Arg a)

swapArgElim (Arg ai (Apply a)) = Apply (Arg ai a)
swapArgElim (Arg ai (Proj  d)) = Proj  d

-- IMPOSSIBLE TO DEFINE
swapElimArg :: Elim' (Arg a) -> Arg (Elim' a)
swapElimArg (Apply (Arg ai a)) = Arg ai (Apply a)
swapElimArg (Proj  d) = defaultArg (Proj  d)
-}

---------------------------------------------------------------------------
-- * Null instances.
---------------------------------------------------------------------------

instance Null (Tele a) where
  empty = EmptyTel
  null EmptyTel    = True
  null ExtendTel{} = False

instance Null ClauseBody where
  empty = NoBody
  null NoBody = True
  null _      = False

-- | A 'null' clause is one with no patterns and no rhs.
--   Should not exist in practice.
instance Null Clause where
  empty = Clause empty empty empty empty empty False
  null (Clause r tel pats body t catchall)
    =  null tel
    && null pats
    && null body


---------------------------------------------------------------------------
-- * Show instances.
---------------------------------------------------------------------------

instance Show a => Show (Abs a) where
  showsPrec p (Abs x a) = showParen (p > 0) $
    showString "Abs " . shows x . showString " " . showsPrec 10 a
  showsPrec p (NoAbs x a) = showParen (p > 0) $
    showString "NoAbs " . shows x . showString " " . showsPrec 10 a

-- | Show non-record version of this newtype.
instance Show MetaId where
  showsPrec p (MetaId n) = showParen (p > 0) $
    showString "MetaId " . shows n

-- instance Show t => Show (Blocked t) where
--   showsPrec p (Blocked m x) = showParen (p > 0) $
--     showString "Blocked " . shows m . showString " " . showsPrec 10 x
--   showsPrec p (NotBlocked x) = showsPrec p x

---------------------------------------------------------------------------
-- * Sized instances and TermSize.
---------------------------------------------------------------------------

-- | The size of a telescope is its length (as a list).
instance Sized (Tele a) where
  size  EmptyTel         = 0
  size (ExtendTel _ tel) = 1 + size tel

instance Sized a => Sized (Abs a) where
  size = size . unAbs

-- | The size of a term is roughly the number of nodes in its
--   syntax tree.  This number need not be precise for logical
--   correctness of Agda, it is only used for reporting
--   (and maybe decisions regarding performance).
--
--   Not counting towards the term size are:
--
--     * sort and color annotations,
--     * projections.
--
class TermSize a where
  termSize :: a -> Int
  termSize = getSum . tsize

  tsize :: a -> Sum Int

#if __GLASGOW_HASKELL__ >= 710
instance {-# OVERLAPPABLE #-} (Foldable t, TermSize a) => TermSize (t a) where
#else
instance (Foldable t, TermSize a) => TermSize (t a) where
#endif
  tsize = foldMap tsize

instance TermSize Term where
  tsize v = case v of
    Var _ vs    -> 1 + tsize vs
    Def _ vs    -> 1 + tsize vs
    Con _ vs    -> 1 + tsize vs
    MetaV _ vs  -> 1 + tsize vs
    Level l     -> tsize l
    Lam _ f     -> 1 + tsize f
    Lit _       -> 1
    Pi a b      -> 1 + tsize a + tsize b
    Sort s      -> tsize s
    DontCare mv -> tsize mv
    Shared p    -> tsize (derefPtr p)

instance TermSize Sort where
  tsize s = case s of
    Type l    -> 1 + tsize l
    Prop      -> 1
    Inf       -> 1
    SizeUniv  -> 1
    DLub s s' -> 1 + tsize s + tsize s'

instance TermSize Level where
  tsize (Max as) = 1 + tsize as

instance TermSize PlusLevel where
  tsize (ClosedLevel _) = 1
  tsize (Plus _ a)      = tsize a

instance TermSize LevelAtom where
  tsize (MetaLevel _   vs) = 1 + tsize vs
  tsize (BlockedLevel _ v) = tsize v
  tsize (NeutralLevel _ v) = tsize v
  tsize (UnreducedLevel v) = tsize v

instance TermSize a => TermSize (Substitution' a) where
  tsize IdS                = 1
  tsize EmptyS             = 1
  tsize (Wk _ rho)         = 1 + tsize rho
  tsize (t :# rho)         = 1 + tsize t + tsize rho
  tsize (Strengthen _ rho) = 1 + tsize rho
  tsize (Lift _ rho)       = 1 + tsize rho

---------------------------------------------------------------------------
-- * KillRange instances.
---------------------------------------------------------------------------

instance KillRange ConHead where
  killRange (ConHead c i fs) = killRange3 ConHead c i fs

instance KillRange Term where
  killRange v = case v of
    Var i vs    -> killRange1 (Var i) vs
    Def c vs    -> killRange2 Def c vs
    Con c vs    -> killRange2 Con c vs
    MetaV m vs  -> killRange1 (MetaV m) vs
    Lam i f     -> killRange2 Lam i f
    Lit l       -> killRange1 Lit l
    Level l     -> killRange1 Level l
    Pi a b      -> killRange2 Pi a b
    Sort s      -> killRange1 Sort s
    DontCare mv -> killRange1 DontCare mv
    Shared p    -> Shared $ updatePtr killRange p

instance KillRange Level where
  killRange (Max as) = killRange1 Max as

instance KillRange PlusLevel where
  killRange l@ClosedLevel{} = l
  killRange (Plus n l) = killRange1 (Plus n) l

instance KillRange LevelAtom where
  killRange (MetaLevel n as)   = killRange1 (MetaLevel n) as
  killRange (BlockedLevel m v) = killRange1 (BlockedLevel m) v
  killRange (NeutralLevel r v) = killRange1 (NeutralLevel r) v
  killRange (UnreducedLevel v) = killRange1 UnreducedLevel v

instance (KillRange a) => KillRange (Type' a) where
  killRange (El s v) = killRange2 El s v

instance KillRange Sort where
  killRange s = case s of
    Prop       -> Prop
    Inf        -> Inf
    SizeUniv   -> SizeUniv
    Type a     -> killRange1 Type a
    DLub s1 s2 -> killRange2 DLub s1 s2

instance KillRange Substitution where
  killRange IdS                  = IdS
  killRange EmptyS               = EmptyS
  killRange (Wk n rho)           = killRange1 (Wk n) rho
  killRange (t :# rho)           = killRange2 (:#) t rho
  killRange (Strengthen err rho) = killRange1 (Strengthen err) rho
  killRange (Lift n rho)         = killRange1 (Lift n) rho

instance KillRange ConPatternInfo where
  killRange (ConPatternInfo mr mt) = killRange1 (ConPatternInfo mr) mt

instance KillRange a => KillRange (Pattern' a) where
  killRange p =
    case p of
      VarP x           -> killRange1 VarP x
      DotP v           -> killRange1 DotP v
      ConP con info ps -> killRange3 ConP con info ps
      LitP l           -> killRange1 LitP l
      ProjP q          -> killRange1 ProjP q

instance KillRange Clause where
  killRange (Clause r tel ps body t catchall) = killRange6 Clause r tel ps body t catchall

instance KillRange a => KillRange (ClauseBodyF a) where
  killRange = fmap killRange

instance KillRange a => KillRange (Tele a) where
  killRange = fmap killRange

instance KillRange a => KillRange (Blocked a) where
  killRange = fmap killRange

instance KillRange a => KillRange (Abs a) where
  killRange = fmap killRange

instance KillRange a => KillRange (Elim' a) where
  killRange = fmap killRange

---------------------------------------------------------------------------
-- * UniverseBi instances.
---------------------------------------------------------------------------

instanceUniverseBiT' [] [t| (([Type], [Clause]), Pattern) |]
instanceUniverseBiT' [] [t| (Args, Pattern)               |]
instanceUniverseBiT' [] [t| (Elims, Pattern)              |] -- ?
instanceUniverseBiT' [] [t| (([Type], [Clause]), Term)    |]
instanceUniverseBiT' [] [t| (Args, Term)                  |]
instanceUniverseBiT' [] [t| (Elims, Term)                 |] -- ?
instanceUniverseBiT' [] [t| ([Term], Term)                |]

-----------------------------------------------------------------------------
-- * Simple pretty printing
-----------------------------------------------------------------------------

instance Pretty MetaId where
  pretty (MetaId n) = text $ "_" ++ show n

instance Pretty Substitution where
  prettyPrec p rho = brackets $ pr rho
    where
    pr rho = case rho of
      IdS              -> text "idS"
      EmptyS           -> text "ε"
      t :# rho         -> prettyPrec 1 t <+> text ":#" <+> pr rho
      Strengthen _ rho -> text "↓" <+> pr rho
      Wk n rho         -> text ("↑" ++ show n) <+> pr rho
      Lift n rho       -> text ("⇑" ++ show n) <+> pr rho

instance Pretty Term where
  prettyPrec p v =
    case ignoreSharing v of
      Var x els -> text ("@" ++ show x) `pApp` els
      Lam _ b   ->
        mparens (p > 0) $
        sep [ text ("λ " ++ show (absName b) ++ " ->")
            , nest 2 $ pretty (unAbs b) ]
      Lit l                -> pretty l
      Def q els            -> text (show q) `pApp` els
      Con c vs             -> text (show $ conName c) `pApp` map Apply vs
      Pi a (NoAbs _ b)     -> mparens (p > 0) $
        sep [ prettyPrec 1 (unDom a) <+> text "->"
            , nest 2 $ pretty b ]
      Pi a b               -> mparens (p > 0) $
        sep [ pDom (domInfo a) (text (absName b) <+> text ":" <+> pretty (unDom a)) <+> text "->"
            , nest 2 $ pretty (unAbs b) ]
      Sort s      -> pretty s
      Level l     -> pretty l
      MetaV x els -> pretty x `pApp` els
      DontCare v  -> pretty v
      Shared{}    -> __IMPOSSIBLE__
    where
      pApp d els = mparens (not (null els) && p > 9) $
                   d <+> fsep (map (prettyPrec 10) els)

      pDom i =
        case getHiding i of
          NotHidden -> parens
          Hidden    -> braces
          Instance  -> braces . braces

instance Pretty Level where
  prettyPrec p (Max as) =
    case as of
      []  -> prettyPrec p (ClosedLevel 0)
      [a] -> prettyPrec p a
      _   -> mparens (p > 9) $ List.foldr1 (\a b -> text "lub" <+> a <+> b) $ map (prettyPrec 10) as

instance Pretty PlusLevel where
  prettyPrec p l =
    case l of
      ClosedLevel n -> sucs p n $ \_ -> text "lzero"
      Plus n a      -> sucs p n $ \p -> prettyPrec p a
    where
      sucs p 0 d = d p
      sucs p n d = mparens (p > 9) $ text "lsuc" <+> sucs 10 (n - 1) d

instance Pretty LevelAtom where
  prettyPrec p a =
    case a of
      MetaLevel x els  -> prettyPrec p (MetaV x els)
      BlockedLevel _ v -> prettyPrec p v
      NeutralLevel _ v -> prettyPrec p v
      UnreducedLevel v -> prettyPrec p v

instance Pretty Sort where
  prettyPrec p s =
    case s of
      Type (Max []) -> text "Set"
      Type (Max [ClosedLevel n]) -> text $ "Set" ++ show n
      Type l -> mparens (p > 9) $ text "Set" <+> prettyPrec 10 l
      Prop -> text "Prop"
      Inf -> text "Setω"
      SizeUniv -> text "SizeUniv"
      DLub s b -> mparens (p > 9) $
        text "dlub" <+> prettyPrec 10 s
                    <+> parens (sep [ text ("λ " ++ show (absName b) ++ " ->")
                                    , nest 2 $ pretty (unAbs b) ])

instance Pretty Type where
  prettyPrec p (El _ a) = prettyPrec p a

instance Pretty Elim where
  prettyPrec p (Apply v) = prettyPrec p v
  prettyPrec _ (Proj x)  = text ("." ++ show x)
<<<<<<< HEAD
=======

instance Pretty a => Pretty (Arg a) where
  prettyPrec p a =
    ($ unArg a) $
    case getHiding a of
      NotHidden -> prettyPrec p
      Hidden    -> braces . pretty
      Instance  -> braces . braces . pretty

instance Pretty a => Pretty (Pattern' a) where
  prettyPrec n (VarP x)      = prettyPrec n x
  prettyPrec _ (DotP t)      = text "." P.<> prettyPrec 10 t
  prettyPrec n (ConP c i ps) = mparens (n > 0) $
    text (show $ conName c) <+> fsep (map (pretty . namedArg) ps)
  -- -- Version with printing record type:
  -- prettyPrec _ (ConP c i ps) = (if b then braces else parens) $ prTy $
  --   text (show $ conName c) <+> fsep (map (pretty . namedArg) ps)
  --   where
  --     b = maybe False (== ConPImplicit) $ conPRecord i
  --     prTy d = caseMaybe (conPType i) d $ \ t -> d  <+> text ":" <+> pretty t
  prettyPrec _ (LitP l)      = text (show l)
  prettyPrec _ (ProjP q)     = text (show q)

instance Pretty a => Pretty (ClauseBodyF a) where
  pretty b = case b of
    Bind (NoAbs _ b) -> pretty b
    Bind (Abs   x b) -> text (show x ++ ".") <+> pretty b
    Body t           -> pretty t
    NoBody           -> text "()"
>>>>>>> 19b79176
<|MERGE_RESOLUTION|>--- conflicted
+++ resolved
@@ -55,21 +55,14 @@
 import Agda.Utils.Functor
 import Agda.Utils.Geniplate
 import Agda.Utils.Lens
-<<<<<<< HEAD
-=======
 import Agda.Utils.List
 import Agda.Utils.Maybe
->>>>>>> 19b79176
 import Agda.Utils.Null
 import Agda.Utils.Permutation
 import Agda.Utils.Pointer
 import Agda.Utils.Size
-<<<<<<< HEAD
-import Agda.Utils.Pretty
+import Agda.Utils.Pretty as P
 import Agda.Utils.Tuple
-=======
-import Agda.Utils.Pretty as P
->>>>>>> 19b79176
 
 #include "undefined.h"
 import Agda.Utils.Impossible
@@ -1196,16 +1189,6 @@
 instance Pretty Elim where
   prettyPrec p (Apply v) = prettyPrec p v
   prettyPrec _ (Proj x)  = text ("." ++ show x)
-<<<<<<< HEAD
-=======
-
-instance Pretty a => Pretty (Arg a) where
-  prettyPrec p a =
-    ($ unArg a) $
-    case getHiding a of
-      NotHidden -> prettyPrec p
-      Hidden    -> braces . pretty
-      Instance  -> braces . braces . pretty
 
 instance Pretty a => Pretty (Pattern' a) where
   prettyPrec n (VarP x)      = prettyPrec n x
@@ -1226,5 +1209,4 @@
     Bind (NoAbs _ b) -> pretty b
     Bind (Abs   x b) -> text (show x ++ ".") <+> pretty b
     Body t           -> pretty t
-    NoBody           -> text "()"
->>>>>>> 19b79176
+    NoBody           -> text "()"