--- conflicted
+++ resolved
@@ -44,15 +44,12 @@
 import Agda.Syntax.Abstract.Name
 
 import Agda.Utils.Empty
-<<<<<<< HEAD
-=======
 
 -- See Issue 1593.
 #if !MIN_VERSION_transformers(0,4,1)
 import Agda.Utils.Except ( Error(noMsg) )
 #endif
 
->>>>>>> ef20d18d
 import Agda.Utils.Functor
 import Agda.Utils.Geniplate
 import Agda.Utils.Lens
