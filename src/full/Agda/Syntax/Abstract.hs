{-# LANGUAGE CPP                   #-}
{-# LANGUAGE DeriveDataTypeable    #-}
{-# LANGUAGE DeriveFoldable        #-}
{-# LANGUAGE DeriveFunctor         #-}
{-# LANGUAGE DeriveTraversable     #-}
{-# LANGUAGE FlexibleInstances     #-}
{-# LANGUAGE MultiParamTypeClasses #-}
{-# LANGUAGE TemplateHaskell       #-}

{-| The abstract syntax. This is what you get after desugaring and scope
    analysis of the concrete syntax. The type checker works on abstract syntax,
    producing internal syntax ("Agda.Syntax.Internal").
-}
module Agda.Syntax.Abstract
    ( module Agda.Syntax.Abstract
    , module Agda.Syntax.Abstract.Name
    ) where

import Prelude hiding (foldl, foldr)
import Control.Arrow (first)
import Control.Applicative

import Data.Foldable as Fold
import Data.Map (Map)
import Data.Maybe
import Data.Sequence (Seq, (<|), (><))
import qualified Data.Sequence as Seq
import Data.Traversable
import Data.Typeable (Typeable)

import Agda.Syntax.Concrete (FieldAssignment'(..), exprFieldA)
import qualified Agda.Syntax.Concrete as C
import Agda.Syntax.Concrete.Pretty ()
import Agda.Syntax.Info
import Agda.Syntax.Common hiding (Arg, Dom, NamedArg, ArgInfo)
import qualified Agda.Syntax.Common as Common
import Agda.Syntax.Position
import Agda.Syntax.Abstract.Name
import Agda.Syntax.Abstract.Name as A (QNamed)
import Agda.Syntax.Literal
import Agda.Syntax.Scope.Base

import Agda.Utils.Geniplate
import Agda.Utils.Lens

#include "undefined.h"
import Agda.Utils.Impossible

type Color      = Expr
type Arg a      = Common.Arg Color a
type Dom a      = Common.Dom Color a
type NamedArg a = Common.NamedArg Color a
type ArgInfo    = Common.ArgInfo Color
type Args       = [NamedArg Expr]

instance Ord Color where
  Var x <= Var y = x <= y
  Def x <= Def y = x <= y
  -- TODO guilhem:
  _ <= _         = __IMPOSSIBLE__

-- | Expressions after scope checking (operators parsed, names resolved).
data Expr
  = Var  Name                          -- ^ Bound variable.
  | Def  QName                         -- ^ Constant: axiom, function, data or record type.
  | Proj QName                         -- ^ Projection.
  | Con  AmbiguousQName                -- ^ Constructor.
  | PatternSyn QName                   -- ^ Pattern synonym.
  | Macro QName                        -- ^ Macro.
  | Lit Literal                        -- ^ Literal.
  | QuestionMark MetaInfo InteractionId
    -- ^ Meta variable for interaction.
    --   The 'InteractionId' is usually identical with the
    --   'metaNumber' of 'MetaInfo'.
    --   However, if you want to print an interaction meta as
    --   just @?@ instead of @?n@, you should set the
    --   'metaNumber' to 'Nothing' while keeping the 'InteractionId'.
  | Underscore   MetaInfo
    -- ^ Meta variable for hidden argument (must be inferred locally).
  | App  ExprInfo Expr (NamedArg Expr) -- ^ Ordinary (binary) application.
  | WithApp ExprInfo Expr [Expr]       -- ^ With application.
  | Lam  ExprInfo LamBinding Expr      -- ^ @λ bs → e@.
  | AbsurdLam ExprInfo Hiding          -- ^ @λ()@ or @λ{}@.
  | ExtendedLam ExprInfo DefInfo QName [Clause]
  | Pi   ExprInfo Telescope Expr       -- ^ Dependent function space @Γ → A@.
  | Fun  ExprInfo (Arg Expr) Expr      -- ^ Non-dependent function space.
  | Set  ExprInfo Integer              -- ^ @Set@, @Set1@, @Set2@, ...
  | Prop ExprInfo                      -- ^ @Prop@ (no longer supported, used as dummy type).
  | Let  ExprInfo [LetBinding] Expr    -- ^ @let bs in e@.
  | ETel Telescope                     -- ^ Only used when printing telescopes.
  | Rec  ExprInfo RecordAssigns        -- ^ Record construction.
  | RecUpdate ExprInfo Expr Assigns    -- ^ Record update.
  | ScopedExpr ScopeInfo Expr          -- ^ Scope annotation.
  | QuoteGoal ExprInfo Name Expr       -- ^ Binds @Name@ to current type in @Expr@.
  | QuoteContext ExprInfo              -- ^ Returns the current context.
  | Quote ExprInfo                     -- ^ Quote an identifier 'QName'.
  | QuoteTerm ExprInfo                 -- ^ Quote a term.
  | Unquote ExprInfo                   -- ^ The splicing construct: unquote ...
  | Tactic ExprInfo Expr [NamedArg Expr] [NamedArg Expr]
                                       -- ^ @tactic e x1 .. xn | y1 | .. | yn@
  | DontCare Expr                      -- ^ For printing @DontCare@ from @Syntax.Internal@.
  deriving (Typeable, Show, Eq)

-- | Record field assignment @f = e@.
type Assign  = FieldAssignment' Expr
type Assigns = [Assign]
type RecordAssign  = Either Assign ModuleName
type RecordAssigns = [RecordAssign]

-- | Is a type signature a `postulate' or a function signature?
data Axiom
  = FunSig    -- ^ A function signature.
  | NoFunSig  -- ^ Not a function signature, i.e., a postulate (in user input)
              --   or another (e.g. data/record) type signature (internally).
  deriving (Typeable, Eq, Ord, Show)

-- | Renaming (generic).
type Ren a = [(a, a)]

data Declaration
  = Axiom      Axiom DefInfo ArgInfo QName Expr      -- ^ type signature (can be irrelevant and colored, but not hidden)
  | Field      DefInfo QName (Arg Expr)              -- ^ record field
  | Primitive  DefInfo QName Expr                    -- ^ primitive function
  | Mutual     MutualInfo [Declaration]              -- ^ a bunch of mutually recursive definitions
  | Section    ModuleInfo ModuleName [TypedBindings] [Declaration]
  | Apply      ModuleInfo ModuleName ModuleApplication (Ren QName) (Ren ModuleName)
  | Import     ModuleInfo ModuleName
  | Pragma     Range      Pragma
  | Open       ModuleInfo ModuleName
    -- ^ only retained for highlighting purposes
  | FunDef     DefInfo QName Delayed [Clause] -- ^ sequence of function clauses
  | DataSig    DefInfo QName Telescope Expr -- ^ lone data signature
      -- ^ the 'LamBinding's are 'DomainFree' and binds the parameters of the datatype.
  | DataDef    DefInfo QName [LamBinding] [Constructor]
      -- ^ the 'LamBinding's are 'DomainFree' and binds the parameters of the datatype.
  | RecSig     DefInfo QName Telescope Expr -- ^ lone record signature
  | RecDef     DefInfo QName (Maybe (Ranged Induction)) (Maybe QName) [LamBinding] Expr [Declaration]
      -- ^ The 'Expr' gives the constructor type telescope, @(x1 : A1)..(xn : An) -> Prop@,
      --   and the optional name is the constructor's name.
  | PatternSynDef QName [Arg Name] Pattern
      -- ^ Only for highlighting purposes
  | UnquoteDecl MutualInfo DefInfo QName Expr
  | UnquoteDef  DefInfo QName Expr
  | ScopedDecl ScopeInfo [Declaration]  -- ^ scope annotation
  deriving (Typeable, Show, Eq)

class GetDefInfo a where
  getDefInfo :: a -> Maybe DefInfo

instance GetDefInfo Declaration where
  getDefInfo (Axiom _ i _ _ _)      = Just i
  getDefInfo (Field i _ _)          = Just i
  getDefInfo (Primitive i _ _)      = Just i
  getDefInfo (ScopedDecl _ (d:_))   = getDefInfo d
  getDefInfo (FunDef i _ _ _)       = Just i
  getDefInfo (DataSig i _ _ _)      = Just i
  getDefInfo (DataDef i _ _ _)      = Just i
  getDefInfo (RecSig i _ _ _)       = Just i
  getDefInfo (RecDef i _ _ _ _ _ _) = Just i
  getDefInfo _ = Nothing

data ModuleApplication
    = SectionApp Telescope ModuleName [NamedArg Expr]
      -- ^ @tel. M args@:  applies @M@ to @args@ and abstracts @tel@.
    | RecordModuleIFS ModuleName
      -- ^ @M {{...}}@
  deriving (Typeable, Show, Eq)

data Pragma
  = OptionsPragma [String]
  | BuiltinPragma String Expr
  | BuiltinNoDefPragma String QName
    -- ^ Builtins that do not come with a definition,
    --   but declare a name for an Agda concept.
  | RewritePragma QName
  | CompiledPragma QName String
  | CompiledExportPragma QName String
  | CompiledDeclareDataPragma QName String
  | CompiledTypePragma QName String
  | CompiledDataPragma QName String [String]
  | CompiledEpicPragma QName String
  | CompiledJSPragma QName String
  | CompiledUHCPragma QName String
  | CompiledDataUHCPragma QName String [String]
  | NoSmashingPragma QName
  | StaticPragma QName
  | EtaPragma QName
  | NoEtaPragma QName
  | DisplayPragma QName [NamedArg Pattern] Expr
  deriving (Typeable, Show, Eq)

-- | Bindings that are valid in a @let@.
data LetBinding
  = LetBind LetInfo ArgInfo Name Expr Expr
    -- ^ @LetBind info rel name type defn@
  | LetPatBind LetInfo Pattern Expr
    -- ^ Irrefutable pattern binding.
  | LetApply ModuleInfo ModuleName ModuleApplication (Ren QName) (Ren ModuleName)
    -- ^ @LetApply mi newM (oldM args) renaming moduleRenaming@.
  | LetOpen ModuleInfo ModuleName
    -- ^ only for highlighting and abstractToConcrete
  deriving (Typeable, Show, Eq)

-- | Only 'Axiom's.
type TypeSignature  = Declaration
type Constructor    = TypeSignature
type Field          = TypeSignature

-- | A lambda binding is either domain free or typed.
data LamBinding
  = DomainFree ArgInfo Name   -- ^ . @x@ or @{x}@ or @.x@ or @.{x}@
  | DomainFull TypedBindings  -- ^ . @(xs:e)@ or @{xs:e}@ or @(let Ds)@
  deriving (Typeable, Show, Eq)

-- | Typed bindings with hiding information.
data TypedBindings = TypedBindings Range (Arg TypedBinding)
            -- ^ . @(xs : e)@ or @{xs : e}@
  deriving (Typeable, Show, Eq)

-- | A typed binding.  Appears in dependent function spaces, typed lambdas, and
--   telescopes.  It might be tempting to simplify this to only bind a single
--   name at a time, and translate, say, @(x y : A)@ to @(x : A)(y : A)@
--   before type-checking.  However, this would be slightly problematic:
--
--     1. We would have to typecheck the type @A@ several times.
--
--     2. If @A@ contains a meta variable or hole, it would be duplicated
--        by such a translation.
--
--   While 1. is only slightly inefficient, 2. would be an outright bug.
--   Duplicating @A@ could not be done naively, we would have to make sure
--   that the metas of the copy are aliases of the metas of the original.

data TypedBinding
  = TBind Range [WithHiding Name] Expr
    -- ^ As in telescope @(x y z : A)@ or type @(x y z : A) -> B@.
  | TLet Range [LetBinding]
    -- ^ E.g. @(let x = e)@ or @(let open M)@.
  deriving (Typeable, Show, Eq)

type Telescope  = [TypedBindings]

-- | We could throw away @where@ clauses at this point and translate them to
--   @let@. It's not obvious how to remember that the @let@ was really a
--   @where@ clause though, so for the time being we keep it here.
data Clause' lhs = Clause
  { clauseLHS        :: lhs
  , clauseRHS        :: RHS
  , clauseWhereDecls :: [Declaration]
  , clauseCatchall   :: Bool
  } deriving (Typeable, Show, Functor, Foldable, Traversable, Eq)

type Clause = Clause' LHS
type SpineClause = Clause' SpineLHS

data RHS
  = RHS Expr
  | AbsurdRHS
  | WithRHS QName [Expr] [Clause]
      -- ^ The 'QName' is the name of the with function.
  | RewriteRHS [(QName, Expr)] RHS [Declaration]
      -- ^ The 'QName's are the names of the generated with functions.
      --   One for each 'Expr'.
      --   The RHS shouldn't be another @RewriteRHS@.
  deriving (Typeable, Show, Eq)

-- | The lhs of a clause in spine view (inside-out).
--   Projection patterns are contained in @spLhsPats@,
--   represented as @DefP d []@.
data SpineLHS = SpineLHS
  { spLhsInfo     :: LHSInfo             -- ^ Range.
  , spLhsDefName  :: QName               -- ^ Name of function we are defining.
  , spLhsPats     :: [NamedArg Pattern]  -- ^ Function parameters (patterns).
  , spLhsWithPats :: [Pattern]           -- ^ @with@ patterns (after @|@).
  }
  deriving (Typeable, Show, Eq)


instance Eq LHS where
  (LHS _ core wps) == (LHS _ core' wps') = core == core' && wps == wps'

-- | The lhs of a clause in focused (projection-application) view (outside-in).
--   Projection patters are represented as 'LHSProj's.
data LHS = LHS
  { lhsInfo     :: LHSInfo               -- ^ Range.
  , lhsCore     :: LHSCore               -- ^ Copatterns.
  , lhsWithPats :: [Pattern]             -- ^ @with@ patterns (after @|@).
  }
  deriving (Typeable, Show)

-- | The lhs minus @with@-patterns in projection-application view.
--   Parameterised over the type @e@ of dot patterns.
data LHSCore' e
    -- | The head applied to ordinary patterns.
  = LHSHead  { lhsDefName  :: QName                    -- ^ Head @f@.
             , lhsPats     :: [NamedArg (Pattern' e)]  -- ^ Applied to patterns @ps@.
             }
    -- | Projection
  | LHSProj  { lhsDestructor :: QName
               -- ^ Record projection identifier.
             , lhsPatsLeft   :: [NamedArg (Pattern' e)]
               -- ^ Indices of the projection.
               --   Currently none @[]@, since we do not have indexed records.
             , lhsFocus      :: NamedArg (LHSCore' e)
               -- ^ Main branch.
             , lhsPatsRight  :: [NamedArg (Pattern' e)]
               -- ^ Further applied to patterns.
             }
  deriving (Typeable, Show, Functor, Foldable, Traversable, Eq)

type LHSCore = LHSCore' Expr

-- | Convert a focused lhs to spine view and back.
class LHSToSpine a b where
  lhsToSpine :: a -> b
  spineToLhs :: b -> a

-- | Clause instance.
instance LHSToSpine Clause SpineClause where
  lhsToSpine = fmap lhsToSpine
  spineToLhs = fmap spineToLhs

-- | List instance (for clauses).
instance LHSToSpine a b => LHSToSpine [a] [b] where
  lhsToSpine = map lhsToSpine
  spineToLhs = map spineToLhs

-- | LHS instance.
instance LHSToSpine LHS SpineLHS where
  lhsToSpine (LHS i core wps) = SpineLHS i f ps wps
    where QNamed f ps = lhsCoreToSpine core
  spineToLhs (SpineLHS i f ps wps) = LHS i (spineToLhsCore $ QNamed f ps) wps

lhsCoreToSpine :: LHSCore' e -> A.QNamed [NamedArg (Pattern' e)]
lhsCoreToSpine (LHSHead f ps) = QNamed f ps
lhsCoreToSpine (LHSProj d ps1 h ps2) = (++ (p : ps2)) <$> lhsCoreToSpine (namedArg h)
  where p = updateNamedArg (const $ DefP patNoRange d ps1) h

spineToLhsCore :: QNamed [NamedArg (Pattern' e)] -> LHSCore' e
spineToLhsCore (QNamed f ps) = lhsCoreAddSpine (LHSHead f []) ps

-- | Add applicative patterns (non-projection patterns) to the right.
lhsCoreApp :: LHSCore' e -> [NamedArg (Pattern' e)] -> LHSCore' e
lhsCoreApp (LHSHead f ps)        ps' = LHSHead f $ ps ++ ps'
lhsCoreApp (LHSProj d ps1 h ps2) ps' = LHSProj d ps1 h $ ps2 ++ ps'

-- | Add projection and applicative patterns to the right.
lhsCoreAddSpine :: LHSCore' e -> [NamedArg (Pattern' e)] -> LHSCore' e
lhsCoreAddSpine core ps = case ps2 of
    (Common.Arg info (Named n (DefP i d ps0)) : ps2') ->
       LHSProj d ps0 (Common.Arg info $ Named n $ lhsCoreApp core ps1) []
         `lhsCoreAddSpine` ps2'
    [] -> lhsCoreApp core ps
    _ -> __IMPOSSIBLE__
  where
    (ps1, ps2) = break (isDefP . namedArg) ps
    isDefP DefP{} = True
    isDefP _      = False

-- | Used for checking pattern linearity.
lhsCoreAllPatterns :: LHSCore' e -> [Pattern' e]
lhsCoreAllPatterns = map namedArg . qnamed . lhsCoreToSpine

-- | Used in AbstractToConcrete.
lhsCoreToPattern :: LHSCore -> Pattern
lhsCoreToPattern lc =
  case lc of
    LHSHead f aps -> DefP noInfo f aps
    LHSProj d aps1 lhscore aps2 -> DefP noInfo d $
      aps1 ++ fmap (fmap lhsCoreToPattern) lhscore : aps2
  where noInfo = patNoRange -- TODO, preserve range!

mapLHSHead :: (QName -> [NamedArg Pattern] -> LHSCore) -> LHSCore -> LHSCore
mapLHSHead f (LHSHead x ps)        = f x ps
mapLHSHead f (LHSProj d ps1 l ps2) =
  LHSProj d ps1 (fmap (fmap (mapLHSHead f)) l) ps2

---------------------------------------------------------------------------
-- * Patterns
---------------------------------------------------------------------------

-- | Parameterised over the type of dot patterns.
data Pattern' e
  = VarP Name
  | ConP ConPatInfo AmbiguousQName [NamedArg (Pattern' e)]
  | DefP PatInfo QName          [NamedArg (Pattern' e)]
    -- ^ Defined pattern: function definition @f ps@ or destructor pattern @d p ps@.
  | WildP PatInfo
    -- ^ Underscore pattern entered by user.
    --   Or generated at type checking for implicit arguments.
  | AsP PatInfo Name (Pattern' e)
  | DotP PatInfo e
  | AbsurdP PatInfo
  | LitP Literal
  | PatternSynP PatInfo QName [NamedArg (Pattern' e)]
  deriving (Typeable, Show, Functor, Foldable, Traversable, Eq)

type Pattern  = Pattern' Expr
type Patterns = [NamedArg Pattern]

-- | Check whether we are a projection pattern.
class IsProjP a where
  isProjP :: a -> Maybe QName

instance IsProjP (Pattern' e) where
  isProjP (DefP _ d []) = Just d
  isProjP _             = Nothing

instance IsProjP a => IsProjP (Common.Arg c a) where
  isProjP = isProjP . unArg

instance IsProjP a => IsProjP (Named n a) where
  isProjP = isProjP . namedThing

{--------------------------------------------------------------------------
    Instances
 --------------------------------------------------------------------------}

<<<<<<< HEAD
=======
-- | Literal equality of patterns, ignoring dot patterns
instance Eq (Pattern' e) where
  p == p' =
    case (p,p') of
      ((VarP x)             , (VarP x')             ) -> x === x'
      ((ConP _ x ps)        , (ConP _ x' ps')       ) -> x == x' && ps == ps'
      ((DefP _ x ps)        , (DefP _ x' ps')       ) -> x == x' && ps == ps'
      ((WildP _)            , (WildP _)             ) -> True
      ((AsP _ x p)          , (AsP _ x' p')         ) -> x === x' && p == p'
      ((DotP _ _)           , (DotP _ _)            ) -> True
      (AbsurdP{}            , AbsurdP{}             ) -> True
      ((LitP l)             , (LitP l')             ) -> l == l'
      ((PatternSynP _ x ps) , (PatternSynP _ x' ps')) -> x == x' && ps == ps'
      (_                    , _                     ) -> False
    where (Name _ (C.Name _ x) _ _) === (Name _ (C.Name _ x') _ _) = True
          (Name _ C.NoName{}   _ _) === (Name _ C.NoName{}    _ _) = True
          _                         === _                          = False

instance Eq LHS where
  (LHS _ core wps) == (LHS _ core' wps') = core == core' && wps == wps'

>>>>>>> 8655652d
instance Underscore Expr where
  underscore   = Underscore emptyMetaInfo
  isUnderscore = __IMPOSSIBLE__

instance LensHiding TypedBindings where
  getHiding   (TypedBindings _ a) = getHiding a
  mapHiding f (TypedBindings r a) = TypedBindings r $ mapHiding f a

instance LensHiding LamBinding where
  getHiding   (DomainFree ai _) = getHiding ai
  getHiding   (DomainFull tb)   = getHiding tb
  mapHiding f (DomainFree ai x) = mapHiding f ai `DomainFree` x
  mapHiding f (DomainFull tb)   = DomainFull $ mapHiding f tb

instance HasRange LamBinding where
    getRange (DomainFree _ x) = getRange x
    getRange (DomainFull b)   = getRange b

instance HasRange TypedBindings where
    getRange (TypedBindings r _) = r

instance HasRange TypedBinding where
    getRange (TBind r _ _) = r
    getRange (TLet r _)    = r

instance HasRange Expr where
    getRange (Var x)               = getRange x
    getRange (Def x)               = getRange x
    getRange (Proj x)              = getRange x
    getRange (Con x)               = getRange x
    getRange (Lit l)               = getRange l
    getRange (QuestionMark i _)    = getRange i
    getRange (Underscore  i)       = getRange i
    getRange (App i _ _)           = getRange i
    getRange (WithApp i _ _)       = getRange i
    getRange (Lam i _ _)           = getRange i
    getRange (AbsurdLam i _)       = getRange i
    getRange (ExtendedLam i _ _ _) = getRange i
    getRange (Pi i _ _)            = getRange i
    getRange (Fun i _ _)           = getRange i
    getRange (Set i _)             = getRange i
    getRange (Prop i)              = getRange i
    getRange (Let i _ _)           = getRange i
    getRange (Rec i _)             = getRange i
    getRange (RecUpdate i _ _)     = getRange i
    getRange (ETel tel)            = getRange tel
    getRange (ScopedExpr _ e)      = getRange e
    getRange (QuoteGoal _ _ e)     = getRange e
    getRange (QuoteContext i)      = getRange i
    getRange (Quote i)             = getRange i
    getRange (QuoteTerm i)         = getRange i
    getRange (Unquote i)           = getRange i
    getRange (Tactic i _ _ _)      = getRange i
    getRange (DontCare{})          = noRange
    getRange (PatternSyn x)        = getRange x
    getRange (Macro x)             = getRange x

instance HasRange Declaration where
    getRange (Axiom    _ i _ _ _    ) = getRange i
    getRange (Field      i _ _      ) = getRange i
    getRange (Mutual     i _        ) = getRange i
    getRange (Section    i _ _ _    ) = getRange i
    getRange (Apply      i _ _ _ _  ) = getRange i
    getRange (Import     i _        ) = getRange i
    getRange (Primitive  i _ _      ) = getRange i
    getRange (Pragma     i _        ) = getRange i
    getRange (Open       i _        ) = getRange i
    getRange (ScopedDecl _ d        ) = getRange d
    getRange (FunDef     i _ _ _    ) = getRange i
    getRange (DataSig    i _ _ _    ) = getRange i
    getRange (DataDef    i _ _ _    ) = getRange i
    getRange (RecSig     i _ _ _    ) = getRange i
    getRange (RecDef   i _ _ _ _ _ _) = getRange i
    getRange (PatternSynDef x _ _   ) = getRange x
    getRange (UnquoteDecl _ i _ _)    = getRange i
    getRange (UnquoteDef i _ _)       = getRange i

instance HasRange (Pattern' e) where
    getRange (VarP x)            = getRange x
    getRange (ConP i _ _)        = getRange i
    getRange (DefP i _ _)        = getRange i
    getRange (WildP i)           = getRange i
    getRange (AsP i _ _)         = getRange i
    getRange (DotP i _)          = getRange i
    getRange (AbsurdP i)         = getRange i
    getRange (LitP l)            = getRange l
    getRange (PatternSynP i _ _) = getRange i

instance HasRange SpineLHS where
    getRange (SpineLHS i _ _ _)  = getRange i

instance HasRange LHS where
    getRange (LHS i _ _)   = getRange i

instance HasRange (LHSCore' e) where
    getRange (LHSHead f ps) = fuseRange f ps
    getRange (LHSProj d ps1 lhscore ps2) = d `fuseRange` ps1 `fuseRange` lhscore `fuseRange` ps2

instance HasRange a => HasRange (Clause' a) where
    getRange (Clause lhs rhs ds catchall) = getRange (lhs,rhs,ds)

instance HasRange RHS where
    getRange AbsurdRHS                = noRange
    getRange (RHS e)                  = getRange e
    getRange (WithRHS _ e cs)         = fuseRange e cs
    getRange (RewriteRHS xes rhs wh)  = getRange (map snd xes, rhs, wh)

instance HasRange LetBinding where
    getRange (LetBind  i _ _ _ _     ) = getRange i
    getRange (LetPatBind  i _ _      ) = getRange i
    getRange (LetApply i _ _ _ _     ) = getRange i
    getRange (LetOpen  i _           ) = getRange i

-- setRange for patterns applies the range to the outermost pattern constructor
instance SetRange (Pattern' a) where
    setRange r (VarP x)             = VarP (setRange r x)
    setRange r (ConP i ns as)       = ConP (setRange r i) ns as
    setRange r (DefP _ n as)        = DefP (PatRange r) (setRange r n) as
    setRange r (WildP _)            = WildP (PatRange r)
    setRange r (AsP _ n p)          = AsP (PatRange r) (setRange r n) p
    setRange r (DotP _ e)           = DotP (PatRange r) e
    setRange r (AbsurdP _)          = AbsurdP (PatRange r)
    setRange r (LitP l)             = LitP (setRange r l)
    setRange r (PatternSynP _ n as) = PatternSynP (PatRange r) (setRange r n) as

instance KillRange LamBinding where
  killRange (DomainFree info x) = killRange1 (DomainFree info) x
  killRange (DomainFull b)      = killRange1 DomainFull b

instance KillRange TypedBindings where
  killRange (TypedBindings r b) = TypedBindings (killRange r) (killRange b)

instance KillRange TypedBinding where
  killRange (TBind r xs e) = killRange3 TBind r xs e
  killRange (TLet r lbs)   = killRange2 TLet r lbs

instance KillRange Expr where
  killRange (Var x)                = killRange1 Var x
  killRange (Def x)                = killRange1 Def x
  killRange (Proj x)               = killRange1 Proj x
  killRange (Con x)                = killRange1 Con x
  killRange (Lit l)                = killRange1 Lit l
  killRange (QuestionMark i ii)    = killRange2 QuestionMark i ii
  killRange (Underscore  i)        = killRange1 Underscore i
  killRange (App i e1 e2)          = killRange3 App i e1 e2
  killRange (WithApp i e es)       = killRange3 WithApp i e es
  killRange (Lam i b e)            = killRange3 Lam i b e
  killRange (AbsurdLam i h)        = killRange2 AbsurdLam i h
  killRange (ExtendedLam i n d ps) = killRange4 ExtendedLam i n d ps
  killRange (Pi i a b)             = killRange3 Pi i a b
  killRange (Fun i a b)            = killRange3 Fun i a b
  killRange (Set i n)              = killRange2 Set i n
  killRange (Prop i)               = killRange1 Prop i
  killRange (Let i ds e)           = killRange3 Let i ds e
  killRange (Rec i fs)             = killRange2 Rec i fs
  killRange (RecUpdate i e fs)     = killRange3 RecUpdate i e fs
  killRange (ETel tel)             = killRange1 ETel tel
  killRange (ScopedExpr s e)       = killRange1 (ScopedExpr s) e
  killRange (QuoteGoal i x e)      = killRange3 QuoteGoal i x e
  killRange (QuoteContext i)       = killRange1 QuoteContext i
  killRange (Quote i)              = killRange1 Quote i
  killRange (QuoteTerm i)          = killRange1 QuoteTerm i
  killRange (Unquote i)            = killRange1 Unquote i
  killRange (Tactic i e xs ys)     = killRange4 Tactic i e xs ys
  killRange (DontCare e)           = killRange1 DontCare e
  killRange (PatternSyn x)         = killRange1 PatternSyn x
  killRange (Macro x)              = killRange1 Macro x

instance KillRange Declaration where
  killRange (Axiom    p i rel a b     ) = killRange4 (Axiom p)  i rel a b
  killRange (Field      i a b         ) = killRange3 Field      i a b
  killRange (Mutual     i a           ) = killRange2 Mutual     i a
  killRange (Section    i a b c       ) = killRange4 Section    i a b c
  killRange (Apply      i a b c d     ) = killRange3 Apply      i a b c d
   -- the last two arguments of Apply are name maps, so nothing to kill
  killRange (Import     i a           ) = killRange2 Import     i a
  killRange (Primitive  i a b         ) = killRange3 Primitive  i a b
  killRange (Pragma     i a           ) = Pragma (killRange i) a
  killRange (Open       i x           ) = killRange2 Open       i x
  killRange (ScopedDecl a d           ) = killRange1 (ScopedDecl a) d
  killRange (FunDef  i a b c          ) = killRange4 FunDef  i a b c
  killRange (DataSig i a b c          ) = killRange4 DataSig i a b c
  killRange (DataDef i a b c          ) = killRange4 DataDef i a b c
  killRange (RecSig  i a b c          ) = killRange4 RecSig  i a b c
  killRange (RecDef  i a b c d e f    ) = killRange7 RecDef  i a b c d e f
  killRange (PatternSynDef x xs p     ) = killRange3 PatternSynDef x xs p
  killRange (UnquoteDecl mi i x e     ) = killRange4 UnquoteDecl mi i x e
  killRange (UnquoteDef i x e         ) = killRange3 UnquoteDef i x e

instance KillRange ModuleApplication where
  killRange (SectionApp a b c  ) = killRange3 SectionApp a b c
  killRange (RecordModuleIFS a ) = killRange1 RecordModuleIFS a

instance KillRange e => KillRange (Pattern' e) where
  killRange (VarP x)            = killRange1 VarP x
  killRange (ConP i a b)        = killRange3 ConP i a b
  killRange (DefP i a b)        = killRange3 DefP i a b
  killRange (WildP i)           = killRange1 WildP i
  killRange (AsP i a b)         = killRange3 AsP i a b
  killRange (DotP i a)          = killRange2 DotP i a
  killRange (AbsurdP i)         = killRange1 AbsurdP i
  killRange (LitP l)            = killRange1 LitP l
  killRange (PatternSynP i a p) = killRange3 PatternSynP i a p

instance KillRange SpineLHS where
  killRange (SpineLHS i a b c)  = killRange4 SpineLHS i a b c

instance KillRange LHS where
  killRange (LHS i a b)   = killRange3 LHS i a b

instance KillRange e => KillRange (LHSCore' e) where
  killRange (LHSHead a b)     = killRange2 LHSHead a b
  killRange (LHSProj a b c d) = killRange4 LHSProj a b c d

instance KillRange a => KillRange (Clause' a) where
  killRange (Clause lhs rhs ds catchall) = killRange4 Clause lhs rhs ds catchall

instance KillRange RHS where
  killRange AbsurdRHS                = AbsurdRHS
  killRange (RHS e)                  = killRange1 RHS e
  killRange (WithRHS q e cs)         = killRange3 WithRHS q e cs
  killRange (RewriteRHS xes rhs wh)  = killRange3 RewriteRHS xes rhs wh

instance KillRange LetBinding where
  killRange (LetBind    i info a b c) = killRange5 LetBind  i info a b c
  killRange (LetPatBind i a b       ) = killRange3 LetPatBind i a b
  killRange (LetApply   i a b c d   ) = killRange3 LetApply i a b c d
  killRange (LetOpen    i x         ) = killRange2 LetOpen  i x

instanceUniverseBiT' [] [t| (Declaration, QName)          |]
instanceUniverseBiT' [] [t| (Declaration, AmbiguousQName) |]
instanceUniverseBiT' [] [t| (Declaration, Expr)           |]
instanceUniverseBiT' [] [t| (Declaration, LetBinding)     |]
instanceUniverseBiT' [] [t| (Declaration, LamBinding)     |]
instanceUniverseBiT' [] [t| (Declaration, TypedBinding)   |]
instanceUniverseBiT' [] [t| (Declaration, Pattern)        |]
instanceUniverseBiT' [] [t| (Declaration, Declaration)    |]
instanceUniverseBiT' [] [t| (Declaration, ModuleName)     |]
instanceUniverseBiT' [] [t| (Declaration, ModuleInfo)     |]
instanceUniverseBiT' [] [t| (Declaration, RString)        |]
  -- RString is not quite what you want but we put names on lots of things...

------------------------------------------------------------------------
-- Queries
------------------------------------------------------------------------

-- | Extracts all the names which are declared in a 'Declaration'.
-- This does not include open public or let expressions, but it does
-- include local modules, where clauses and the names of extended
-- lambdas.

class AllNames a where
  allNames :: a -> Seq QName

instance AllNames a => AllNames [a] where
  allNames = Fold.foldMap allNames

instance AllNames a => AllNames (Maybe a) where
  allNames = Fold.foldMap allNames

instance AllNames a => AllNames (Arg a) where
  allNames = Fold.foldMap allNames

instance AllNames a => AllNames (Named name a) where
  allNames = Fold.foldMap allNames

instance (AllNames a, AllNames b) => AllNames (a,b) where
  allNames (a,b) = allNames a >< allNames b

instance AllNames QName where
  allNames q = Seq.singleton q

instance AllNames Declaration where
  allNames (Axiom   _ _ _ q _)        = Seq.singleton q
  allNames (Field     _   q _)        = Seq.singleton q
  allNames (Primitive _   q _)        = Seq.singleton q
  allNames (Mutual     _ defs)        = allNames defs
  allNames (DataSig _ q _ _)          = Seq.singleton q
  allNames (DataDef _ q _ decls)      = q <| allNames decls
  allNames (RecSig _ q _ _)           = Seq.singleton q
  allNames (RecDef _ q _ c _ _ decls) = q <| allNames c >< allNames decls
  allNames (PatternSynDef q _ _)      = Seq.singleton q
  allNames (UnquoteDecl _ _ q _)      = Seq.singleton q
  allNames (UnquoteDef _ q _)         = Seq.singleton q
  allNames (FunDef _ q _ cls)         = q <| allNames cls
  allNames (Section _ _ _ decls)      = allNames decls
  allNames Apply{}                    = Seq.empty
  allNames Import{}                   = Seq.empty
  allNames Pragma{}                   = Seq.empty
  allNames Open{}                     = Seq.empty
  allNames (ScopedDecl _ decls)       = allNames decls

instance AllNames Clause where
  allNames (Clause _ rhs decls _) = allNames rhs >< allNames decls

instance AllNames RHS where
  allNames (RHS e)                   = allNames e
  allNames AbsurdRHS{}               = Seq.empty
  allNames (WithRHS q _ cls)         = q <| allNames cls
  allNames (RewriteRHS qes rhs cls) = Seq.fromList (map fst qes) >< allNames rhs >< allNames cls

instance AllNames Expr where
  allNames Var{}                   = Seq.empty
  allNames Def{}                   = Seq.empty
  allNames Proj{}                  = Seq.empty
  allNames Con{}                   = Seq.empty
  allNames Lit{}                   = Seq.empty
  allNames QuestionMark{}          = Seq.empty
  allNames Underscore{}            = Seq.empty
  allNames (App _ e1 e2)           = allNames e1 >< allNames e2
  allNames (WithApp _ e es)        = allNames e >< allNames es
  allNames (Lam _ b e)             = allNames b >< allNames e
  allNames AbsurdLam{}             = Seq.empty
  allNames (ExtendedLam _ _ q cls) = q <| allNames cls
  allNames (Pi _ tel e)            = allNames tel >< allNames e
  allNames (Fun _ e1 e2)           = allNames e1 >< allNames e2
  allNames Set{}                   = Seq.empty
  allNames Prop{}                  = Seq.empty
  allNames (Let _ lbs e)           = allNames lbs >< allNames e
  allNames ETel{}                  = __IMPOSSIBLE__
  allNames (Rec _ fields)          = allNames [ a ^. exprFieldA | Left a <- fields ]
  allNames (RecUpdate _ e fs)      = allNames e >< allNames (map (view exprFieldA) fs)
  allNames (ScopedExpr _ e)        = allNames e
  allNames (QuoteGoal _ _ e)       = allNames e
  allNames (QuoteContext _)        = Seq.empty
  allNames Quote{}                 = Seq.empty
  allNames QuoteTerm{}             = Seq.empty
  allNames Unquote{}               = Seq.empty
  allNames (Tactic _ e xs ys)      = allNames e >< allNames xs >< allNames ys
  allNames DontCare{}              = Seq.empty
  allNames PatternSyn{}            = Seq.empty
  allNames Macro{}                 = Seq.empty

instance AllNames LamBinding where
  allNames DomainFree{}       = Seq.empty
  allNames (DomainFull binds) = allNames binds

instance AllNames TypedBindings where
  allNames (TypedBindings _ bs) = allNames bs

instance AllNames TypedBinding where
  allNames (TBind _ _ e) = allNames e
  allNames (TLet _ lbs)  = allNames lbs

instance AllNames LetBinding where
  allNames (LetBind _ _ _ e1 e2)  = allNames e1 >< allNames e2
  allNames (LetPatBind _ _ e)     = allNames e
  allNames (LetApply _ _ app _ _) = allNames app
  allNames LetOpen{}              = Seq.empty

instance AllNames ModuleApplication where
  allNames (SectionApp bindss _ es) = allNames bindss >< allNames es
  allNames RecordModuleIFS{}        = Seq.empty

-- | The name defined by the given axiom.
--
-- Precondition: The declaration has to be a (scoped) 'Axiom'.

axiomName :: Declaration -> QName
axiomName (Axiom _ _ _ q _)    = q
axiomName (ScopedDecl _ (d:_)) = axiomName d
axiomName _                    = __IMPOSSIBLE__

-- | Are we in an abstract block?
--
--   In that case some definition is abstract.
class AnyAbstract a where
  anyAbstract :: a -> Bool

instance AnyAbstract a => AnyAbstract [a] where
  anyAbstract = Fold.any anyAbstract

instance AnyAbstract Declaration where
  anyAbstract (Axiom _ i _ _ _)      = defAbstract i == AbstractDef
  anyAbstract (Field i _ _)          = defAbstract i == AbstractDef
  anyAbstract (Mutual     _ ds)      = anyAbstract ds
  anyAbstract (ScopedDecl _ ds)      = anyAbstract ds
  anyAbstract (Section _ _ _ ds)     = anyAbstract ds
  anyAbstract (FunDef i _ _ _)       = defAbstract i == AbstractDef
  anyAbstract (DataDef i _ _ _)      = defAbstract i == AbstractDef
  anyAbstract (RecDef i _ _ _ _ _ _) = defAbstract i == AbstractDef
  anyAbstract (DataSig i _ _ _)      = defAbstract i == AbstractDef
  anyAbstract (RecSig i _ _ _)       = defAbstract i == AbstractDef
  anyAbstract _                      = __IMPOSSIBLE__

-- | Turn an 'AbstractName' to an expression.
nameExpr :: AbstractName -> Expr
nameExpr d = mk (anameKind d) $ anameName d
  where
    mk DefName        x = Def x
    mk FldName        x = Proj x
    mk ConName        x = Con $ AmbQ [x]
    mk PatternSynName x = PatternSyn x
    mk MacroName      x = Macro x
    mk QuotableName   x = App i (Quote i) (defaultNamedArg $ Def x)
      where i = ExprRange (getRange x)

app :: Expr -> [NamedArg Expr] -> Expr
app = foldl (App (ExprRange noRange))

mkLet :: ExprInfo -> [LetBinding] -> Expr -> Expr
mkLet i [] e = e
mkLet i ds e = Let i ds e

patternToExpr :: Pattern -> Expr
patternToExpr (VarP x)            = Var x
patternToExpr (ConP _ c ps)       =
  Con c `app` map (fmap (fmap patternToExpr)) ps
patternToExpr (DefP _ f ps)       =
  Def f `app` map (fmap (fmap patternToExpr)) ps
patternToExpr (WildP _)           = Underscore emptyMetaInfo
patternToExpr (AsP _ _ p)         = patternToExpr p
patternToExpr (DotP _ e)          = e
patternToExpr (AbsurdP _)         = Underscore emptyMetaInfo  -- TODO: could this happen?
patternToExpr (LitP l)            = Lit l
patternToExpr (PatternSynP _ _ _) = __IMPOSSIBLE__

type PatternSynDefn = ([Arg Name], Pattern)
type PatternSynDefns = Map QName PatternSynDefn

lambdaLiftExpr :: [Name] -> Expr -> Expr
lambdaLiftExpr []     e = e
lambdaLiftExpr (n:ns) e = Lam (ExprRange noRange) (DomainFree defaultArgInfo n) $
                                     lambdaLiftExpr ns e

substPattern :: [(Name, Pattern)] -> Pattern -> Pattern
substPattern s p = case p of
  VarP z      -> fromMaybe p (lookup z s)
  ConP i q ps -> ConP i q (fmap (fmap (fmap (substPattern s))) ps)
  WildP i     -> p
  DotP i e    -> DotP i (substExpr (map (fmap patternToExpr) s) e)
  AbsurdP i   -> p
  LitP l      -> p
  _           -> __IMPOSSIBLE__ -- pattern synonyms (already gone) and
                                -- @-patterns (not supported anyways).

class SubstExpr a where
  substExpr :: [(Name, Expr)] -> a -> a

instance SubstExpr a => SubstExpr [a] where
  substExpr = fmap . substExpr

instance SubstExpr a => SubstExpr (Arg a) where
  substExpr = fmap . substExpr

instance SubstExpr a => SubstExpr (Common.Named name a) where
  substExpr = fmap . substExpr

instance (SubstExpr a, SubstExpr b) => SubstExpr (a, b) where
  substExpr s (x, y) = (substExpr s x, substExpr s y)

instance (SubstExpr a, SubstExpr b) => SubstExpr (Either a b) where
  substExpr s (Left x)  = Left (substExpr s x)
  substExpr s (Right y) = Right (substExpr s y)

instance SubstExpr C.Name where
  substExpr _ = id

instance SubstExpr ModuleName where
  substExpr _ = id

instance SubstExpr Assign where
  substExpr s (FieldAssignment n x) = FieldAssignment n (substExpr s x)

instance SubstExpr Expr where
  substExpr s e = case e of
    Var n                 -> fromMaybe e (lookup n s)
    Def _                 -> e
    Proj{}                -> e
    Con _                 -> e
    Lit _                 -> e
    QuestionMark{}        -> e
    Underscore   _        -> e
    App  i e e'           -> App i (substExpr s e) (substExpr s e')
    WithApp i e es        -> WithApp i (substExpr s e) (substExpr s es)
    Lam  i lb e           -> Lam i lb (substExpr s e)
    AbsurdLam i h         -> e
    ExtendedLam i di n cs -> __IMPOSSIBLE__   -- Maybe later...
    Pi   i t e            -> Pi i (substExpr s t) (substExpr s e)
    Fun  i ae e           -> Fun i (substExpr s ae) (substExpr s e)
    Set  i n              -> e
    Prop i                -> e
    Let  i ls e           -> Let i (substExpr s ls) (substExpr s e)
    ETel t                -> e
    Rec  i nes            -> Rec i (substExpr s nes)
    RecUpdate i e nes     -> RecUpdate i (substExpr s e) (substExpr s nes)
    -- XXX: Do we need to do more with ScopedExprs?
    ScopedExpr si e       -> ScopedExpr si (substExpr s e)
    QuoteGoal i n e       -> QuoteGoal i n (substExpr s e)
    QuoteContext i        -> e
    Quote i               -> e
    QuoteTerm i           -> e
    Unquote i             -> e
    Tactic i e xs ys      -> Tactic i (substExpr s e) (substExpr s xs) (substExpr s ys)
    DontCare e            -> DontCare (substExpr s e)
    PatternSyn{}          -> e
    Macro{}               -> e

instance SubstExpr LetBinding where
  substExpr s lb = case lb of
    LetBind i r n e e' -> LetBind i r n (substExpr s e) (substExpr s e')
    LetPatBind i p e   -> LetPatBind i p (substExpr s e) -- Andreas, 2012-06-04: what about the pattern p
    _                  -> lb -- Nicolas, 2013-11-11: what about "LetApply" there is experessions in there

instance SubstExpr TypedBindings where
  substExpr s (TypedBindings r atb) = TypedBindings r (substExpr s atb)

instance SubstExpr TypedBinding where
  substExpr s tb = case tb of
    TBind r ns e -> TBind r ns $ substExpr s e
    TLet r lbs   -> TLet r $ substExpr s lbs

-- TODO: more informative failure
insertImplicitPatSynArgs :: HasRange a => (Range -> a) -> Range -> [Arg Name] -> [NamedArg a] ->
                            Maybe ([(Name, a)], [Arg Name])
insertImplicitPatSynArgs wild r ns as = matchArgs r ns as
  where
    matchNextArg r n as@(~(a : as'))
      | matchNext n as           = return (namedArg a, as')
      | getHiding n == NotHidden = Nothing
      | otherwise                = return (wild r, as)

    matchNext _ [] = False
    matchNext n (a:as) = getHiding n == getHiding a && matchName
      where
        x = unranged $ C.nameToRawName $ nameConcrete $ unArg n
        matchName = maybe True (== x) (nameOf $ unArg a)

    matchArgs r [] []     = return ([], [])
    matchArgs r [] as     = Nothing
    matchArgs r (n:ns) [] | getHiding n == NotHidden = return ([], n : ns)    -- under-applied
    matchArgs r (n:ns) as = do
      (p, as) <- matchNextArg r n as
      first ((unArg n, p) :) <$> matchArgs (getRange p) ns as<|MERGE_RESOLUTION|>--- conflicted
+++ resolved
@@ -416,30 +416,6 @@
     Instances
  --------------------------------------------------------------------------}
 
-<<<<<<< HEAD
-=======
--- | Literal equality of patterns, ignoring dot patterns
-instance Eq (Pattern' e) where
-  p == p' =
-    case (p,p') of
-      ((VarP x)             , (VarP x')             ) -> x === x'
-      ((ConP _ x ps)        , (ConP _ x' ps')       ) -> x == x' && ps == ps'
-      ((DefP _ x ps)        , (DefP _ x' ps')       ) -> x == x' && ps == ps'
-      ((WildP _)            , (WildP _)             ) -> True
-      ((AsP _ x p)          , (AsP _ x' p')         ) -> x === x' && p == p'
-      ((DotP _ _)           , (DotP _ _)            ) -> True
-      (AbsurdP{}            , AbsurdP{}             ) -> True
-      ((LitP l)             , (LitP l')             ) -> l == l'
-      ((PatternSynP _ x ps) , (PatternSynP _ x' ps')) -> x == x' && ps == ps'
-      (_                    , _                     ) -> False
-    where (Name _ (C.Name _ x) _ _) === (Name _ (C.Name _ x') _ _) = True
-          (Name _ C.NoName{}   _ _) === (Name _ C.NoName{}    _ _) = True
-          _                         === _                          = False
-
-instance Eq LHS where
-  (LHS _ core wps) == (LHS _ core' wps') = core == core' && wps == wps'
-
->>>>>>> 8655652d
 instance Underscore Expr where
   underscore   = Underscore emptyMetaInfo
   isUnderscore = __IMPOSSIBLE__
