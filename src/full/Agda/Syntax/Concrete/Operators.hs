--- conflicted
+++ resolved
@@ -540,12 +540,9 @@
     QuoteP _         -> return p
     IdentP _         -> return p
     RecP r fs        -> RecP r <$> mapM (traverse (parsePat prs)) fs
-<<<<<<< HEAD
     EqualP{}         -> return p -- Andrea: cargo culted from DotP
-=======
     EllipsisP _      -> fail "bad ellipsis"
 
->>>>>>> d8d3d330
 
 {- Implement parsing of copattern left hand sides, e.g.
 
