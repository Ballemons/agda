--- conflicted
+++ resolved
@@ -855,13 +855,8 @@
 
 -- | Ignores 'Origin' and 'Forced'.
 instance Eq a => Eq (Dom a) where
-<<<<<<< HEAD
-  Dom (ArgInfo h1 r1 _) b1 x1 == Dom (ArgInfo h2 r2 _) b2 x2 =
-    (h1, ignoreForced r1, b1, x1) == (h2, ignoreForced r2, b2, x2)
-=======
-  Dom (ArgInfo h1 m1 _) x1 == Dom (ArgInfo h2 m2 _) x2 =
-    (h1, mapRelevance ignoreForced m1, x1) == (h2, mapRelevance ignoreForced m2, x2)
->>>>>>> 581cc7a8
+  Dom (ArgInfo h1 m1 _) b1 x1 == Dom (ArgInfo h2 m2 _) b2 x2 =
+    (h1, mapRelevance ignoreForced m1, b1, x1) == (h2, mapRelevance ignoreForced m2, b2, x2)
 
 instance Show a => Show (Dom a) where
   show = show . argFromDom
